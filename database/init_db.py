import flask
import psycopg2
from os import environ
from psycopg2.extensions import ISOLATION_LEVEL_AUTOCOMMIT
from database.credentials import get_orig_db_connection, get_genlayer_db_connection


def db_get_transactions_table_create_command() -> str:
    return """
    CREATE TABLE IF NOT EXISTS transactions (
        id SERIAL PRIMARY KEY,
        from_address VARCHAR(255),
        to_address VARCHAR(255),
        input_data JSONB,
        data JSONB,
        consensus_data JSONB,
        nonce INT,
        value NUMERIC,
        type INT CHECK (type IN (0, 1, 2)),
        gasLimit BIGINT,
        created_at TIMESTAMP WITH TIME ZONE DEFAULT CURRENT_TIMESTAMP,
        r INT,
        s INT,
        v INT
    )
    """


def db_get_transactions_audit_table_create_command() -> str:
    return """
    CREATE TABLE IF NOT EXISTS transactions_audit (
        id SERIAL PRIMARY KEY,
        transaction_id INT,
        data JSONB,
        created_at TIMESTAMP WITH TIME ZONE DEFAULT CURRENT_TIMESTAMP
    )
    """

# types change data internal structure
# 0 -> message
# 1 -> IC_DEPLOY
# 2 -> IC_EXEC
def db_get_current_state_table_create_command() -> str:
    return """
    CREATE TABLE IF NOT EXISTS current_state (
        id VARCHAR(255) PRIMARY KEY,
        data JSONB NOT NULL,
        updated_at TIMESTAMP WITH TIME ZONE DEFAULT CURRENT_TIMESTAMP
    )
    """

def db_get_validators_table_create_command() -> str:
    return """
    CREATE TABLE IF NOT EXISTS validators (
        id SERIAL PRIMARY KEY,
        address VARCHAR(255),
        stake NUMERIC NOT NULL,
        provider VARCHAR(255),
        model VARCHAR(255),
        config JSONB NOT NULL,
        created_at TIMESTAMP WITH TIME ZONE DEFAULT CURRENT_TIMESTAMP
    )
    """

def db_cursor(db_name:str) -> psycopg2.extensions.connection:
    if db_name == 'postgres':
        connection = get_orig_db_connection()
    elif db_name == 'genlayer_state':
        connection = get_genlayer_db_connection()
    else:
        raise Exception('options are "postgres" or "genlayer_state"')
    connection.set_isolation_level(ISOLATION_LEVEL_AUTOCOMMIT)
    return connection

def create_db_if_it_doesnt_already_exists() -> str:
    new_dbname = environ.get('DBNAME')
    connection = db_cursor('postgres')
    cursor = connection.cursor()
    cursor.execute(f"SELECT 1 FROM pg_catalog.pg_database WHERE datname = '{new_dbname}'")
    exists = cursor.fetchone()
    if not exists:
        cursor.execute(f"CREATE DATABASE {new_dbname}")
        result = f"Database {new_dbname} created successfully."
    else:
        result = f"Database {new_dbname} already exists."

    cursor.close()
    connection.close()
    return result


def create_tables_if_they_dont_already_exist(app:flask.app.Flask) -> str:
    table_creation_commands = (
        db_get_transactions_table_create_command(),  # eq to blockchain
        db_get_transactions_audit_table_create_command(),  # so you can audit transactions
        db_get_current_state_table_create_command(),  # eq to eth state trie (type of Merkle Patricia Trie)
        db_get_validators_table_create_command(),  # eq to a smart contract on the rollup with people staking to be validators
    )

    connection = None
    result = "Tables created successfully!"
    try:
        connection = db_cursor('genlayer_state')
        cursor = connection.cursor()

        for command in table_creation_commands:
            cursor.execute(command)

        cursor.close()
        connection.commit()
    except (Exception, psycopg2.DatabaseError) as error:
        app.error(error)
        result = 'Failed to create tables!'
    finally:
        if connection is not None:
            connection.close()

    return result

<<<<<<< HEAD
def clear_db_tables(app:flask.app.Flask, tables: list) -> str:
    result = "Failed to clear tables!"

    tables_str = ', '.join(tables)

    connection = None
    try:
        connection = db_cursor('genlayer_state')
        cursor = connection.cursor()
        cursor.execute(f"TRUNCATE TABLE {tables_str} RESTART IDENTITY")
        cursor.close()
        connection.commit()
        result = "Tables cleared successfully!"
    except (Exception, psycopg2.DatabaseError) as error:
        app.error(error)
    finally:
        if connection is not None:
            connection.close()

    return result
=======
def clear_db_tables(tables: list) -> str:
    connection = db_cursor('genlayer_state')
    cursor = connection.cursor()
    for table in tables:
        cursor.execute(f"SELECT 1 FROM pg_catalog.pg_database WHERE datname = '{table}'")
        exists = cursor.fetchone()
        if exists:
            cursor.execute(f"TRUNCATE TABLE {table} RESTART IDENTITY")
    cursor.close()
    connection.commit()
    connection.close()
>>>>>>> ed5cb103
<|MERGE_RESOLUTION|>--- conflicted
+++ resolved
@@ -117,28 +117,6 @@
 
     return result
 
-<<<<<<< HEAD
-def clear_db_tables(app:flask.app.Flask, tables: list) -> str:
-    result = "Failed to clear tables!"
-
-    tables_str = ', '.join(tables)
-
-    connection = None
-    try:
-        connection = db_cursor('genlayer_state')
-        cursor = connection.cursor()
-        cursor.execute(f"TRUNCATE TABLE {tables_str} RESTART IDENTITY")
-        cursor.close()
-        connection.commit()
-        result = "Tables cleared successfully!"
-    except (Exception, psycopg2.DatabaseError) as error:
-        app.error(error)
-    finally:
-        if connection is not None:
-            connection.close()
-
-    return result
-=======
 def clear_db_tables(tables: list) -> str:
     connection = db_cursor('genlayer_state')
     cursor = connection.cursor()
@@ -149,5 +127,4 @@
             cursor.execute(f"TRUNCATE TABLE {table} RESTART IDENTITY")
     cursor.close()
     connection.commit()
-    connection.close()
->>>>>>> ed5cb103
+    connection.close()