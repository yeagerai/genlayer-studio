--- conflicted
+++ resolved
@@ -164,11 +164,8 @@
         "timestamp_awaiting_finalization": transaction.timestamp_awaiting_finalization,
         "appeal_failed": transaction.appeal_failed,
         "appeal_undetermined": transaction.appeal_undetermined,
-<<<<<<< HEAD
+        "consensus_history": transaction.consensus_history,
         "config_rotation_rounds": transaction.config_rotation_rounds,
-=======
-        "consensus_history": transaction.consensus_history,
->>>>>>> bc15c90b
     }
 
 
