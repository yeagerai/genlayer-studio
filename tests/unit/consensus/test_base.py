import pytest
from backend.database_handler.models import TransactionStatus
from backend.node.types import Vote
from backend.consensus.base import DEFAULT_VALIDATORS_COUNT
from tests.unit.consensus.test_helpers import (
    TransactionsProcessorMock,
    transaction_to_dict,
    init_dummy_transaction,
    get_nodes_specs,
    setup_test_environment,
    consensus_algorithm,
    cleanup_threads,
    appeal,
    check_validator_count,
    get_validator_addresses,
    get_leader_address,
    assert_transaction_status_match,
    assert_transaction_status_change_and_match,
)


@pytest.mark.asyncio
async def test_exec_transaction(consensus_algorithm):
    """
    Minor smoke checks for the happy path of a transaction execution
    """
    # Initialize transaction, nodes, and get_vote function
    transaction = init_dummy_transaction()
    nodes = get_nodes_specs(3)
    created_nodes = []
    transactions_processor = TransactionsProcessorMock(
        [transaction_to_dict(transaction)]
    )

    def get_vote():
        return Vote.AGREE

    # Use the helper function to set up the test environment
    event, *threads = setup_test_environment(
        consensus_algorithm, transactions_processor, nodes, created_nodes, get_vote
    )

    try:
        assert_transaction_status_match(
            transactions_processor, transaction, [TransactionStatus.ACCEPTED.value]
        )
        assert len(created_nodes) == len(nodes)

        assert_transaction_status_match(
            transactions_processor, transaction, [TransactionStatus.FINALIZED.value]
        )
        assert transactions_processor.updated_transaction_status_history == {
            "transaction_hash": [
                TransactionStatus.ACTIVATED,
                TransactionStatus.PROPOSING,
                TransactionStatus.COMMITTING,
                TransactionStatus.REVEALING,
                TransactionStatus.ACCEPTED,
                TransactionStatus.FINALIZED,
            ]
        }
    finally:
        cleanup_threads(event, threads)


@pytest.mark.asyncio
async def test_exec_transaction_no_consensus(consensus_algorithm):
    """
    Scenario: all nodes disagree on the transaction execution, leaving the transaction in UNDETERMINED state
    Tests that consensus algorithm correctly rotates the leader when majority of nodes disagree
    """
    transaction = init_dummy_transaction()
    rotation_rounds = 2
    transaction.config_rotation_rounds = rotation_rounds
    nodes = get_nodes_specs(DEFAULT_VALIDATORS_COUNT + rotation_rounds)
    created_nodes = []
    transactions_processor = TransactionsProcessorMock(
        [transaction_to_dict(transaction)]
    )

    def get_vote():
        return Vote.DISAGREE

    event, *threads = setup_test_environment(
        consensus_algorithm, transactions_processor, nodes, created_nodes, get_vote
    )

    try:
        assert_transaction_status_match(
            transactions_processor, transaction, [TransactionStatus.UNDETERMINED.value]
        )
        assert len(created_nodes) == DEFAULT_VALIDATORS_COUNT * (rotation_rounds + 1)

        assert_transaction_status_match(
            transactions_processor, transaction, [TransactionStatus.FINALIZED.value]
        )

        assert transactions_processor.updated_transaction_status_history == {
            "transaction_hash": [
                TransactionStatus.ACTIVATED,
                TransactionStatus.PROPOSING,  # leader 1
                TransactionStatus.COMMITTING,
                TransactionStatus.REVEALING,
                TransactionStatus.PROPOSING,  # rotation, leader 2
                TransactionStatus.COMMITTING,
                TransactionStatus.REVEALING,
                TransactionStatus.PROPOSING,  # rotation, leader 3
                TransactionStatus.COMMITTING,
                TransactionStatus.REVEALING,
                TransactionStatus.UNDETERMINED,  # all disagree
                TransactionStatus.FINALIZED,
            ]
        }
    finally:
        cleanup_threads(event, threads)


@pytest.mark.asyncio
async def test_exec_transaction_one_disagreement(consensus_algorithm):
    """
    Scenario: first round is disagreement, second round is agreement
    Tests that consensus algorithm correctly rotates the leader when majority of nodes disagree
    """
    transaction = init_dummy_transaction()
    nodes = get_nodes_specs(DEFAULT_VALIDATORS_COUNT + 1)
    created_nodes = []
    transactions_processor = TransactionsProcessorMock(
        [transaction_to_dict(transaction)]
    )

    def get_vote():
        if len(created_nodes) < DEFAULT_VALIDATORS_COUNT:
            return Vote.DISAGREE
        else:
            return Vote.AGREE

    event, *threads = setup_test_environment(
        consensus_algorithm, transactions_processor, nodes, created_nodes, get_vote
    )

    try:
        assert_transaction_status_match(
            transactions_processor, transaction, [TransactionStatus.FINALIZED.value]
        )

        assert transactions_processor.updated_transaction_status_history == {
            "transaction_hash": [
                TransactionStatus.ACTIVATED,
                TransactionStatus.PROPOSING,  # leader 1
                TransactionStatus.COMMITTING,
                TransactionStatus.REVEALING,
                TransactionStatus.PROPOSING,  # rotation, leader 2
                TransactionStatus.COMMITTING,
                TransactionStatus.REVEALING,
                TransactionStatus.ACCEPTED,
                TransactionStatus.FINALIZED,
            ]
        }
        assert len(created_nodes) == DEFAULT_VALIDATORS_COUNT * 2
    finally:
        cleanup_threads(event, threads)


@pytest.mark.asyncio
async def test_exec_accepted_appeal_fail(consensus_algorithm):
    """
    Test that a transaction can be appealed after being accepted where the appeal fails. This verifies that:
    1. The transaction can enter appeal state
    2. New validators are selected to process the appeal
    3. The appeal is processed but fails
    4. The transaction goes back to the active state
    5. The appeal window is not reset
    6. The transaction is finalized after the appeal window
    The states the transaction goes through are:
        PROPOSING -> COMMITTING -> REVEALING -> ACCEPTED -appeal-> COMMITTING -> REVEALING -appeal-fail-> ACCEPTED -no-appeal-> FINALIZED
    """
    transaction = init_dummy_transaction()
    nodes = get_nodes_specs(2 * DEFAULT_VALIDATORS_COUNT + 2)
    created_nodes = []
    transactions_processor = TransactionsProcessorMock(
        [transaction_to_dict(transaction)]
    )

    def get_vote():
        return Vote.AGREE

    event, *threads = setup_test_environment(
        consensus_algorithm, transactions_processor, nodes, created_nodes, get_vote
    )

    try:
        assert_transaction_status_match(
            transactions_processor, transaction, [TransactionStatus.ACCEPTED.value]
        )
        assert len(created_nodes) == DEFAULT_VALIDATORS_COUNT

        timestamp_awaiting_finalization_1 = (
            transactions_processor.get_transaction_by_hash(transaction.hash)[
                "timestamp_awaiting_finalization"
            ]
        )

        appeal(transaction, transactions_processor)
        assert_transaction_status_match(
            transactions_processor, transaction, [TransactionStatus.FINALIZED.value]
        )

        check_validator_count(
            transaction, transactions_processor, 2 * DEFAULT_VALIDATORS_COUNT + 2
        )

        assert transactions_processor.updated_transaction_status_history == {
            "transaction_hash": [
                TransactionStatus.ACTIVATED,
                TransactionStatus.PROPOSING,
                TransactionStatus.COMMITTING,
                TransactionStatus.REVEALING,
                TransactionStatus.ACCEPTED,
                TransactionStatus.COMMITTING,
                TransactionStatus.REVEALING,
                TransactionStatus.ACCEPTED,
                TransactionStatus.FINALIZED,
            ]
        }
        assert len(created_nodes) == 2 * DEFAULT_VALIDATORS_COUNT + 2

        assert (
            transactions_processor.get_transaction_by_hash(transaction.hash)[
                "timestamp_awaiting_finalization"
            ]
            == timestamp_awaiting_finalization_1
        )

        assert (
            transactions_processor.get_transaction_by_hash(transaction.hash)[
                "appeal_processing_time"
            ]
            > 0
        )
    finally:
        cleanup_threads(event, threads)


@pytest.mark.asyncio
async def test_exec_accepted_appeal_no_extra_validators(consensus_algorithm):
    """
    Test that a transaction goes to finalized state when there are no extra validators to process the appeal. This verifies that:
    1. The transaction can enter appeal state
    2. New validators are selected to process the appeal but there are no extra validators anymore
    3. The appeal is not processed and fails
    4. The transaction stays in the active state and appeal window is not reset
    5. The transaction is finalized after the appeal window
    The states the transaction goes through are:
        PROPOSING -> COMMITTING -> REVEALING -> ACCEPTED -appeal-> -appeal-fail-> -no-new-appeal-> FINALIZED
    """
    transaction = init_dummy_transaction()
    nodes = get_nodes_specs(DEFAULT_VALIDATORS_COUNT)
    created_nodes = []
    transactions_processor = TransactionsProcessorMock(
        [transaction_to_dict(transaction)]
    )

    def get_vote():
        return Vote.AGREE

    event, *threads = setup_test_environment(
        consensus_algorithm, transactions_processor, nodes, created_nodes, get_vote
    )

    try:
        assert_transaction_status_match(
            transactions_processor, transaction, [TransactionStatus.ACCEPTED.value]
        )
        assert len(created_nodes) == DEFAULT_VALIDATORS_COUNT

        timestamp_awaiting_finalization_1 = (
            transactions_processor.get_transaction_by_hash(transaction.hash)[
                "timestamp_awaiting_finalization"
            ]
        )

        appeal(transaction, transactions_processor)

        assert_transaction_status_match(
            transactions_processor, transaction, [TransactionStatus.FINALIZED.value]
        )

        assert transactions_processor.updated_transaction_status_history == {
            "transaction_hash": [
                TransactionStatus.ACTIVATED,
                TransactionStatus.PROPOSING,
                TransactionStatus.COMMITTING,
                TransactionStatus.REVEALING,
                TransactionStatus.ACCEPTED,
                TransactionStatus.FINALIZED,
            ]
        }

        assert (
            transactions_processor.get_transaction_by_hash(transaction.hash)[
                "timestamp_awaiting_finalization"
            ]
            == timestamp_awaiting_finalization_1
        )
        assert (
            transactions_processor.get_transaction_by_hash(transaction.hash)[
                "appeal_processing_time"
            ]
            > 0
        )
    finally:
        cleanup_threads(event, threads)


@pytest.mark.asyncio
async def test_exec_accepted_appeal_successful(consensus_algorithm):
    """
    Test that a transaction can be appealed successfully after being accepted. This verifies that:
    1. The transaction can enter appeal state
    2. New validators are selected to process the appeal
    3. The appeal is processed successfully
    4. The transaction goes back to the pending state
    5. The consensus algorithm removed the old leader
    6. The consensus algorithm goes through committing and revealing states with an increased number of validators
    7. The transaction is in the accepted state with an updated appeal window
    8. The transaction is finalized after the appeal window
    The states the transaction goes through are:
        PROPOSING -> COMMITTING -> REVEALING -> ACCEPTED -appeal-> COMMITTING -> REVEALING -appeal-success->
        PENDING -> PROPOSING -> COMMITTING -> REVEALING -> ACCEPTED -no-appeal-> FINALIZED
    """
    transaction = init_dummy_transaction()
    nodes = get_nodes_specs(2 * DEFAULT_VALIDATORS_COUNT + 2)
    created_nodes = []
    transactions_processor = TransactionsProcessorMock(
        [transaction_to_dict(transaction)]
    )

    def get_vote():
        """
        Leader agrees + 4 validators agree.
        Appeal: 4 validators disagree + 3 validators agree. So appeal succeeds.
        """
        if len(created_nodes) < 5:
            return Vote.AGREE
        elif (len(created_nodes) >= 5) and (len(created_nodes) < 5 + 4):
            return Vote.DISAGREE
        else:
            return Vote.AGREE

    event, *threads = setup_test_environment(
        consensus_algorithm, transactions_processor, nodes, created_nodes, get_vote
    )

    try:
        assert_transaction_status_match(
            transactions_processor, transaction, [TransactionStatus.ACCEPTED.value]
        )

        expected_nb_created_nodes = DEFAULT_VALIDATORS_COUNT
        assert len(created_nodes) == expected_nb_created_nodes

        timestamp_awaiting_finalization_1 = (
            transactions_processor.get_transaction_by_hash(transaction.hash)[
                "timestamp_awaiting_finalization"
            ]
        )

        appeal(transaction, transactions_processor)

        current_status = assert_transaction_status_match(
            transactions_processor,
            transaction,
            [TransactionStatus.PENDING.value, TransactionStatus.ACTIVATED.value],
        )

        transaction_status_history = [
            TransactionStatus.ACTIVATED,
            TransactionStatus.PROPOSING,
            TransactionStatus.COMMITTING,
            TransactionStatus.REVEALING,
            TransactionStatus.ACCEPTED,
            TransactionStatus.COMMITTING,
            TransactionStatus.REVEALING,
            TransactionStatus.PENDING,
        ]
        if current_status == TransactionStatus.ACTIVATED.value:
            transaction_status_history.append(TransactionStatus.ACTIVATED)

        assert transactions_processor.updated_transaction_status_history == {
            "transaction_hash": transaction_status_history
        }

        expected_nb_created_nodes += expected_nb_created_nodes + 2
        assert len(created_nodes) == expected_nb_created_nodes

        validator_set_addresses = get_validator_addresses(
            transaction, transactions_processor
        )
        old_leader_address = get_leader_address(transaction, transactions_processor)

        assert_transaction_status_match(
            transactions_processor, transaction, [TransactionStatus.FINALIZED.value]
        )

        expected_nb_created_nodes += expected_nb_created_nodes - 1
        assert len(created_nodes) == expected_nb_created_nodes

        if current_status == TransactionStatus.PENDING.value:
            transaction_status_history.append(TransactionStatus.ACTIVATED)
        transaction_status_history += [
            TransactionStatus.PROPOSING,
            TransactionStatus.COMMITTING,
            TransactionStatus.REVEALING,
            TransactionStatus.ACCEPTED,
            TransactionStatus.FINALIZED,
        ]
        assert transactions_processor.updated_transaction_status_history == {
            "transaction_hash": transaction_status_history
        }

        assert (
            transactions_processor.get_transaction_by_hash(transaction.hash)[
                "timestamp_awaiting_finalization"
            ]
            > timestamp_awaiting_finalization_1
        )

        check_validator_count(
            transaction, transactions_processor, 2 * DEFAULT_VALIDATORS_COUNT + 1
        )

        new_leader_address = get_leader_address(transaction, transactions_processor)

        assert new_leader_address != old_leader_address
        assert new_leader_address in validator_set_addresses

        assert (
            transactions_processor.get_transaction_by_hash(transaction.hash)[
                "appeal_processing_time"
            ]
            == 0
        )
    finally:
        cleanup_threads(event, threads)


@pytest.mark.asyncio
async def test_exec_accepted_appeal_successful_rotations_undetermined(
    consensus_algorithm,
):
    """
    Test that a transaction can do the rotations when going back to pending after being successful in its appeal. This verifies that:
    1. The transaction can enter appeal state
    2. New validators are selected to process the appeal
    3. The appeal is processed successfully and the transaction goes back to the pending state
    4. Perform all rotation until transaction is undetermined
    The states the transaction goes through are:
        PROPOSING -> COMMITTING -> REVEALING -> ACCEPTED -appeal-> COMMITTING -> REVEALING -appeal-success->
        PENDING -> (PROPOSING -> COMMITTING -> REVEALING) * 11 -> UNDERTERMINED
    """
    transaction = init_dummy_transaction()
    nodes = get_nodes_specs(
        2 * DEFAULT_VALIDATORS_COUNT + 2 + transaction.config_rotation_rounds
    )
    created_nodes = []
    transactions_processor = TransactionsProcessorMock(
        [transaction_to_dict(transaction)]
    )

    def get_vote():
        """
        Leader agrees + 4 validators agree.
        Appeal: 7 validators disagree. So appeal succeeds.
        Rotations: 11 validator disagree.
        """
        if len(created_nodes) < 5:
            return Vote.AGREE
        else:
            return Vote.DISAGREE

    event, *threads = setup_test_environment(
        consensus_algorithm, transactions_processor, nodes, created_nodes, get_vote
    )

    try:
        assert_transaction_status_match(
            transactions_processor, transaction, [TransactionStatus.ACCEPTED.value]
        )
        expected_nb_created_nodes = DEFAULT_VALIDATORS_COUNT
        assert len(created_nodes) == expected_nb_created_nodes

        appeal(transaction, transactions_processor)

        current_status = assert_transaction_status_match(
            transactions_processor,
            transaction,
            [TransactionStatus.PENDING.value, TransactionStatus.ACTIVATED.value],
        )

        transaction_status_history = [
            TransactionStatus.ACTIVATED,
            TransactionStatus.PROPOSING,
            TransactionStatus.COMMITTING,
            TransactionStatus.REVEALING,
            TransactionStatus.ACCEPTED,
            TransactionStatus.COMMITTING,
            TransactionStatus.REVEALING,
            TransactionStatus.PENDING,
        ]
        if current_status == TransactionStatus.ACTIVATED.value:
            transaction_status_history.append(TransactionStatus.ACTIVATED)

        assert transactions_processor.updated_transaction_status_history == {
            "transaction_hash": transaction_status_history
        }

        expected_nb_created_nodes += expected_nb_created_nodes + 2
        assert len(created_nodes) == expected_nb_created_nodes

        assert_transaction_status_match(
            transactions_processor, transaction, [TransactionStatus.UNDETERMINED.value]
        )

        if current_status == TransactionStatus.PENDING.value:
            transaction_status_history.append(TransactionStatus.ACTIVATED)
        transaction_status_history += [
            *(
                [
                    TransactionStatus.PROPOSING,
                    TransactionStatus.COMMITTING,
                    TransactionStatus.REVEALING,
                ]
                * (transaction.config_rotation_rounds + 1)
            ),
            TransactionStatus.UNDETERMINED,
        ]
        assert transactions_processor.updated_transaction_status_history == {
            "transaction_hash": transaction_status_history
        }

        check_validator_count(
            transaction, transactions_processor, 2 * DEFAULT_VALIDATORS_COUNT + 1
        )
    finally:
        cleanup_threads(event, threads)


@pytest.mark.asyncio
async def test_exec_accepted_appeal_successful_twice(consensus_algorithm):
    """
    Test that a transaction can be appealed successfully twice after being accepted. This verifies that:
    1. The transaction can enter appeal state
    2. New validators are selected to process the appeal
    3. The appeal is processed successfully
    4. The transaction goes back to the pending state
    5. The consensus algorithm removed the old leader
    6. The consensus algorithm goes through committing and revealing states with an increased number of validators
    7. The transaction is in the accepted state with an updated appeal window
    8. Do 1-7 again
    9. The transaction is finalized after the appeal window
    The states the transaction goes through are:
        PROPOSING -> COMMITTING -> REVEALING -> ACCEPTED -appeal-> COMMITTING -> REVEALING -appeal-success->
        PENDING -> PROPOSING -> COMMITTING -> REVEALING -> ACCEPTED -appeal-> COMMITTING -> REVEALING -appeal-success->
        PENDING -> PROPOSING -> COMMITTING -> REVEALING -> ACCEPTED -no-appeal-> FINALIZED
    """
    transaction = init_dummy_transaction()
    nodes = get_nodes_specs(2 * (2 * DEFAULT_VALIDATORS_COUNT + 1) + 1 + 2)
    created_nodes = []
    transactions_processor = TransactionsProcessorMock(
        [transaction_to_dict(transaction)]
    )

    def get_vote():
        """
        Normal: Leader agrees + 4 validators agree.
        Appeal: 7 validators disagree. So appeal succeeds.
        Normal: Leader agrees + 10 validators agree.
        Appeal: 13 validators disagree. So appeal succeeds.
        Normal: Leader agrees + 22 validators agree.
        """
        if len(created_nodes) < 5:
            return Vote.AGREE
        elif (len(created_nodes) >= 5) and (len(created_nodes) < 5 + 7):
            return Vote.DISAGREE
        elif (len(created_nodes) >= 5 + 7) and (len(created_nodes) < 5 + 7 + 11):
            return Vote.AGREE
        elif (len(created_nodes) >= 5 + 7 + 11) and (
            len(created_nodes) < 5 + 7 + 11 + 13
        ):
            return Vote.DISAGREE
        else:
            return Vote.AGREE

    event, *threads = setup_test_environment(
        consensus_algorithm, transactions_processor, nodes, created_nodes, get_vote
    )

    try:
        assert_transaction_status_match(
            transactions_processor, transaction, [TransactionStatus.ACCEPTED.value]
        )

        expected_nb_created_nodes = DEFAULT_VALIDATORS_COUNT  # 5
        assert len(created_nodes) == expected_nb_created_nodes

        transaction_status_history = [
            TransactionStatus.ACTIVATED,
            TransactionStatus.PROPOSING,
            TransactionStatus.COMMITTING,
            TransactionStatus.REVEALING,
            TransactionStatus.ACCEPTED,
        ]
        assert transactions_processor.updated_transaction_status_history == {
            "transaction_hash": transaction_status_history
        }

        timestamp_awaiting_finalization_1 = (
            transactions_processor.get_transaction_by_hash(transaction.hash)[
                "timestamp_awaiting_finalization"
            ]
        )

        appeal(transaction, transactions_processor)

        current_status = assert_transaction_status_match(
            transactions_processor,
            transaction,
            [TransactionStatus.PENDING.value, TransactionStatus.ACTIVATED.value],
        )

        transaction_status_history += [
            TransactionStatus.COMMITTING,
            TransactionStatus.REVEALING,
            TransactionStatus.PENDING,
        ]
        if current_status == TransactionStatus.ACTIVATED.value:
            transaction_status_history.append(TransactionStatus.ACTIVATED)

        assert transactions_processor.updated_transaction_status_history == {
            "transaction_hash": transaction_status_history
        }

        expected_nb_created_nodes += DEFAULT_VALIDATORS_COUNT + 2  # 5 + 7 = 12
        assert len(created_nodes) == expected_nb_created_nodes

        validator_set_addresses = get_validator_addresses(
            transaction, transactions_processor
        )
        old_leader_address = get_leader_address(transaction, transactions_processor)

        assert_transaction_status_match(
            transactions_processor, transaction, [TransactionStatus.ACCEPTED.value]
        )

        if current_status == TransactionStatus.PENDING.value:
            transaction_status_history.append(TransactionStatus.ACTIVATED)
        transaction_status_history += [
            TransactionStatus.PROPOSING,
            TransactionStatus.COMMITTING,
            TransactionStatus.REVEALING,
            TransactionStatus.ACCEPTED,
        ]
        assert transactions_processor.updated_transaction_status_history == {
            "transaction_hash": transaction_status_history
        }

        expected_nb_created_nodes += 2 * DEFAULT_VALIDATORS_COUNT + 1  # 12 + 11 = 23
        assert len(created_nodes) == expected_nb_created_nodes

        timestamp_awaiting_finalization_2 = (
            transactions_processor.get_transaction_by_hash(transaction.hash)[
                "timestamp_awaiting_finalization"
            ]
        )
        assert timestamp_awaiting_finalization_2 > timestamp_awaiting_finalization_1

        check_validator_count(
            transaction, transactions_processor, 2 * DEFAULT_VALIDATORS_COUNT + 1
        )

        new_leader_address = get_leader_address(transaction, transactions_processor)

        assert new_leader_address != old_leader_address
        assert new_leader_address in validator_set_addresses

        appeal(transaction, transactions_processor)

        current_status = assert_transaction_status_match(
            transactions_processor,
            transaction,
            [TransactionStatus.PENDING.value, TransactionStatus.ACTIVATED.value],
        )

        transaction_status_history += [
            TransactionStatus.COMMITTING,
            TransactionStatus.REVEALING,
            TransactionStatus.PENDING,
        ]
        if current_status == TransactionStatus.ACTIVATED.value:
            transaction_status_history.append(TransactionStatus.ACTIVATED)

        assert transactions_processor.updated_transaction_status_history == {
            "transaction_hash": transaction_status_history
        }

        expected_nb_created_nodes += (
            2 * DEFAULT_VALIDATORS_COUNT + 1
        ) + 2  # 23 + 13 = 36
        assert len(created_nodes) == expected_nb_created_nodes

        validator_set_addresses = get_validator_addresses(
            transaction, transactions_processor
        )
        old_leader_address = get_leader_address(transaction, transactions_processor)

        assert_transaction_status_match(
            transactions_processor, transaction, [TransactionStatus.FINALIZED.value]
        )

        if current_status == TransactionStatus.PENDING.value:
            transaction_status_history.append(TransactionStatus.ACTIVATED)
        transaction_status_history += [
            TransactionStatus.PROPOSING,
            TransactionStatus.COMMITTING,
            TransactionStatus.REVEALING,
            TransactionStatus.ACCEPTED,
            TransactionStatus.FINALIZED,
        ]
        assert transactions_processor.updated_transaction_status_history == {
            "transaction_hash": transaction_status_history
        }

        expected_nb_created_nodes += (
            2 * (2 * DEFAULT_VALIDATORS_COUNT + 1) + 2
        ) - 1  # 36 + 23 = 58
        assert len(created_nodes) == expected_nb_created_nodes

        assert (
            transactions_processor.get_transaction_by_hash(transaction.hash)[
                "timestamp_awaiting_finalization"
            ]
            > timestamp_awaiting_finalization_2
        )

        check_validator_count(
            transaction,
            transactions_processor,
            2 * (2 * DEFAULT_VALIDATORS_COUNT + 1) + 1,
        )

        new_leader_address = get_leader_address(transaction, transactions_processor)

        assert new_leader_address != old_leader_address
        assert new_leader_address in validator_set_addresses

    finally:
        cleanup_threads(event, threads)


@pytest.mark.asyncio
async def test_exec_accepted_appeal_fail_three_times(consensus_algorithm):
    """
    Test that a transaction can be appealed after being accepted where the appeal fails three times. This verifies that:
    1. The transaction can enter appeal state after being accepted
    2. New validators are selected to process the appeal:
        2.1 N+2 new validators where appeal_failed = 0
        2.2 N+2 old validators from 2.1 + N+1 new validators = 2N+3 validators where appeal_failed = 1
        2.3 2N+3 old validators from 2.2 + 2N new validators = 4N+3 validators where appeal_failed = 2
        2.4 No need to continue testing more validators as it follows the same pattern as 2.3 calculation
    3. The appeal is processed but fails
    4. The transaction goes back to the active state
    5. The appeal window is not reset
    6. Redo 1-5 two more times to check if the correct amount of validators are selected. First time takes 2.2 validators, second time takes 2.3 validators.
    7. The transaction is finalized after the appeal window
    The states the transaction goes through are:
        PROPOSING -> COMMITTING -> REVEALING -> ACCEPTED (-appeal-> COMMITTING -> REVEALING -appeal-fail-> ACCEPTED)x3 -no-appeal-> FINALIZED
    """
    transaction = init_dummy_transaction()
    nodes = get_nodes_specs(5 * DEFAULT_VALIDATORS_COUNT + 3)
    created_nodes = []
    transactions_processor = TransactionsProcessorMock(
        [transaction_to_dict(transaction)]
    )
    consensus_algorithm.consensus_sleep_time = 5
    consensus_algorithm.finality_window_time = 15

    def get_vote():
        return Vote.AGREE

    event, *threads = setup_test_environment(
        consensus_algorithm, transactions_processor, nodes, created_nodes, get_vote
    )

    try:
        assert_transaction_status_match(
            transactions_processor, transaction, [TransactionStatus.ACCEPTED.value]
        )

        timestamp_awaiting_finalization_1 = (
            transactions_processor.get_transaction_by_hash(transaction.hash)[
                "timestamp_awaiting_finalization"
            ]
        )

        n = DEFAULT_VALIDATORS_COUNT
        nb_validators_processing_appeal = n
        nb_created_nodes = n

        check_validator_count(
            transaction, transactions_processor, nb_validators_processing_appeal
        )

        assert len(created_nodes) == nb_created_nodes

        validator_set_addresses = get_validator_addresses(
            transaction, transactions_processor
        )
        leader_address = get_leader_address(transaction, transactions_processor)

        appeal_processing_time_temp = transactions_processor.get_transaction_by_hash(
            transaction.hash
        )["appeal_processing_time"]
        assert appeal_processing_time_temp == 0
        timestamp_appeal_temp = 0

        for appeal_failed in range(3):
            assert (
                transactions_processor.get_transaction_by_hash(transaction.hash)[
                    "status"
                ]
                == TransactionStatus.ACCEPTED.value
            )

            appeal(transaction, transactions_processor)

            assert_transaction_status_change_and_match(
                transactions_processor, transaction, [TransactionStatus.ACCEPTED.value]
            )

            appeal_processing_time_new = transactions_processor.get_transaction_by_hash(
                transaction.hash
            )["appeal_processing_time"]
            assert appeal_processing_time_new > appeal_processing_time_temp
            appeal_processing_time_temp = appeal_processing_time_new

            timestamp_appeal_new = transactions_processor.get_transaction_by_hash(
                transaction.hash
            )["timestamp_appeal"]
            assert timestamp_appeal_new > timestamp_appeal_temp
            timestamp_appeal_temp = timestamp_appeal_new

            assert (
                transactions_processor.get_transaction_by_hash(transaction.hash)[
                    "timestamp_awaiting_finalization"
                ]
                == timestamp_awaiting_finalization_1
            )

            assert (
                transactions_processor.get_transaction_by_hash(transaction.hash)[
                    "appeal_failed"
                ]
                == appeal_failed + 1
            )

            if appeal_failed == 0:
                nb_validators_processing_appeal += n + 2
            elif appeal_failed == 1:
                nb_validators_processing_appeal += n + 1
            else:
                nb_validators_processing_appeal += 2 * n  # 5, 12, 18, 28

            nb_created_nodes += (
                nb_validators_processing_appeal - n
            )  # 5, 7, 13, 23 -> 5, 12, 25, 48

            check_validator_count(
                transaction, transactions_processor, nb_validators_processing_appeal
            )

            assert len(created_nodes) == nb_created_nodes

            validator_set_addresses_old = validator_set_addresses
            validator_set_addresses = get_validator_addresses(
                transaction, transactions_processor
            )
            assert validator_set_addresses_old != validator_set_addresses
            assert validator_set_addresses_old.issubset(validator_set_addresses)
            assert leader_address == get_leader_address(
                transaction, transactions_processor
            )
            assert leader_address not in validator_set_addresses

        assert_transaction_status_match(
            transactions_processor, transaction, [TransactionStatus.FINALIZED.value]
        )

        assert transactions_processor.updated_transaction_status_history == {
            "transaction_hash": [
                TransactionStatus.ACTIVATED,
                TransactionStatus.PROPOSING,
                *(
                    [
                        TransactionStatus.COMMITTING,
                        TransactionStatus.REVEALING,
                        TransactionStatus.ACCEPTED,
                    ]
                    * 4
                ),
                TransactionStatus.FINALIZED,
            ]
        }
    finally:
        cleanup_threads(event, threads)


@pytest.mark.asyncio
async def test_exec_accepted_appeal_successful_fail_successful(consensus_algorithm):
    """
    Test that a transaction can be appealed successfully, then appeal fails, then be successfully appealed again after being accepted. This verifies that:
    1. The transaction can enter appeal state
    2. New validators are selected to process the appeal
    3. The appeal is processed successfully
    4. The transaction goes back to the pending state
    5. The consensus algorithm removes the old leader
    6. The consensus algorithm goes through committing and revealing states with an increased number of validators
    7. The transaction is in the accepted state with an updated appeal window
    8. The transaction can enter appeal state
    9. New validators are selected to process the appeal
    10. The appeal is processed but fails
    11. The transaction goes back to the active state
    12. The appeal window is not reset
    13. Redo 1-7
    14. The transaction is finalized after the appeal window
    The states the transaction goes through are:
        PROPOSING -> COMMITTING -> REVEALING -> ACCEPTED
        -appeal-> COMMITTING -> REVEALING -appeal-success->
        PENDING -> PROPOSING -> COMMITTING -> REVEALING -> ACCEPTED ->
        -appeal-> COMMITTING -> REVEALING -appeal-fail-> ACCEPTED
        -appeal-> COMMITTING -> REVEALING -appeal-success->
        PENDING -> PROPOSING -> COMMITTING -> REVEALING -> ACCEPTED -> -no-appeal-> FINALIZED
    """
    transaction = init_dummy_transaction()
    nodes = get_nodes_specs(37)
    created_nodes = []
    transactions_processor = TransactionsProcessorMock(
        [transaction_to_dict(transaction)]
    )

    def get_vote():
        """
        Leader agrees + 4 validators agree.
        Appeal: 7 validators disagree. So appeal succeeds.
        Leader agrees + 10 validators agree.
        Appeal: 13 validators agree. So appeal fails.
        Appeal: 25 validators disagree. So appeal succeeds.
        Leader agrees + 34 validators agree.
        """
        if len(created_nodes) < 5:
            return Vote.AGREE
        elif (len(created_nodes) >= 5) and (len(created_nodes) < 5 + 7):
            return Vote.DISAGREE
        elif (len(created_nodes) >= 5 + 7) and (len(created_nodes) < 5 + 7 + 11 + 13):
            return Vote.AGREE
        elif (len(created_nodes) >= 5 + 7 + 11 + 13) and (
            len(created_nodes) < 5 + 7 + 11 + 13 + 25
        ):
            return Vote.DISAGREE
        else:
            return Vote.AGREE

    event, *threads = setup_test_environment(
        consensus_algorithm, transactions_processor, nodes, created_nodes, get_vote
    )

    try:
        assert_transaction_status_match(
            transactions_processor, transaction, [TransactionStatus.ACCEPTED.value]
        )

        expected_nb_created_nodes = DEFAULT_VALIDATORS_COUNT
        assert len(created_nodes) == expected_nb_created_nodes

        transaction_status_history = [
            TransactionStatus.ACTIVATED,
            TransactionStatus.PROPOSING,
            TransactionStatus.COMMITTING,
            TransactionStatus.REVEALING,
            TransactionStatus.ACCEPTED,
        ]
        assert transactions_processor.updated_transaction_status_history == {
            "transaction_hash": transaction_status_history
        }

        # Appeal successful
        timestamp_awaiting_finalization_1 = (
            transactions_processor.get_transaction_by_hash(transaction.hash)[
                "timestamp_awaiting_finalization"
            ]
        )

        appeal(transaction, transactions_processor)
        current_status = assert_transaction_status_match(
            transactions_processor,
            transaction,
            [TransactionStatus.PENDING.value, TransactionStatus.ACTIVATED.value],
        )

        transaction_status_history += [
            TransactionStatus.COMMITTING,
            TransactionStatus.REVEALING,
            TransactionStatus.PENDING,
        ]
        if current_status == TransactionStatus.ACTIVATED.value:
            transaction_status_history.append(TransactionStatus.ACTIVATED)

        assert transactions_processor.updated_transaction_status_history == {
            "transaction_hash": transaction_status_history
        }

        expected_nb_created_nodes += expected_nb_created_nodes + 2
        assert len(created_nodes) == expected_nb_created_nodes

        validator_set_addresses = get_validator_addresses(
            transaction, transactions_processor
        )
        old_leader_address = get_leader_address(transaction, transactions_processor)

        assert_transaction_status_match(
            transactions_processor, transaction, [TransactionStatus.ACCEPTED.value]
        )

        if current_status == TransactionStatus.PENDING.value:
            transaction_status_history.append(TransactionStatus.ACTIVATED)
        transaction_status_history += [
            TransactionStatus.PROPOSING,
            TransactionStatus.COMMITTING,
            TransactionStatus.REVEALING,
            TransactionStatus.ACCEPTED,
        ]
        assert transactions_processor.updated_transaction_status_history == {
            "transaction_hash": transaction_status_history
        }

        n_new = expected_nb_created_nodes - 1
        expected_nb_created_nodes += n_new
        assert len(created_nodes) == expected_nb_created_nodes

        timestamp_awaiting_finalization_2 = (
            transactions_processor.get_transaction_by_hash(transaction.hash)[
                "timestamp_awaiting_finalization"
            ]
        )

        assert timestamp_awaiting_finalization_2 > timestamp_awaiting_finalization_1

        check_validator_count(transaction, transactions_processor, n_new)

        new_leader_address = get_leader_address(transaction, transactions_processor)

        assert new_leader_address != old_leader_address
        assert new_leader_address in validator_set_addresses

        # Appeal fails
        appeal(transaction, transactions_processor)
        assert_transaction_status_change_and_match(
            transactions_processor, transaction, [TransactionStatus.ACCEPTED.value]
        )

        transaction_status_history += [
            TransactionStatus.COMMITTING,
            TransactionStatus.REVEALING,
            TransactionStatus.ACCEPTED,
        ]
        assert transactions_processor.updated_transaction_status_history == {
            "transaction_hash": transaction_status_history
        }

        expected_nb_created_nodes += n_new + 2
        assert len(created_nodes) == expected_nb_created_nodes

        check_validator_count(transaction, transactions_processor, 2 * n_new + 2)

        timestamp_awaiting_finalization_3 = (
            transactions_processor.get_transaction_by_hash(transaction.hash)[
                "timestamp_awaiting_finalization"
            ]
        )

        assert timestamp_awaiting_finalization_3 == timestamp_awaiting_finalization_2

        validator_set_addresses_after_appeal_fail = get_validator_addresses(
            transaction, transactions_processor
        )

        # Appeal successful
        appeal(transaction, transactions_processor)
        current_status = assert_transaction_status_match(
            transactions_processor,
            transaction,
            [TransactionStatus.PENDING.value, TransactionStatus.ACTIVATED.value],
        )

        transaction_status_history += [
            TransactionStatus.COMMITTING,
            TransactionStatus.REVEALING,
            TransactionStatus.PENDING,
        ]
        if current_status == TransactionStatus.ACTIVATED.value:
            transaction_status_history.append(TransactionStatus.ACTIVATED)

        assert transactions_processor.updated_transaction_status_history == {
            "transaction_hash": transaction_status_history
        }

        expected_nb_created_nodes += 2 * n_new + 3
        assert len(created_nodes) == expected_nb_created_nodes

        validator_set_addresses = get_validator_addresses(
            transaction, transactions_processor
        )
        old_leader_address = get_leader_address(transaction, transactions_processor)

        assert validator_set_addresses_after_appeal_fail.issubset(
            validator_set_addresses
        )

        assert_transaction_status_match(
            transactions_processor, transaction, [TransactionStatus.FINALIZED.value]
        )

        if current_status == TransactionStatus.PENDING.value:
            transaction_status_history.append(TransactionStatus.ACTIVATED)
        transaction_status_history += [
            TransactionStatus.PROPOSING,
            TransactionStatus.COMMITTING,
            TransactionStatus.REVEALING,
            TransactionStatus.ACCEPTED,
            TransactionStatus.FINALIZED,
        ]
        assert transactions_processor.updated_transaction_status_history == {
            "transaction_hash": transaction_status_history
        }

        expected_nb_created_nodes += 3 * n_new + 2
        assert len(created_nodes) == expected_nb_created_nodes

        timestamp_awaiting_finalization_4 = (
            transactions_processor.get_transaction_by_hash(transaction.hash)[
                "timestamp_awaiting_finalization"
            ]
        )

        assert timestamp_awaiting_finalization_4 > timestamp_awaiting_finalization_3

        check_validator_count(transaction, transactions_processor, 3 * n_new + 2)

        new_leader_address = get_leader_address(transaction, transactions_processor)

        assert new_leader_address != old_leader_address
        assert new_leader_address in validator_set_addresses
    finally:
        cleanup_threads(event, threads)


@pytest.mark.asyncio
async def test_exec_undetermined_appeal(consensus_algorithm):
    """
    Test that a transaction can be appealed when it is in the undetermined state. This verifies that:
    1. The transaction can enter appeal state after being in the undetermined state
    2. New validators are selected to process the appeal and the old leader is removed
    3. All possible path regarding undetermined appeals are correctly handled.
    4. The transaction is finalized after the appeal window
    The transaction flow:
        UNDETERMINED -appeal-fail-> UNDETERMINED
        -appeal-success-after-3-rounds-> ACCEPTED
        -successful-appeal-> PENDING -> UNDETERMINED -appeal-fail-> FINALIZED
    """
    transaction = init_dummy_transaction()
<<<<<<< HEAD
    transaction.config_appeal_rounds = 4

=======
    transaction.config_rotation_rounds = 4
>>>>>>> dadacb0e
    nodes = get_nodes_specs(
        2 * (2 * (2 * (2 * DEFAULT_VALIDATORS_COUNT + 2) + 2) + 2)
        + 2
        + (4 * (transaction.config_rotation_rounds))
        + 2
    )
    created_nodes = []
    transactions_processor = TransactionsProcessorMock(
        [transaction_to_dict(transaction)]
    )

    def get_vote():
        """
        Leader disagrees + 4 validators disagree for 5 rounds
        Appeal leader fails: leader disagrees + 10 validators disagree for 5 rounds
        Appeal leader succeeds: leader disagrees + 22 validators disagree for 2 rounds then agree for 1 round

        Appeal validator succeeds: 25 validators disagree
        Leader disagrees + 46 validators disagree for 5 rounds
        Appeal leader fails: leader disagrees + 94 validators disagree for 5 rounds
        """
        exec_rounds = transaction.config_rotation_rounds + 1
        n_first = DEFAULT_VALIDATORS_COUNT
        n_second = 2 * n_first + 1
        n_third = 2 * n_second + 1
        nb_first_agree = (
            (n_first * exec_rounds) + (n_second * exec_rounds) + (n_third * 2)
        )
        if (len(created_nodes) >= nb_first_agree) and (
            len(created_nodes) < nb_first_agree + n_third
        ):
            return Vote.AGREE
        else:
            return Vote.DISAGREE

    event, *threads = setup_test_environment(
        consensus_algorithm, transactions_processor, nodes, created_nodes, get_vote
    )

    try:
        assert_transaction_status_match(
            transactions_processor, transaction, [TransactionStatus.UNDETERMINED.value]
        )

        transaction_status_history = [
            TransactionStatus.ACTIVATED,
            *[
                TransactionStatus.PROPOSING,
                TransactionStatus.COMMITTING,
                TransactionStatus.REVEALING,
            ]
            * (transaction.config_rotation_rounds + 1),
            TransactionStatus.UNDETERMINED,
        ]
        assert transactions_processor.updated_transaction_status_history == {
            "transaction_hash": transaction_status_history
        }

        nb_validators = DEFAULT_VALIDATORS_COUNT
        nb_created_nodes = DEFAULT_VALIDATORS_COUNT * (
            transaction.config_rotation_rounds + 1
        )
        check_validator_count(transaction, transactions_processor, nb_validators)
        assert len(created_nodes) == nb_created_nodes

        appeal(transaction, transactions_processor)
        assert_transaction_status_change_and_match(
            transactions_processor, transaction, [TransactionStatus.UNDETERMINED.value]
        )

        transaction_status_history += [
            *[
                TransactionStatus.PROPOSING,
                TransactionStatus.COMMITTING,
                TransactionStatus.REVEALING,
            ]
            * (transaction.config_rotation_rounds + 1),
            TransactionStatus.UNDETERMINED,
        ]
        assert transactions_processor.updated_transaction_status_history == {
            "transaction_hash": transaction_status_history
        }

        nb_validators += nb_validators + 1
        nb_created_nodes += nb_validators * (transaction.config_rotation_rounds + 1)
        check_validator_count(transaction, transactions_processor, nb_validators)
        assert len(created_nodes) == nb_created_nodes

        assert (
            transactions_processor.get_transaction_by_hash(transaction.hash)[
                "appeal_processing_time"
            ]
            > 0
        )
        assert (
            transactions_processor.get_transaction_by_hash(transaction.hash)[
                "timestamp_appeal"
            ]
            is not None
        )

        appeal(transaction, transactions_processor)
        assert_transaction_status_match(
            transactions_processor, transaction, [TransactionStatus.ACCEPTED.value]
        )

        transaction_status_history += [
            *[
                TransactionStatus.PROPOSING,
                TransactionStatus.COMMITTING,
                TransactionStatus.REVEALING,
            ]
            * 3,
            TransactionStatus.ACCEPTED,
        ]
        assert transactions_processor.updated_transaction_status_history == {
            "transaction_hash": transaction_status_history
        }

        nb_validators += nb_validators + 1
        nb_created_nodes += nb_validators * 3
        check_validator_count(transaction, transactions_processor, nb_validators)
        assert len(created_nodes) == nb_created_nodes

        assert (
            transactions_processor.get_transaction_by_hash(transaction.hash)[
                "appeal_processing_time"
            ]
            == 0
        )
        assert (
            transactions_processor.get_transaction_by_hash(transaction.hash)[
                "timestamp_appeal"
            ]
            is None
        )

        appeal(transaction, transactions_processor)
        current_status = assert_transaction_status_match(
            transactions_processor,
            transaction,
            [TransactionStatus.PENDING.value, TransactionStatus.ACTIVATED.value],
        )

        transaction_status_history += [
            TransactionStatus.COMMITTING,
            TransactionStatus.REVEALING,
            TransactionStatus.PENDING,
        ]
        if current_status == TransactionStatus.ACTIVATED.value:
            transaction_status_history.append(TransactionStatus.ACTIVATED)

        assert transactions_processor.updated_transaction_status_history == {
            "transaction_hash": transaction_status_history
        }

        nb_created_nodes += nb_validators + 2
        nb_validators += nb_validators + 2
        check_validator_count(transaction, transactions_processor, nb_validators)
        assert len(created_nodes) == nb_created_nodes

        assert_transaction_status_match(
            transactions_processor, transaction, [TransactionStatus.UNDETERMINED.value]
        )

        if current_status == TransactionStatus.PENDING.value:
            transaction_status_history.append(TransactionStatus.ACTIVATED)
        transaction_status_history += [
            *[
                TransactionStatus.PROPOSING,
                TransactionStatus.COMMITTING,
                TransactionStatus.REVEALING,
            ]
            * (transaction.config_rotation_rounds + 1),
            TransactionStatus.UNDETERMINED,
        ]
        assert transactions_processor.updated_transaction_status_history == {
            "transaction_hash": transaction_status_history
        }

        nb_validators -= 1
        nb_created_nodes += nb_validators * (transaction.config_rotation_rounds + 1)
        check_validator_count(transaction, transactions_processor, nb_validators)
        assert len(created_nodes) == nb_created_nodes

        appeal(transaction, transactions_processor)
        assert_transaction_status_match(
            transactions_processor, transaction, [TransactionStatus.FINALIZED.value]
        )

        transaction_status_history += [
            *[
                TransactionStatus.PROPOSING,
                TransactionStatus.COMMITTING,
                TransactionStatus.REVEALING,
            ]
            * (transaction.config_rotation_rounds + 1),
            TransactionStatus.UNDETERMINED,
            TransactionStatus.FINALIZED,
        ]
        assert transactions_processor.updated_transaction_status_history == {
            "transaction_hash": transaction_status_history
        }

        nb_validators += nb_validators + 1
        nb_created_nodes += nb_validators * (transaction.config_rotation_rounds + 1)
        check_validator_count(transaction, transactions_processor, nb_validators)
        assert len(created_nodes) == nb_created_nodes

        assert (
            transactions_processor.get_transaction_by_hash(transaction.hash)[
                "appeal_processing_time"
            ]
            > 0
        )
        assert (
            transactions_processor.get_transaction_by_hash(transaction.hash)[
                "timestamp_appeal"
            ]
            is not None
        )
    finally:
        cleanup_threads(event, threads)<|MERGE_RESOLUTION|>--- conflicted
+++ resolved
@@ -1177,12 +1177,8 @@
         -successful-appeal-> PENDING -> UNDETERMINED -appeal-fail-> FINALIZED
     """
     transaction = init_dummy_transaction()
-<<<<<<< HEAD
+    transaction.config_rotation_rounds = 4
     transaction.config_appeal_rounds = 4
-
-=======
-    transaction.config_rotation_rounds = 4
->>>>>>> dadacb0e
     nodes = get_nodes_specs(
         2 * (2 * (2 * (2 * DEFAULT_VALIDATORS_COUNT + 2) + 2) + 2)
         + 2
