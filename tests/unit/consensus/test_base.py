--- conflicted
+++ resolved
@@ -208,15 +208,11 @@
         )
         assert len(created_nodes) == DEFAULT_VALIDATORS_COUNT
 
-<<<<<<< HEAD
-    await asyncio.sleep(DEFAULT_FINALITY_WINDOW_SLEEP + 10)
-=======
         timestamp_awaiting_finalization_1 = (
             transactions_processor.get_transaction_by_hash(transaction.hash)[
                 "timestamp_awaiting_finalization"
             ]
         )
->>>>>>> 137d2ba9
 
         appeal(transaction, transactions_processor)
         assert_transaction_status_match(
@@ -248,15 +244,15 @@
             ]
             == timestamp_awaiting_finalization_1
         )
+
+        assert (
+            transactions_processor.get_transaction_by_hash(transaction.hash)[
+                "appeal_processing_time"
+            ]
+            > 0
+        )
     finally:
         cleanup_threads(event, threads)
-
-    assert (
-        transactions_processor.get_transaction_by_hash(transaction.hash)[
-            "appeal_processing_time"
-        ]
-        > 0
-    )
 
 
 @pytest.mark.asyncio
@@ -320,15 +316,14 @@
             ]
             == timestamp_awaiting_finalization_1
         )
+        assert (
+            transactions_processor.get_transaction_by_hash(transaction.hash)[
+                "appeal_processing_time"
+            ]
+            > 0
+        )
     finally:
         cleanup_threads(event, threads)
-
-    assert (
-        transactions_processor.get_transaction_by_hash(transaction.hash)[
-            "appeal_processing_time"
-        ]
-        > 0
-    )
 
 
 @pytest.mark.asyncio
@@ -446,15 +441,15 @@
 
         assert new_leader_address != old_leader_address
         assert new_leader_address in validator_set_addresses
+
+        assert (
+            transactions_processor.get_transaction_by_hash(transaction.hash)[
+                "appeal_processing_time"
+            ]
+            == 0
+        )
     finally:
         cleanup_threads(event, threads)
-
-    assert (
-        transactions_processor.get_transaction_by_hash(transaction.hash)[
-            "appeal_processing_time"
-        ]
-        == 0
-    )
 
 
 @pytest.mark.asyncio
@@ -788,49 +783,12 @@
         consensus_algorithm, transactions_processor, nodes, created_nodes, get_vote
     )
 
-<<<<<<< HEAD
-    appeal_processing_time_temp = transactions_processor.get_transaction_by_hash(
-        transaction.hash
-    )["appeal_processing_time"]
-    assert appeal_processing_time_temp == 0
-    timestamp_appeal_temp = 0
-
-    for appeal_failed in range(3):
-        assert (
-            transactions_processor.get_transaction_by_hash(transaction.hash)["status"]
-            == TransactionStatus.ACCEPTED.value
-        )
-
-        appeal(transaction, transactions_processor)
-
-        await asyncio.sleep(1.5)
-
-        assert (
-            transactions_processor.get_transaction_by_hash(transaction.hash)["status"]
-            == TransactionStatus.ACCEPTED.value
-        )
-
-        appeal_processing_time_new = transactions_processor.get_transaction_by_hash(
-            transaction.hash
-        )["appeal_processing_time"]
-        assert appeal_processing_time_new > appeal_processing_time_temp
-        appeal_processing_time_temp = appeal_processing_time_new
-
-        timestamp_appeal_new = transactions_processor.get_transaction_by_hash(
-            transaction.hash
-        )["timestamp_appeal"]
-        assert timestamp_appeal_new > timestamp_appeal_temp
-        timestamp_appeal_temp = timestamp_appeal_new
-
-        assert (
-=======
     try:
         assert_transaction_status_match(
             transactions_processor, transaction, TransactionStatus.ACCEPTED.value
         )
 
         timestamp_awaiting_finalization_1 = (
->>>>>>> 137d2ba9
             transactions_processor.get_transaction_by_hash(transaction.hash)[
                 "timestamp_awaiting_finalization"
             ]
@@ -850,6 +808,12 @@
             transaction, transactions_processor
         )
         leader_address = get_leader_address(transaction, transactions_processor)
+
+        appeal_processing_time_temp = transactions_processor.get_transaction_by_hash(
+            transaction.hash
+        )["appeal_processing_time"]
+        assert appeal_processing_time_temp == 0
+        timestamp_appeal_temp = 0
 
         for appeal_failed in range(3):
             assert (
@@ -864,6 +828,18 @@
             assert_transaction_status_change_and_match(
                 transactions_processor, transaction, TransactionStatus.ACCEPTED.value
             )
+
+            appeal_processing_time_new = transactions_processor.get_transaction_by_hash(
+                transaction.hash
+            )["appeal_processing_time"]
+            assert appeal_processing_time_new > appeal_processing_time_temp
+            appeal_processing_time_temp = appeal_processing_time_new
+
+            timestamp_appeal_new = transactions_processor.get_transaction_by_hash(
+                transaction.hash
+            )["timestamp_appeal"]
+            assert timestamp_appeal_new > timestamp_appeal_temp
+            timestamp_appeal_temp = timestamp_appeal_new
 
             assert (
                 transactions_processor.get_transaction_by_hash(transaction.hash)[
@@ -1261,6 +1237,19 @@
         check_validator_count(transaction, transactions_processor, nb_validators)
         assert len(created_nodes) == nb_created_nodes
 
+        assert (
+            transactions_processor.get_transaction_by_hash(transaction.hash)[
+                "appeal_processing_time"
+            ]
+            > 0
+        )
+        assert (
+            transactions_processor.get_transaction_by_hash(transaction.hash)[
+                "timestamp_appeal"
+            ]
+            is not None
+        )
+
         appeal(transaction, transactions_processor)
         assert_transaction_status_match(
             transactions_processor, transaction, TransactionStatus.ACCEPTED.value
@@ -1275,57 +1264,28 @@
             * 3,
             TransactionStatus.ACCEPTED,
         ]
-<<<<<<< HEAD
-        * (2 * DEFAULT_VALIDATORS_COUNT + 1),
-        TransactionStatus.UNDETERMINED,
-    ]
-    assert transactions_processor.updated_transaction_status_history == {
-        "transaction_hash": transaction_status_history
-    }
-
-    nb_validators += nb_validators + 1
-    nb_created_nodes += nb_validators**2
-    check_validator_count(transaction, transactions_processor, nb_validators)
-    assert len(created_nodes) == nb_created_nodes
-
-    assert (
-        transactions_processor.get_transaction_by_hash(transaction.hash)[
-            "appeal_processing_time"
-        ]
-        > 0
-    )
-    assert (
-        transactions_processor.get_transaction_by_hash(transaction.hash)[
-            "timestamp_appeal"
-        ]
-        is not None
-    )
-
-    appeal(transaction, transactions_processor)
-    await asyncio.sleep(1)
-
-    transaction = Transaction.from_dict(
-        transactions_processor.get_transaction_by_hash(transaction.hash)
-    )
-    await createConsensusAlgorithm(None, msg_handler_mock).exec_transaction(
-        transaction=transaction,
-        transactions_processor=transactions_processor,
-        snapshot=SnapshotMock(nodes),
-        accounts_manager=AccountsManagerMock(),
-        contract_snapshot_factory=contract_snapshot_factory,
-        node_factory=node_factory_supplier,
-    )
-=======
-        assert transactions_processor.updated_transaction_status_history == {
-            "transaction_hash": transaction_status_history
-        }
->>>>>>> 137d2ba9
+        assert transactions_processor.updated_transaction_status_history == {
+            "transaction_hash": transaction_status_history
+        }
 
         nb_validators += nb_validators + 1
         nb_created_nodes += nb_validators * 3
         check_validator_count(transaction, transactions_processor, nb_validators)
         assert len(created_nodes) == nb_created_nodes
 
+        assert (
+            transactions_processor.get_transaction_by_hash(transaction.hash)[
+                "appeal_processing_time"
+            ]
+            == 0
+        )
+        assert (
+            transactions_processor.get_transaction_by_hash(transaction.hash)[
+                "timestamp_appeal"
+            ]
+            is None
+        )
+
         appeal(transaction, transactions_processor)
         assert_transaction_status_match(
             transactions_processor, transaction, TransactionStatus.PENDING.value
@@ -1336,44 +1296,9 @@
             TransactionStatus.REVEALING,
             TransactionStatus.PENDING,
         ]
-<<<<<<< HEAD
-        * 3,
-        TransactionStatus.ACCEPTED,
-    ]
-    assert transactions_processor.updated_transaction_status_history == {
-        "transaction_hash": transaction_status_history
-    }
-
-    nb_validators += nb_validators + 1
-    nb_created_nodes += nb_validators * 3
-    check_validator_count(transaction, transactions_processor, nb_validators)
-    assert len(created_nodes) == nb_created_nodes
-
-    assert (
-        transactions_processor.get_transaction_by_hash(transaction.hash)[
-            "appeal_processing_time"
-        ]
-        == 0
-    )
-    assert (
-        transactions_processor.get_transaction_by_hash(transaction.hash)[
-            "timestamp_appeal"
-        ]
-        is None
-    )
-
-    appeal(transaction, transactions_processor)
-    await asyncio.sleep(2)
-
-    assert (
-        transactions_processor.get_transaction_by_hash(transaction.hash)["status"]
-        == TransactionStatus.PENDING.value
-    )
-=======
-        assert transactions_processor.updated_transaction_status_history == {
-            "transaction_hash": transaction_status_history
-        }
->>>>>>> 137d2ba9
+        assert transactions_processor.updated_transaction_status_history == {
+            "transaction_hash": transaction_status_history
+        }
 
         nb_created_nodes += nb_validators + 2
         nb_validators += nb_validators + 2
@@ -1398,14 +1323,10 @@
             "transaction_hash": transaction_status_history
         }
 
-<<<<<<< HEAD
-    await asyncio.sleep(DEFAULT_FINALITY_WINDOW + 15)
-=======
         nb_validators -= 1
         nb_created_nodes += nb_validators**2
         check_validator_count(transaction, transactions_processor, nb_validators)
         assert len(created_nodes) == nb_created_nodes
->>>>>>> 137d2ba9
 
         appeal(transaction, transactions_processor)
         assert_transaction_status_match(
@@ -1422,33 +1343,6 @@
             TransactionStatus.UNDETERMINED,
             TransactionStatus.FINALIZED,
         ]
-<<<<<<< HEAD
-        * (2 * (2 * (2 * (2 * DEFAULT_VALIDATORS_COUNT + 1) + 1) + 1) + 1),
-        TransactionStatus.UNDETERMINED,
-        TransactionStatus.FINALIZED,
-    ]
-    assert transactions_processor.updated_transaction_status_history == {
-        "transaction_hash": transaction_status_history
-    }
-
-    nb_validators += nb_validators + 1
-    nb_created_nodes += nb_validators**2
-    check_validator_count(transaction, transactions_processor, nb_validators)
-    assert len(created_nodes) == nb_created_nodes
-
-    assert (
-        transactions_processor.get_transaction_by_hash(transaction.hash)[
-            "appeal_processing_time"
-        ]
-        > 0
-    )
-    assert (
-        transactions_processor.get_transaction_by_hash(transaction.hash)[
-            "timestamp_appeal"
-        ]
-        is not None
-    )
-=======
         assert transactions_processor.updated_transaction_status_history == {
             "transaction_hash": transaction_status_history
         }
@@ -1457,6 +1351,18 @@
         nb_created_nodes += nb_validators**2
         check_validator_count(transaction, transactions_processor, nb_validators)
         assert len(created_nodes) == nb_created_nodes
+
+        assert (
+            transactions_processor.get_transaction_by_hash(transaction.hash)[
+                "appeal_processing_time"
+            ]
+            > 0
+        )
+        assert (
+            transactions_processor.get_transaction_by_hash(transaction.hash)[
+                "timestamp_appeal"
+            ]
+            is not None
+        )
     finally:
-        cleanup_threads(event, threads)
->>>>>>> 137d2ba9
+        cleanup_threads(event, threads)