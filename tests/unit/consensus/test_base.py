--- conflicted
+++ resolved
@@ -11,128 +11,6 @@
 from backend.domain.types import Transaction
 from backend.node.types import Vote
 from backend.protocol_rpc.message_handler.base import MessageHandler
-<<<<<<< HEAD
-
-DEFAULT_FINALITY_WINDOW = 5  # seconds
-
-
-class AccountsManagerMock:
-    def __init__(self, accounts: dict[str, int] | None = None):
-        self.accounts = accounts or defaultdict(int)
-
-    def get_account_balance(self, address: str) -> int:
-        return self.accounts[address]
-
-    def update_account_balance(self, address: str, balance: int):
-        self.accounts[address] = balance
-
-
-class TransactionsProcessorMock:
-    def __init__(self, transactions=None):
-        self.transactions = transactions or []
-        self.updated_transaction_status_history = defaultdict(list)
-
-    def get_transaction_by_hash(self, transaction_hash: str) -> dict:
-        for transaction in self.transactions:
-            if transaction["hash"] == transaction_hash:
-                return transaction
-        raise ValueError(f"Transaction with hash {transaction_hash} not found")
-
-    def update_transaction_status(
-        self, transaction_hash: str, status: TransactionStatus
-    ):
-        self.get_transaction_by_hash(transaction_hash)["status"] = status.value
-        self.updated_transaction_status_history[transaction_hash].append(status)
-
-    def set_transaction_result(self, transaction_hash: str, consensus_data: dict):
-        transaction = self.get_transaction_by_hash(transaction_hash)
-        transaction["consensus_data"] = consensus_data
-
-    def set_transaction_appeal(self, transaction_hash: str, appeal: bool):
-        transaction = self.get_transaction_by_hash(transaction_hash)
-        transaction["appeal"] = appeal
-
-    def set_transaction_timestamp_awaiting_finalization(
-        self, transaction_hash: str, timestamp_awaiting_finalization: int = None
-    ):
-        transaction = self.get_transaction_by_hash(transaction_hash)
-        if timestamp_awaiting_finalization:
-            transaction["timestamp_awaiting_finalization"] = (
-                timestamp_awaiting_finalization
-            )
-        else:
-            transaction["timestamp_awaiting_finalization"] = int(time.time())
-
-    def add_transaction(self, new_transaction: dict):
-        self.transactions.append(new_transaction)
-
-    def get_accepted_undetermined_transactions(self) -> List[dict]:
-        result = []
-        for transaction in self.transactions:
-            if (transaction["status"] == TransactionStatus.ACCEPTED.value) or (
-                transaction["status"] == TransactionStatus.UNDETERMINED.value
-            ):
-                result.append(transaction)
-        return sorted(result, key=lambda x: x["timestamp_awaiting_finalization"])
-
-    def create_rollup_transaction(self, transaction_hash: str):
-        pass
-
-    def set_transaction_appeal_failed(self, transaction_hash: str, appeal_failed: int):
-        if appeal_failed < 0:
-            raise ValueError("appeal_failed must be a non-negative integer")
-        transaction = self.get_transaction_by_hash(transaction_hash)
-        transaction["appeal_failed"] = appeal_failed
-
-    def set_transaction_appeal_undetermined(
-        self, transaction_hash: str, appeal_undetermined: bool
-    ):
-        transaction = self.get_transaction_by_hash(transaction_hash)
-        transaction["appeal_undetermined"] = appeal_undetermined
-
-
-class SnapshotMock:
-    def __init__(self, nodes):
-        self.nodes = nodes
-
-    def get_all_validators(self):
-        return self.nodes
-
-
-def transaction_to_dict(transaction: Transaction) -> dict:
-    return {
-        "hash": transaction.hash,
-        "status": transaction.status.value,
-        "from_address": transaction.from_address,
-        "to_address": transaction.to_address,
-        "input_data": transaction.input_data,
-        "data": transaction.data,
-        "consensus_data": transaction.consensus_data,
-        "nonce": transaction.nonce,
-        "value": transaction.value,
-        "type": transaction.type.value,
-        "gaslimit": transaction.gaslimit,
-        "r": transaction.r,
-        "s": transaction.s,
-        "v": transaction.v,
-        "leader_only": transaction.leader_only,
-        "appeal": transaction.appeal,
-        "timestamp_awaiting_finalization": transaction.timestamp_awaiting_finalization,
-        "appeal_failed": transaction.appeal_failed,
-        "appeal_undetermined": transaction.appeal_undetermined,
-    }
-
-
-def contract_snapshot_factory(address: str):
-    class ContractSnapshotMock:
-        def __init__(self):
-            self.address = address
-
-        def update_contract_state(self, state: str):
-            pass
-
-    return ContractSnapshotMock()
-=======
 from tests.unit.consensus.test_helpers import (
     AccountsManagerMock,
     TransactionsProcessorMock,
@@ -149,7 +27,6 @@
     get_validator_addresses,
     DEFAULT_FINALITY_WINDOW,
 )
->>>>>>> b843377c
 
 
 @pytest.mark.asyncio
@@ -173,9 +50,6 @@
 
     msg_handler_mock = Mock(MessageHandler)
 
-<<<<<<< HEAD
-    managed_thread(transactions_processor, msg_handler_mock, nodes, node_factory)
-=======
     node_factory_supplier = (
         lambda node, mode, contract_snapshot, receipt, msg_handler, contract_snapshot_factory: created_nodes.append(
             node_factory(
@@ -194,7 +68,6 @@
     managed_thread(
         transactions_processor, msg_handler_mock, nodes, node_factory_supplier
     )
->>>>>>> b843377c
 
     await ConsensusAlgorithm(None, msg_handler_mock).exec_transaction(
         transaction=transaction,
@@ -333,9 +206,6 @@
 
     msg_handler_mock = Mock(MessageHandler)
 
-<<<<<<< HEAD
-    managed_thread(transactions_processor, msg_handler_mock, nodes, node_factory)
-=======
     node_factory_supplier = (
         lambda node, mode, contract_snapshot, receipt, msg_handler, contract_snapshot_factory: created_nodes.append(
             node_factory(
@@ -354,7 +224,6 @@
     managed_thread(
         transactions_processor, msg_handler_mock, nodes, node_factory_supplier
     )
->>>>>>> b843377c
 
     await ConsensusAlgorithm(None, msg_handler_mock).exec_transaction(
         transaction=transaction,
@@ -400,216 +269,6 @@
         next(iterator)
 
 
-<<<<<<< HEAD
-async def _appeal_window(
-    stop_event: threading.Event,
-    transactions_processor: TransactionsProcessorMock,
-    msg_handler: MessageHandler,
-    nodes: list[dict],
-    node_factory: Callable[
-        [
-            dict,
-            ExecutionMode,
-            ContractSnapshot,
-            Receipt | None,
-            MessageHandler,
-            Callable[[str], ContractSnapshot],
-        ],
-        Node,
-    ],
-):
-    while not stop_event.is_set():
-        accepted_undetermined_transactions = (
-            transactions_processor.get_accepted_undetermined_transactions()
-        )
-        for transaction in accepted_undetermined_transactions:
-            transaction = Transaction.from_dict(transaction)
-            if not transaction.appeal:
-                if (
-                    int(time.time()) - transaction.timestamp_awaiting_finalization
-                ) > DEFAULT_FINALITY_WINDOW:
-                    context = TransactionContext(
-                        transaction=transaction,
-                        transactions_processor=transactions_processor,
-                        snapshot=SnapshotMock(nodes),
-                        accounts_manager=AccountsManagerMock(),
-                        contract_snapshot_factory=contract_snapshot_factory,
-                        node_factory=node_factory,
-                        msg_handler=msg_handler,
-                    )
-                    state = FinalizingState()
-                    await state.handle(context)
-
-            else:
-                # Handle transactions that are appealed
-                if transaction.status == TransactionStatus.UNDETERMINED:
-                    # Leader appeal
-                    # Appeal data member is used in the frontend for both types of appeals
-                    # Here the type is refined based on the status
-                    transactions_processor.set_transaction_appeal_undetermined(
-                        transaction.hash, True
-                    )
-                    transactions_processor.set_transaction_appeal(
-                        transaction.hash, False
-                    )
-
-                    # Set the status to PENDING, transaction will be picked up by _crawl_snapshot
-                    ConsensusAlgorithm.dispatch_transaction_status_update(
-                        transactions_processor,
-                        transaction.hash,
-                        TransactionStatus.PENDING,
-                        msg_handler,
-                    )
-                    # Create a rollup transaction
-                    transactions_processor.create_rollup_transaction(transaction.hash)
-
-                else:
-                    chain_snapshot = SnapshotMock(nodes)
-                    context = TransactionContext(
-                        transaction=transaction,
-                        transactions_processor=transactions_processor,
-                        snapshot=chain_snapshot,
-                        accounts_manager=AccountsManagerMock(),
-                        contract_snapshot_factory=contract_snapshot_factory,
-                        node_factory=node_factory,
-                        msg_handler=msg_handler,
-                    )
-                    context.consensus_data.leader_receipt = (
-                        transaction.consensus_data.leader_receipt
-                    )
-                    nb_current_validators = (
-                        len(transaction.consensus_data.validators) + 1
-                    )
-                    current_validators_addresses = {
-                        validator.node_config["address"]
-                        for validator in transaction.consensus_data.validators
-                    }
-                    current_validators_addresses.add(
-                        transaction.consensus_data.leader_receipt.node_config["address"]
-                    )
-                    try:
-                        context.remaining_validators = (
-                            ConsensusAlgorithm.get_extra_validators(
-                                chain_snapshot,
-                                transaction.consensus_data,
-                                transaction.appeal_failed,
-                            )
-                        )
-                    except ValueError as e:
-                        print(e, transaction)
-                        context.transactions_processor.set_transaction_appeal(
-                            context.transaction.hash, False
-                        )
-                        context.transaction.appeal = False
-                    else:
-                        if transaction.appeal_failed == 0:
-                            n = nb_current_validators
-                            nb_validators_processing_appeal = n + 2
-                        elif transaction.appeal_failed == 1:
-                            n = (nb_current_validators - 2) // 2
-                            nb_validators_processing_appeal = 2 * n + 3
-                        else:
-                            n = (nb_current_validators - 3) // (
-                                2 * transaction.appeal_failed - 1
-                            )
-                            nb_validators_processing_appeal = 4 * n + 3
-
-                        context.num_validators = len(context.remaining_validators)
-                        assert context.num_validators == nb_validators_processing_appeal
-
-                        context.votes = {}
-                        context.contract_snapshot = context.contract_snapshot_factory(
-                            transaction.to_address
-                        )
-
-                        new_validators_addresses = {
-                            validator["address"]
-                            for validator in context.remaining_validators
-                        }
-                        assert new_validators_addresses != current_validators_addresses
-
-                        # State transitions
-                        state = CommittingState()
-                        while True:
-                            next_state = await state.handle(context)
-                            if next_state is None:
-                                break
-                            assert (
-                                len(context.validator_nodes)
-                                == nb_validators_processing_appeal
-                            )
-                            state = next_state
-
-        await asyncio.sleep(1)
-
-
-def run_async_task_in_thread(
-    stop_event: threading.Event,
-    transactions_processor: TransactionsProcessorMock,
-    msg_handler: MessageHandler,
-    nodes: list[dict],
-    node_factory: Callable[
-        [
-            dict,
-            ExecutionMode,
-            ContractSnapshot,
-            Receipt | None,
-            MessageHandler,
-            Callable[[str], ContractSnapshot],
-        ],
-        Node,
-    ],
-):
-    loop = asyncio.new_event_loop()
-    asyncio.set_event_loop(loop)
-    try:
-        loop.run_until_complete(
-            _appeal_window(
-                stop_event, transactions_processor, msg_handler, nodes, node_factory
-            )
-        )
-    finally:
-        loop.close()
-
-
-@pytest.fixture
-def managed_thread(request):
-    def start_thread(
-        transactions_processor: TransactionsProcessorMock,
-        msg_handler: MessageHandler,
-        nodes: list[dict],
-        node_factory: Callable[
-            [
-                dict,
-                ExecutionMode,
-                ContractSnapshot,
-                Receipt | None,
-                MessageHandler,
-                Callable[[str], ContractSnapshot],
-            ],
-            Node,
-        ],
-    ):
-        stop_event = threading.Event()
-        thread = threading.Thread(
-            target=run_async_task_in_thread,
-            args=(stop_event, transactions_processor, msg_handler, nodes, node_factory),
-        )
-        thread.start()
-
-        def fin():
-            stop_event.set()
-            thread.join()
-
-        request.addfinalizer(fin)
-
-        return thread
-
-    return start_thread
-
-
-=======
->>>>>>> b843377c
 @pytest.mark.asyncio
 async def test_exec_accepted_appeal_fail(managed_thread):
     """
@@ -1212,16 +871,7 @@
         "transaction_hash": transaction_status_history
     }
 
-<<<<<<< HEAD
-    assert (
-        transactions_processor.get_transaction_by_hash(transaction.hash)["appeal"]
-        == False
-    )
-
     timestamp_awaiting_finalization_1 = transactions_processor.get_transaction_by_hash(
-=======
-    timestamp_accepted_1 = transactions_processor.get_transaction_by_hash(
->>>>>>> b843377c
         transaction.hash
     )["timestamp_awaiting_finalization"]
 
@@ -1282,16 +932,7 @@
     expected_nb_created_nodes += 2 * DEFAULT_VALIDATORS_COUNT + 1  # 12 + 11 = 23
     assert len(created_nodes) == expected_nb_created_nodes
 
-<<<<<<< HEAD
-    assert (
-        transactions_processor.get_transaction_by_hash(transaction.hash)["appeal"]
-        == False
-    )
-
     timestamp_awaiting_finalization_2 = transactions_processor.get_transaction_by_hash(
-=======
-    timestamp_accepted_2 = transactions_processor.get_transaction_by_hash(
->>>>>>> b843377c
         transaction.hash
     )["timestamp_awaiting_finalization"]
     assert timestamp_awaiting_finalization_2 > timestamp_awaiting_finalization_1
@@ -1660,16 +1301,7 @@
     }
 
     # Appeal successful
-<<<<<<< HEAD
-    assert (
-        transactions_processor.get_transaction_by_hash(transaction.hash)["appeal"]
-        == False
-    )
-
     timestamp_awaiting_finalization_1 = transactions_processor.get_transaction_by_hash(
-=======
-    timestamp_accepted_1 = transactions_processor.get_transaction_by_hash(
->>>>>>> b843377c
         transaction.hash
     )["timestamp_awaiting_finalization"]
 
@@ -1870,120 +1502,67 @@
         -appeal-success-after-3-rounds-> ACCEPTED
         -successful-appeal-> PENDING -> UNDETERMINED -appeal-success-> FINALIZED
     """
-    transaction = Transaction(
-        hash="transaction_hash",
-        from_address="from_address",
-        to_address="to_address",
-        status=TransactionStatus.PENDING,
-        type=TransactionType.RUN_CONTRACT,
-    )
-
-    nodes = [
-        {
-            "address": f"address{i}",
-            "stake": 1,
-            "provider": f"provider{i}",
-            "model": f"model{i}",
-            "config": f"config{i}",
-        }
-        for i in range(
-            2 * (2 * (2 * (2 * DEFAULT_VALIDATORS_COUNT + 1) + 1) + 1) + 1 + 4
-        )
-    ]
+    transaction = init_dummy_transaction()
+
+    nodes = get_nodes_specs(
+        2 * (2 * (2 * (2 * DEFAULT_VALIDATORS_COUNT + 1) + 1) + 1) + 1 + 4
+    )
 
     created_nodes = []
 
-    def node_factory(
-        node: dict,
-        mode: ExecutionMode,
-        contract_snapshot: ContractSnapshot,
-        receipt: Receipt | None,
-        msg_handler: MessageHandler,
-        contract_snapshot_factory: Callable[[str], ContractSnapshot],
-    ):
-        mock = Mock(Node)
-
-        mock.validator_mode = mode
-        mock.address = node["address"]
-        mock.leader_receipt = receipt
-
-        def get_vote():
-            """ "
-            Leader disagrees + 4 validators disagree for 5 rounds
-            Appeal leader fails: leader disagrees + 10 validators disagree for 11 rounds
-            Appeal leader succeeds: leader disagrees + 22 validators disagree for 2 rounds then agree for 1 round
-
-            Appeal validator succeeds: 25 validators disagree
-            Leader disagrees + 46 validators disagree. -> 47 rounds
-            Appeal leader fails: leader disagrees + 94 validators disagree. -> 95 rounds
-            """
-            n_first = DEFAULT_VALIDATORS_COUNT
-            n_second = 2 * n_first + 1
-            n_third = 2 * n_second + 1
-            nb_first_agree = (n_first**2) + (n_second**2) + (n_third * 2)
-            if (len(created_nodes) >= nb_first_agree) and (
-                len(created_nodes) < nb_first_agree + n_third
-            ):
-                return Vote.AGREE
-            else:
-                return Vote.DISAGREE
-
-        mock.exec_transaction = AsyncMock(
-            return_value=Receipt(
-                vote=get_vote(),
-                class_name="",
-                calldata=b"",
-                mode=mode,
-                gas_used=0,
-                contract_state="",
-                node_config={"address": node["address"]},
-                eq_outputs={},
-                execution_result=ExecutionResultStatus.SUCCESS,
-                error=None,
+    def get_vote():
+        """
+        Leader disagrees + 4 validators disagree for 5 rounds
+        Appeal leader fails: leader disagrees + 10 validators disagree for 11 rounds
+        Appeal leader succeeds: leader disagrees + 22 validators disagree for 2 rounds then agree for 1 round
+
+        Appeal validator succeeds: 25 validators disagree
+        Leader disagrees + 46 validators disagree. -> 47 rounds
+        Appeal leader fails: leader disagrees + 94 validators disagree. -> 95 rounds
+        """
+        n_first = DEFAULT_VALIDATORS_COUNT
+        n_second = 2 * n_first + 1
+        n_third = 2 * n_second + 1
+        nb_first_agree = (n_first**2) + (n_second**2) + (n_third * 2)
+        if (len(created_nodes) >= nb_first_agree) and (
+            len(created_nodes) < nb_first_agree + n_third
+        ):
+            return Vote.AGREE
+        else:
+            return Vote.DISAGREE
+
+    transactions_processor = TransactionsProcessorMock(
+        [transaction_to_dict(transaction)]
+    )
+
+    msg_handler_mock = Mock(MessageHandler)
+
+    node_factory_supplier = (
+        lambda node, mode, contract_snapshot, receipt, msg_handler, contract_snapshot_factory: created_nodes.append(
+            node_factory(
+                node,
+                mode,
+                contract_snapshot,
+                receipt,
+                msg_handler,
+                contract_snapshot_factory,
+                get_vote(),
             )
         )
-
-        created_nodes.append(mock)
-
-        return mock
-
-    def appeal():
-        assert (
-            transactions_processor.get_transaction_by_hash(transaction.hash)["appeal"]
-            == False
-        )
-        transactions_processor.set_transaction_appeal(transaction.hash, True)
-        assert (
-            transactions_processor.get_transaction_by_hash(transaction.hash)["appeal"]
-            == True
-        )
-        time.sleep(1)
-
-    def check_validator_count(n):
-        assert (
-            len(
-                transactions_processor.get_transaction_by_hash(transaction.hash)[
-                    "consensus_data"
-                ]["validators"]
-            )
-            == n - 1  # -1 because of the leader
-        )
-
-    transactions_processor = TransactionsProcessorMock(
-        [transaction_to_dict(transaction)]
-    )
-
-    msg_handler_mock = Mock(MessageHandler)
-
-    managed_thread(transactions_processor, msg_handler_mock, nodes, node_factory)
-
-    await ConsensusAlgorithm(None, msg_handler_mock).exec_transaction(
-        transaction=transaction,
-        transactions_processor=transactions_processor,
-        snapshot=SnapshotMock(nodes),
-        accounts_manager=AccountsManagerMock(),
-        contract_snapshot_factory=contract_snapshot_factory,
-        node_factory=node_factory,
+        or created_nodes[-1]
+    )
+
+    managed_thread(
+        transactions_processor, msg_handler_mock, nodes, node_factory_supplier
+    )
+
+    await ConsensusAlgorithm(None, msg_handler_mock).exec_transaction(
+        transaction=transaction,
+        transactions_processor=transactions_processor,
+        snapshot=SnapshotMock(nodes),
+        accounts_manager=AccountsManagerMock(),
+        contract_snapshot_factory=contract_snapshot_factory,
+        node_factory=node_factory_supplier,
     )
 
     for node in created_nodes:
@@ -1993,7 +1572,8 @@
         transactions_processor.get_transaction_by_hash(transaction.hash)["status"]
         == TransactionStatus.UNDETERMINED.value
     )
-    transaction_history = [
+
+    transaction_status_history = [
         *[
             TransactionStatus.PROPOSING,
             TransactionStatus.COMMITTING,
@@ -2003,32 +1583,35 @@
         TransactionStatus.UNDETERMINED,
     ]
     assert transactions_processor.updated_transaction_status_history == {
-        "transaction_hash": transaction_history
+        "transaction_hash": transaction_status_history
     }
 
     nb_validators = DEFAULT_VALIDATORS_COUNT
     nb_created_nodes = DEFAULT_VALIDATORS_COUNT**2
-    check_validator_count(nb_validators)
+    check_validator_count(transaction, transactions_processor, nb_validators)
     assert len(created_nodes) == nb_created_nodes
 
-    appeal()
-
-    transaction_dict = transactions_processor.get_transaction_by_hash(transaction.hash)
-    transaction = Transaction.from_dict(transaction_dict)
-    await ConsensusAlgorithm(None, msg_handler_mock).exec_transaction(
-        transaction=transaction,
-        transactions_processor=transactions_processor,
-        snapshot=SnapshotMock(nodes),
-        accounts_manager=AccountsManagerMock(),
-        contract_snapshot_factory=contract_snapshot_factory,
-        node_factory=node_factory,
+    appeal(transaction, transactions_processor)
+    time.sleep(1)
+
+    transaction = Transaction.from_dict(
+        transactions_processor.get_transaction_by_hash(transaction.hash)
+    )
+    await ConsensusAlgorithm(None, msg_handler_mock).exec_transaction(
+        transaction=transaction,
+        transactions_processor=transactions_processor,
+        snapshot=SnapshotMock(nodes),
+        accounts_manager=AccountsManagerMock(),
+        contract_snapshot_factory=contract_snapshot_factory,
+        node_factory=node_factory_supplier,
     )
 
     assert (
         transactions_processor.get_transaction_by_hash(transaction.hash)["status"]
         == TransactionStatus.UNDETERMINED.value
     )
-    transaction_history += [
+
+    transaction_status_history += [
         TransactionStatus.PENDING,
         *[
             TransactionStatus.PROPOSING,
@@ -2039,32 +1622,35 @@
         TransactionStatus.UNDETERMINED,
     ]
     assert transactions_processor.updated_transaction_status_history == {
-        "transaction_hash": transaction_history
+        "transaction_hash": transaction_status_history
     }
 
     nb_validators += nb_validators + 1
     nb_created_nodes += nb_validators**2
-    check_validator_count(nb_validators)
+    check_validator_count(transaction, transactions_processor, nb_validators)
     assert len(created_nodes) == nb_created_nodes
 
-    appeal()
-
-    transaction_dict = transactions_processor.get_transaction_by_hash(transaction.hash)
-    transaction = Transaction.from_dict(transaction_dict)
-    await ConsensusAlgorithm(None, msg_handler_mock).exec_transaction(
-        transaction=transaction,
-        transactions_processor=transactions_processor,
-        snapshot=SnapshotMock(nodes),
-        accounts_manager=AccountsManagerMock(),
-        contract_snapshot_factory=contract_snapshot_factory,
-        node_factory=node_factory,
+    appeal(transaction, transactions_processor)
+    time.sleep(1)
+
+    transaction = Transaction.from_dict(
+        transactions_processor.get_transaction_by_hash(transaction.hash)
+    )
+    await ConsensusAlgorithm(None, msg_handler_mock).exec_transaction(
+        transaction=transaction,
+        transactions_processor=transactions_processor,
+        snapshot=SnapshotMock(nodes),
+        accounts_manager=AccountsManagerMock(),
+        contract_snapshot_factory=contract_snapshot_factory,
+        node_factory=node_factory_supplier,
     )
 
     assert (
         transactions_processor.get_transaction_by_hash(transaction.hash)["status"]
         == TransactionStatus.ACCEPTED.value
     )
-    transaction_history += [
+
+    transaction_status_history += [
         TransactionStatus.PENDING,
         *[
             TransactionStatus.PROPOSING,
@@ -2075,50 +1661,54 @@
         TransactionStatus.ACCEPTED,
     ]
     assert transactions_processor.updated_transaction_status_history == {
-        "transaction_hash": transaction_history
+        "transaction_hash": transaction_status_history
     }
 
     nb_validators += nb_validators + 1
     nb_created_nodes += nb_validators * 3
-    check_validator_count(nb_validators)
+    check_validator_count(transaction, transactions_processor, nb_validators)
     assert len(created_nodes) == nb_created_nodes
 
-    appeal()
+    appeal(transaction, transactions_processor)
+    time.sleep(1)
 
     assert (
         transactions_processor.get_transaction_by_hash(transaction.hash)["status"]
         == TransactionStatus.PENDING.value
     )
-    transaction_history += [
+
+    transaction_status_history += [
         TransactionStatus.COMMITTING,
         TransactionStatus.REVEALING,
         TransactionStatus.PENDING,
     ]
     assert transactions_processor.updated_transaction_status_history == {
-        "transaction_hash": transaction_history
+        "transaction_hash": transaction_status_history
     }
 
     nb_created_nodes += nb_validators + 2
     nb_validators += nb_validators + 2
-    check_validator_count(nb_validators)
+    check_validator_count(transaction, transactions_processor, nb_validators)
     assert len(created_nodes) == nb_created_nodes
 
-    transaction_dict = transactions_processor.get_transaction_by_hash(transaction.hash)
-    transaction = Transaction.from_dict(transaction_dict)
-    await ConsensusAlgorithm(None, msg_handler_mock).exec_transaction(
-        transaction=transaction,
-        transactions_processor=transactions_processor,
-        snapshot=SnapshotMock(nodes),
-        accounts_manager=AccountsManagerMock(),
-        contract_snapshot_factory=contract_snapshot_factory,
-        node_factory=node_factory,
+    transaction = Transaction.from_dict(
+        transactions_processor.get_transaction_by_hash(transaction.hash)
+    )
+    await ConsensusAlgorithm(None, msg_handler_mock).exec_transaction(
+        transaction=transaction,
+        transactions_processor=transactions_processor,
+        snapshot=SnapshotMock(nodes),
+        accounts_manager=AccountsManagerMock(),
+        contract_snapshot_factory=contract_snapshot_factory,
+        node_factory=node_factory_supplier,
     )
 
     assert (
         transactions_processor.get_transaction_by_hash(transaction.hash)["status"]
         == TransactionStatus.UNDETERMINED.value
     )
-    transaction_history += [
+
+    transaction_status_history += [
         *[
             TransactionStatus.PROPOSING,
             TransactionStatus.COMMITTING,
@@ -2128,25 +1718,27 @@
         TransactionStatus.UNDETERMINED,
     ]
     assert transactions_processor.updated_transaction_status_history == {
-        "transaction_hash": transaction_history
+        "transaction_hash": transaction_status_history
     }
 
     nb_validators -= 1
     nb_created_nodes += nb_validators**2
-    check_validator_count(nb_validators)
+    check_validator_count(transaction, transactions_processor, nb_validators)
     assert len(created_nodes) == nb_created_nodes
 
-    appeal()
-
-    transaction_dict = transactions_processor.get_transaction_by_hash(transaction.hash)
-    transaction = Transaction.from_dict(transaction_dict)
-    await ConsensusAlgorithm(None, msg_handler_mock).exec_transaction(
-        transaction=transaction,
-        transactions_processor=transactions_processor,
-        snapshot=SnapshotMock(nodes),
-        accounts_manager=AccountsManagerMock(),
-        contract_snapshot_factory=contract_snapshot_factory,
-        node_factory=node_factory,
+    appeal(transaction, transactions_processor)
+    time.sleep(1)
+
+    transaction = Transaction.from_dict(
+        transactions_processor.get_transaction_by_hash(transaction.hash)
+    )
+    await ConsensusAlgorithm(None, msg_handler_mock).exec_transaction(
+        transaction=transaction,
+        transactions_processor=transactions_processor,
+        snapshot=SnapshotMock(nodes),
+        accounts_manager=AccountsManagerMock(),
+        contract_snapshot_factory=contract_snapshot_factory,
+        node_factory=node_factory_supplier,
     )
 
     time.sleep(DEFAULT_FINALITY_WINDOW + 2)
@@ -2155,7 +1747,8 @@
         transactions_processor.get_transaction_by_hash(transaction.hash)["status"]
         == TransactionStatus.FINALIZED.value
     )
-    transaction_history += [
+
+    transaction_status_history += [
         TransactionStatus.PENDING,
         *[
             TransactionStatus.PROPOSING,
@@ -2167,10 +1760,10 @@
         TransactionStatus.FINALIZED,
     ]
     assert transactions_processor.updated_transaction_status_history == {
-        "transaction_hash": transaction_history
+        "transaction_hash": transaction_status_history
     }
 
     nb_validators += nb_validators + 1
     nb_created_nodes += nb_validators**2
-    check_validator_count(nb_validators)
+    check_validator_count(transaction, transactions_processor, nb_validators)
     assert len(created_nodes) == nb_created_nodes