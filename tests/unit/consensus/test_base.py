from unittest.mock import Mock
import time
import pytest
from backend.consensus.base import ConsensusAlgorithm, rotate
from backend.database_handler.models import TransactionStatus
from backend.node.types import Vote
from backend.protocol_rpc.message_handler.base import MessageHandler
from tests.unit.consensus.test_helpers import (
    AccountsManagerMock,
    TransactionsProcessorMock,
    SnapshotMock,
    transaction_to_dict,
    contract_snapshot_factory,
    init_dummy_transaction,
    get_nodes_specs,
    managed_thread,
    node_factory,
    DEFAULT_FINALITY_WINDOW,
)


@pytest.mark.asyncio
async def test_exec_transaction(managed_thread):
    """
    Minor smoke checks for the happy path of a transaction execution
    """

    transaction = init_dummy_transaction()

    nodes = get_nodes_specs(3)

    created_nodes = []

<<<<<<< HEAD
    def node_factory(
        node: dict,
        mode: ExecutionMode,
        contract_snapshot: ContractSnapshot,
        receipt: Receipt | None,
        msg_handler: MessageHandler,
        contract_snapshot_factory: Callable[[str], ContractSnapshot],
    ):
        mock = Mock(Node)

        mock.validator_mode = mode
        mock.address = node["address"]
        mock.leader_receipt = receipt

        mock.exec_transaction = AsyncMock(
            return_value=Receipt(
                result=DEFAULT_EXEC_RESULT,
                vote=Vote.AGREE,
                calldata=b"",
                mode=mode,
                gas_used=0,
                contract_state={},
                node_config={},
                eq_outputs={},
                execution_result=ExecutionResultStatus.SUCCESS,
            )
        )

        created_nodes.append(mock)

        return mock
=======
    def get_vote():
        return Vote.AGREE
>>>>>>> 31e4b199

    transactions_processor = TransactionsProcessorMock(
        [transaction_to_dict(transaction)]
    )

    msg_handler_mock = Mock(MessageHandler)

    consensus = ConsensusAlgorithm(None, msg_handler_mock)

    thread_appeal = managed_thread(transactions_processor, consensus)

    await consensus.exec_transaction(
        transaction=transaction,
        transactions_processor=transactions_processor,
        snapshot=SnapshotMock(nodes),
        accounts_manager=AccountsManagerMock(),
        contract_snapshot_factory=contract_snapshot_factory,
        node_factory=lambda node, mode, contract_snapshot, receipt, msg_handler, contract_snapshot_factory: created_nodes.append(
            node_factory(
                node,
                mode,
                contract_snapshot,
                receipt,
                msg_handler,
                contract_snapshot_factory,
                get_vote(),
            )
        )
        or created_nodes[-1],
    )

    assert len(created_nodes) == len(nodes)

    for node in created_nodes:
        node.exec_transaction.assert_awaited_once_with(transaction)

    time.sleep(DEFAULT_FINALITY_WINDOW + 2)

    assert (
        transactions_processor.get_transaction_by_hash(transaction.hash)["status"]
        == TransactionStatus.FINALIZED
    )

    assert transactions_processor.updated_transaction_status_history == {
        "transaction_hash": [
            TransactionStatus.PROPOSING,
            TransactionStatus.COMMITTING,
            TransactionStatus.REVEALING,
            TransactionStatus.ACCEPTED,
            TransactionStatus.FINALIZED,
        ]
    }


@pytest.mark.asyncio
async def test_exec_transaction_no_consensus():
    """
    Scenario: all nodes disagree on the transaction execution, leaving the transaction in UNDETERMINED state
    Tests that consensus algorithm correctly rotates the leader when majority of nodes disagree
    """

    transaction = init_dummy_transaction()

    nodes = get_nodes_specs(3)

    created_nodes = []

<<<<<<< HEAD
    def node_factory(
        node: dict,
        mode: ExecutionMode,
        contract_snapshot: ContractSnapshot,
        receipt: Receipt | None,
        msg_handler: MessageHandler,
        contract_snapshot_factory: Callable[[str], ContractSnapshot],
    ):
        mock = Mock(Node)

        mock.validator_mode = mode
        mock.address = node["address"]
        mock.leader_receipt = receipt

        mock.exec_transaction = AsyncMock(
            return_value=Receipt(
                vote=Vote.DISAGREE,
                calldata=b"",
                mode=mode,
                gas_used=0,
                contract_state={},
                result=DEFAULT_EXEC_RESULT,
                node_config={},
                eq_outputs={},
                execution_result=ExecutionResultStatus.SUCCESS,
            )
        )

        created_nodes.append(mock)

        return mock
=======
    def get_vote():
        return Vote.DISAGREE
>>>>>>> 31e4b199

    transactions_processor = TransactionsProcessorMock(
        [transaction_to_dict(transaction)]
    )

    msg_handler_mock = Mock(MessageHandler)

    await ConsensusAlgorithm(None, msg_handler_mock).exec_transaction(
        transaction=transaction,
        transactions_processor=transactions_processor,
        snapshot=SnapshotMock(nodes),
        accounts_manager=AccountsManagerMock(),
        contract_snapshot_factory=contract_snapshot_factory,
        node_factory=lambda node, mode, contract_snapshot, receipt, msg_handler, contract_snapshot_factory: created_nodes.append(
            node_factory(
                node,
                mode,
                contract_snapshot,
                receipt,
                msg_handler,
                contract_snapshot_factory,
                get_vote(),
            )
        )
        or created_nodes[-1],
    )

    assert len(created_nodes) == len(nodes) ** 2

    for node in created_nodes:
        node.exec_transaction.assert_awaited_once_with(transaction)

    assert transactions_processor.updated_transaction_status_history == {
        "transaction_hash": [
            TransactionStatus.PROPOSING,  # leader 1
            TransactionStatus.COMMITTING,
            TransactionStatus.REVEALING,
            TransactionStatus.PROPOSING,  # rotation, leader 2
            TransactionStatus.COMMITTING,
            TransactionStatus.REVEALING,
            TransactionStatus.PROPOSING,  # rotation, leader 3
            TransactionStatus.COMMITTING,
            TransactionStatus.REVEALING,
            TransactionStatus.UNDETERMINED,  # all disagree
        ]
    }


@pytest.mark.asyncio
async def test_exec_transaction_one_disagreement(managed_thread):
    """
    Scenario: first round is disagreement, second round is agreement
    Tests that consensus algorithm correctly rotates the leader when majority of nodes disagree
    """

    transaction = init_dummy_transaction()

    nodes = get_nodes_specs(3)

    created_nodes = []

<<<<<<< HEAD
    def node_factory(
        node: dict,
        mode: ExecutionMode,
        contract_snapshot: ContractSnapshot,
        receipt: Receipt | None,
        msg_handler: MessageHandler,
        contract_snapshot_factory: Callable[[str], ContractSnapshot],
    ):
        mock = Mock(Node)

        mock.validator_mode = mode
        mock.address = node["address"]
        mock.leader_receipt = receipt

        async def exec_transaction(transaction: Transaction):
            return Receipt(
                vote=(
                    Vote.AGREE
                    if ((len(created_nodes) - 1) // len(nodes))
                    == 1  # only agree in the second round
                    else Vote.DISAGREE
                ),
                result=DEFAULT_EXEC_RESULT,
                calldata=b"",
                mode=mode,
                gas_used=0,
                contract_state={},
                node_config={},
                eq_outputs={},
                execution_result=ExecutionResultStatus.SUCCESS,
            )

        mock.exec_transaction.side_effect = exec_transaction

        created_nodes.append(mock)

        return mock
=======
    def get_vote():
        return (
            Vote.AGREE
            if ((len(created_nodes) - 1) // len(nodes))
            == 1  # only agree in the second round
            else Vote.DISAGREE
        )
>>>>>>> 31e4b199

    transactions_processor = TransactionsProcessorMock(
        [transaction_to_dict(transaction)]
    )

    msg_handler_mock = Mock(MessageHandler)

    consensus = ConsensusAlgorithm(None, msg_handler_mock)

    thread_appeal = managed_thread(transactions_processor, consensus)

    await consensus.exec_transaction(
        transaction=transaction,
        transactions_processor=transactions_processor,
        snapshot=SnapshotMock(nodes),
        accounts_manager=AccountsManagerMock(),
        contract_snapshot_factory=contract_snapshot_factory,
        node_factory=lambda node, mode, contract_snapshot, receipt, msg_handler, contract_snapshot_factory: created_nodes.append(
            node_factory(
                node,
                mode,
                contract_snapshot,
                receipt,
                msg_handler,
                contract_snapshot_factory,
                get_vote(),
            )
        )
        or created_nodes[-1],
    )

    time.sleep(DEFAULT_FINALITY_WINDOW + 2)

    assert transactions_processor.updated_transaction_status_history == {
        "transaction_hash": [
            TransactionStatus.PROPOSING,  # leader 1
            TransactionStatus.COMMITTING,
            TransactionStatus.REVEALING,
            TransactionStatus.PROPOSING,  # rotation, leader 2
            TransactionStatus.COMMITTING,
            TransactionStatus.REVEALING,
            TransactionStatus.ACCEPTED,
            TransactionStatus.FINALIZED,
        ]
    }

    assert len(created_nodes) == len(nodes) * 2

    for node in created_nodes:
        node.exec_transaction.assert_awaited_once_with(transaction)


def test_rotate():
    input = [1, 2, 3, 4, 5]
    iterator = rotate(input)

    assert next(iterator) == [1, 2, 3, 4, 5]
    assert next(iterator) == [2, 3, 4, 5, 1]
    assert next(iterator) == [3, 4, 5, 1, 2]
    assert next(iterator) == [4, 5, 1, 2, 3]
    assert next(iterator) == [5, 1, 2, 3, 4]

    with pytest.raises(StopIteration):
        next(iterator)


@pytest.mark.asyncio
async def test_exec_appeal(managed_thread):
    """
    Check making an appeal
    """
    transaction = init_dummy_transaction()

    nodes = get_nodes_specs(3)

    created_nodes = []

    def get_vote():
        return Vote.AGREE

    transactions_processor = TransactionsProcessorMock(
        [transaction_to_dict(transaction)]
    )

    msg_handler_mock = Mock(MessageHandler)

    consensus = ConsensusAlgorithm(None, msg_handler_mock)

    thread_appeal = managed_thread(transactions_processor, consensus)

    await consensus.exec_transaction(
        transaction=transaction,
        transactions_processor=transactions_processor,
        snapshot=SnapshotMock(nodes),
        accounts_manager=AccountsManagerMock(),
        contract_snapshot_factory=contract_snapshot_factory,
        node_factory=lambda node, mode, contract_snapshot, receipt, msg_handler, contract_snapshot_factory: created_nodes.append(
            node_factory(
                node,
                mode,
                contract_snapshot,
                receipt,
                msg_handler,
                contract_snapshot_factory,
                get_vote(),
            )
        )
        or created_nodes[-1],
    )

    assert len(created_nodes) == len(nodes)

    for node in created_nodes:
        node.exec_transaction.assert_awaited_once_with(transaction)

    assert (
        transactions_processor.get_transaction_by_hash(transaction.hash)["status"]
        == TransactionStatus.ACCEPTED
    )
    assert (
        transactions_processor.get_transaction_by_hash(transaction.hash)["appealed"]
        == False
    )

    timestamp_accepted_1 = transactions_processor.get_transaction_by_hash(
        transaction.hash
    )["timestamp_accepted"]

    time.sleep(2)

    assert (
        transactions_processor.get_transaction_by_hash(transaction.hash)["status"]
        == TransactionStatus.ACCEPTED
    )

    transactions_processor.set_transaction_appeal(transaction.hash, True)
    assert (
        transactions_processor.get_transaction_by_hash(transaction.hash)["appealed"]
        == True
    )

    time.sleep(DEFAULT_FINALITY_WINDOW + 6)

    assert (
        transactions_processor.get_transaction_by_hash(transaction.hash)["status"]
        == TransactionStatus.FINALIZED
    )

    assert transactions_processor.updated_transaction_status_history == {
        "transaction_hash": [
            TransactionStatus.PROPOSING,
            TransactionStatus.COMMITTING,
            TransactionStatus.REVEALING,
            TransactionStatus.ACCEPTED,
            TransactionStatus.COMMITTING,
            TransactionStatus.REVEALING,
            TransactionStatus.ACCEPTED,
            TransactionStatus.FINALIZED,
        ]
    }

    assert (
        transactions_processor.get_transaction_by_hash(transaction.hash)[
            "timestamp_accepted"
        ]
        > timestamp_accepted_1
    )<|MERGE_RESOLUTION|>--- conflicted
+++ resolved
@@ -31,42 +31,8 @@
 
     created_nodes = []
 
-<<<<<<< HEAD
-    def node_factory(
-        node: dict,
-        mode: ExecutionMode,
-        contract_snapshot: ContractSnapshot,
-        receipt: Receipt | None,
-        msg_handler: MessageHandler,
-        contract_snapshot_factory: Callable[[str], ContractSnapshot],
-    ):
-        mock = Mock(Node)
-
-        mock.validator_mode = mode
-        mock.address = node["address"]
-        mock.leader_receipt = receipt
-
-        mock.exec_transaction = AsyncMock(
-            return_value=Receipt(
-                result=DEFAULT_EXEC_RESULT,
-                vote=Vote.AGREE,
-                calldata=b"",
-                mode=mode,
-                gas_used=0,
-                contract_state={},
-                node_config={},
-                eq_outputs={},
-                execution_result=ExecutionResultStatus.SUCCESS,
-            )
-        )
-
-        created_nodes.append(mock)
-
-        return mock
-=======
     def get_vote():
         return Vote.AGREE
->>>>>>> 31e4b199
 
     transactions_processor = TransactionsProcessorMock(
         [transaction_to_dict(transaction)]
@@ -134,42 +100,8 @@
 
     created_nodes = []
 
-<<<<<<< HEAD
-    def node_factory(
-        node: dict,
-        mode: ExecutionMode,
-        contract_snapshot: ContractSnapshot,
-        receipt: Receipt | None,
-        msg_handler: MessageHandler,
-        contract_snapshot_factory: Callable[[str], ContractSnapshot],
-    ):
-        mock = Mock(Node)
-
-        mock.validator_mode = mode
-        mock.address = node["address"]
-        mock.leader_receipt = receipt
-
-        mock.exec_transaction = AsyncMock(
-            return_value=Receipt(
-                vote=Vote.DISAGREE,
-                calldata=b"",
-                mode=mode,
-                gas_used=0,
-                contract_state={},
-                result=DEFAULT_EXEC_RESULT,
-                node_config={},
-                eq_outputs={},
-                execution_result=ExecutionResultStatus.SUCCESS,
-            )
-        )
-
-        created_nodes.append(mock)
-
-        return mock
-=======
     def get_vote():
         return Vote.DISAGREE
->>>>>>> 31e4b199
 
     transactions_processor = TransactionsProcessorMock(
         [transaction_to_dict(transaction)]
@@ -231,45 +163,6 @@
 
     created_nodes = []
 
-<<<<<<< HEAD
-    def node_factory(
-        node: dict,
-        mode: ExecutionMode,
-        contract_snapshot: ContractSnapshot,
-        receipt: Receipt | None,
-        msg_handler: MessageHandler,
-        contract_snapshot_factory: Callable[[str], ContractSnapshot],
-    ):
-        mock = Mock(Node)
-
-        mock.validator_mode = mode
-        mock.address = node["address"]
-        mock.leader_receipt = receipt
-
-        async def exec_transaction(transaction: Transaction):
-            return Receipt(
-                vote=(
-                    Vote.AGREE
-                    if ((len(created_nodes) - 1) // len(nodes))
-                    == 1  # only agree in the second round
-                    else Vote.DISAGREE
-                ),
-                result=DEFAULT_EXEC_RESULT,
-                calldata=b"",
-                mode=mode,
-                gas_used=0,
-                contract_state={},
-                node_config={},
-                eq_outputs={},
-                execution_result=ExecutionResultStatus.SUCCESS,
-            )
-
-        mock.exec_transaction.side_effect = exec_transaction
-
-        created_nodes.append(mock)
-
-        return mock
-=======
     def get_vote():
         return (
             Vote.AGREE
@@ -277,7 +170,6 @@
             == 1  # only agree in the second round
             else Vote.DISAGREE
         )
->>>>>>> 31e4b199
 
     transactions_processor = TransactionsProcessorMock(
         [transaction_to_dict(transaction)]
