--- conflicted
+++ resolved
@@ -90,14 +90,4 @@
     contract_state_2_3 = call_contract_method(
         contract_address, from_account_a, "get_balance_of", [from_account_b.address]
     )
-<<<<<<< HEAD
-    assert contract_state_2_3 == TRANSFER_AMOUNT
-
-    delete_validators_result = post_request_localhost(
-        payload("delete_all_validators")
-    ).json()
-    assert has_success_status(delete_validators_result)
-=======
-    assert has_success_status(contract_state_2_3)
-    assert contract_state_2_3["result"]["data"] == TRANSFER_AMOUNT
->>>>>>> e4e4d16a
+    assert contract_state_2_3 == TRANSFER_AMOUNT