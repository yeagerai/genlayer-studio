--- conflicted
+++ resolved
@@ -230,16 +230,11 @@
 def deploy_intelligent_contract(
     from_account: str, class_name: str, contract_code: str, constructor_args: str
 ) -> dict:
-<<<<<<< HEAD
     msg = MessageHandler(app, socketio)
 
     if not address_is_in_correct_format(from_account):
         return msg.error_response(message="from_account not in ethereum address format")
     
-=======
-    if not address_is_in_correct_format(from_account):
-        return {"status": "from_account not in ethereum address format"}
-
     with DatabaseFunctions() as dbf:
         all_validators = dbf.all_validators()
         dbf.close()
@@ -259,18 +254,11 @@
     if response["result"]["status"] != "success":
         return {"status": "fail", "message": response["result"]["data"]}
 
-    connection = get_genlayer_db_connection()
-    cursor = connection.cursor()
-    contract_id = create_new_address()
-    contract_data = ContractData(
-        code=contract_code, state=response["result"]["data"]["contract_state"]
-    ).model_dump_json()
->>>>>>> aecd06c0
     try:
         connection = get_genlayer_db_connection()
         cursor = connection.cursor()
         contract_id = create_new_address()
-        contract_data = ContractData(code=contract_code, state=json.loads(initial_state)).model_dump_json()
+        contract_data = ContractData(code=contract_code, state=response["result"]["data"]["contract_state"]).model_dump_json()
         try:
             cursor.execute(
                 "INSERT INTO current_state (id, data) VALUES (%s, %s);",
@@ -409,7 +397,6 @@
 
 
 @jsonrpc.method("create_random_validators")
-<<<<<<< HEAD
 def create_random_validators(count:int, min_stake:float, max_stake:float) -> dict:
     msg = MessageHandler(app, socketio)
     try:
@@ -425,18 +412,6 @@
         return msg.error_response(exception=e)
     response = get_all_validators()
     return msg.response_format(**response)
-=======
-def create_random_validator(count: int, min_stake: float, max_stake: float) -> list:
-    responses = []
-    for _ in range(count):
-        stake = random.uniform(min_stake, max_stake)
-        details = random_validator_config()
-        new_validator = create_validator(
-            stake, details["provider"], details["model"], details["config"]
-        )
-        responses.append(new_validator)
-    return responses
->>>>>>> aecd06c0
 
 
 @jsonrpc.method("create_random_validator")
@@ -462,28 +437,7 @@
         return msg.error_response(message="from_account not in ethereum address format")
 
     if not address_is_in_correct_format(contract_address):
-<<<<<<< HEAD
         return msg.error_response(message="contract_address not in ethereum address format")
-=======
-        return {"status": "contract_address not in ethereum address format"}
-
-    function_call_data = CallContractInputData(
-        contract_address=contract_address, function_name=function_name, args=args
-    ).model_dump_json()
-
-    log_status(f"Transaction sent from {from_account} to {contract_address}...")
-
-    # call consensus
-    execution_output = await exec_transaction(
-        json.loads(function_call_data), logger=log_status
-    )
-
-    return {
-        "status": "success",
-        "message": f"Function '{function_name}' called on contract at {contract_address} with args {args}.",
-        "execution_output": execution_output,
-    }
->>>>>>> aecd06c0
 
     try:
         connection = get_genlayer_db_connection()
@@ -495,12 +449,6 @@
         ).model_dump_json()
         msg.info_response('Data formatted')
 
-        cursor.execute(
-            "INSERT INTO transactions (from_address, to_address, input_data, type, created_at) VALUES (%s, %s, %s, 2, CURRENT_TIMESTAMP);",
-            (from_account, contract_address, function_call_data),
-        )
-
-        connection.commit()
         msg.info_response(f"Transaction sent from {from_account} to {contract_address}...")
 
         # TODO: More logging needs to be done inside the consensus functionallity
@@ -516,35 +464,15 @@
     
     return msg.success_response({"execution_output": execution_output})
 
-<<<<<<< HEAD
-=======
-@jsonrpc.method("get_contract_state")
-def get_contract_state(contract_address: str, method_name: str) -> dict:
-    connection = get_genlayer_db_connection()
-    cursor = connection.cursor()
->>>>>>> aecd06c0
 
 
 @jsonrpc.method("get_last_contracts")
 def get_last_contracts(number_of_contracts: int) -> dict:
     msg = MessageHandler(app, socketio)
 
-<<<<<<< HEAD
-    try:
-        connection = get_genlayer_db_connection()
-        cursor = connection.cursor()
-=======
-    code = row[0][1]["code"]
-    state = row[0][1]["state"]
-    payload = {
-        "jsonrpc": "2.0",
-        "method": "get_contract_data",
-        "params": [code, state, method_name],
-        "id": 4,
-    }
-    result = requests.post(genvm_url() + "/api", json=payload).json()["result"]
-    return {"id": row[0][0], "data": result}
->>>>>>> aecd06c0
+    try:
+        connection = get_genlayer_db_connection()
+        cursor = connection.cursor()
 
         # Query the database for the last N deployed contracts
         cursor.execute(
@@ -565,12 +493,12 @@
     except Exception as e:
         return msg.error_response(exception=e)
     
-    return msg.success_response(contract_info)
+    return msg.success_response(contracts_info)
 
 
 
 @jsonrpc.method("get_contract_state")
-def get_contract_state(contract_address: str) -> dict:
+def get_contract_state(contract_address: str, method_name: str) -> dict:
     msg = MessageHandler(app, socketio)
 
     try:
@@ -589,10 +517,25 @@
         if not row:
             return msg.error_response(message=contract_address + ' contract does not exist')
 
-    except Exception as e:
-        return msg.error_response(exception=e)
-    
-    return msg.success_response({"id": row[0][0], "data": row[0][1]})
+        code = row[0][1]["code"]
+        state = row[0][1]["state"]
+        payload = {
+            "jsonrpc": "2.0",
+            "method": "get_contract_data",
+            "params": [code, state, method_name],
+            "id": 4,
+        }
+        result = requests.post(genvm_url() + "/api", json=payload).json()["result"]
+        response = {"id": row[0][0], "data": result}
+
+        if result['result']['status'] == 'error':
+            return msg.error_response(result['result'])
+
+    except Exception as e:
+        return msg.error_response(exception=e)
+
+    return msg.success_response(response)
+
 
 @jsonrpc.method("get_icontract_schema")
 def get_icontract_schema(contract_address: str) -> dict:
@@ -646,6 +589,7 @@
 
 @jsonrpc.method("get_providers_and_models")
 def get_providers_and_models() -> dict:
+    msg = MessageHandler(app, socketio)
     config = get_config_for_providers_and_nodes()
     providers = get_providers()
     providers_and_models = {}
@@ -653,7 +597,7 @@
         providers_and_models[provider] = get_provider_models(
             config["providers"], provider
         )
-    return providers_and_models
+    return msg.success_response(providers_and_models)
 
 
 @jsonrpc.method("ping")
