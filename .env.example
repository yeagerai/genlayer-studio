# Postgres Database Configuration
DBHOST                    = 'postgres'
DBNAME                    = 'genlayer_state'
DBUSER                    = 'postgres'
DBPASSWORD                = 'postgres'
DBPORT                    = '5432'

# Logging Configuration
LOGCONFIG                   = 'dev'     # dev/prod
FLASK_LOG_LEVEL             = 'ERROR'   # DEBUG/INFO/WARNING/ERROR/CRITICAL
DISABLE_INFO_LOGS_ENDPOINTS = '["ping", "eth_getTransactionByHash","gen_getContractSchemaForCode","gen_getContractSchema"]'

# JsonRPC Server Configuration
RPCPROTOCOL         = 'http'
RPCHOST             = 'jsonrpc'
RPCPORT             = '4000'
RPCDEBUGPORT        = '4678'      # debugpy listening port
JSONRPC_REPLICAS    = '1'         # number of JsonRPC container replicas to run, used to scale up for production

# GenVM Configuration
GENVM_BIN           = "/genvm/bin"

# VSCode Debug Configuration
VSCODEDEBUG             = "false"     # "true" or "false"

# Ollama Server Configuration
OLAMAPROTOCOL           = 'http'
OLAMAHOST               = 'ollama'
OLAMAPORT               = '11434'

# WebRequest Server Configuration
WEBREQUESTPROTOCOL      = 'http'
WEBREQUESTHOST          = 'webrequest'
WEBREQUESTPORT          = '5000'
WEBREQUESTSELENIUMPORT  = '5001'

# NGINX Server Configuration
SERVER_NAME = 'studio.genlayer.com'

# Frontend Configuration
# If you want to run the frontend in production, change http to https and ws to wss
VITE_JSON_RPC_SERVER_URL = 'http://127.0.0.1:4000/api'  # if VITE_PROXY_ENABLED = 'true' change to '/api'
VITE_WS_SERVER_URL       = 'ws://127.0.0.1:4000'        # if VITE_PROXY_ENABLED = 'true' change to '/'
VITE_PLAUSIBLE_DOMAIN    = 'studio.genlayer.com'
FRONTEND_PORT            = '8080'
FRONTEND_BUILD_TARGET    = 'final'     # change to 'dev' to run in dev mode

# Vite Proxy Configuration (for local development)
VITE_PROXY_ENABLED             = 'false'
VITE_PROXY_JSON_RPC_SERVER_URL = 'http://jsonrpc:4000'
VITE_PROXY_WS_SERVER_URL       = 'ws://jsonrpc:4000'
VITE_IS_HOSTED                 = 'false'

FRONTEND_BUILD_TARGET = 'final' # change to 'dev' to run in dev mode

# Backend Configuration
BACKEND_BUILD_TARGET    = 'debug'     # change to 'prod' or remove to run in prod mode

# Hardhat port
HARDHAT_URL = 'http://hardhat'
HARDHAT_PORT = '8545'
HARDHAT_PRIVATE_KEY = '0xac0974bec39a17e36ba4a6b4d238ff944bacb478cbed5efcae784d7bf4f2ff80'

# Consensus Parameters
CONSENSUS_CONTRACT_ADDRESS = '0x0000000000000000000000000000000000000000'
DEFAULT_NUM_INITIAL_VALIDATORS = 5
DEFAULT_CONSENSUS_MAX_ROTATIONS = 3

# LLM Providers Configuration
# If you want to use OpenAI LLMs, add your key here
OPENAIKEY               = '<add_your_openai_api_key_here>'

# If you want to use Anthropic AI LLMs, add your key here
ANTHROPIC_API_KEY       = '<add_your_anthropic_api_key_here>'

# If you want to use Heurist AI LLMs, add your key here
HEURISTAIURL            = 'https://llm-gateway.heurist.xyz'
HEURISTAIMODELSURL      = 'https://raw.githubusercontent.com/heurist-network/heurist-models/main/models.json'
HEURISTAIAPIKEY         = '<add_your_heuristai_api_key_here>'

# Validator Configuration
# JSON array of initial validators to be created on startup.
# Example: VALIDATORS_CONFIG_JSON = '[{"stake": 100, "provider": "openai", "model": "gpt-4o", "amount": 2}, {"stake": 200, "provider": "anthropic", "model": "claude-3-haiku-20240307", "amount": 1}]'
VALIDATORS_CONFIG_JSON = ''

# Consensus mechanism
VITE_FINALITY_WINDOW = 1800 # in seconds
<<<<<<< HEAD
VITE_FINALITY_WINDOW_APPEAL_FAILED_REDUCTION = 0.2 # 20% reduction per appeal failed
=======

# Set the compose profile to 'hardhat' to use the hardhat network
COMPOSE_PROFILES = 'hardhat'

# Hardhat chain ID
HARDHAT_CHAIN_ID = 61999
>>>>>>> 4fedc4e6
<|MERGE_RESOLUTION|>--- conflicted
+++ resolved
@@ -85,13 +85,10 @@
 
 # Consensus mechanism
 VITE_FINALITY_WINDOW = 1800 # in seconds
-<<<<<<< HEAD
 VITE_FINALITY_WINDOW_APPEAL_FAILED_REDUCTION = 0.2 # 20% reduction per appeal failed
-=======
 
 # Set the compose profile to 'hardhat' to use the hardhat network
 COMPOSE_PROFILES = 'hardhat'
 
 # Hardhat chain ID
-HARDHAT_CHAIN_ID = 61999
->>>>>>> 4fedc4e6
+HARDHAT_CHAIN_ID = 61999