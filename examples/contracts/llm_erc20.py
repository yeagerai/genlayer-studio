import json
from backend.node.genvm.icontract import IContract
from backend.node.genvm.equivalence_principle import EquivalencePrinciple


class LlmErc20(IContract):
    def __init__(self, total_supply: int) -> None:
        self.balances = {}
        self.balances[contract_runner.from_address] = total_supply

    async def transfer(self, amount: int, to_address: str) -> None:
        prompt = f"""
You keep track of transactions between users and their balance in coins.
The current balance for all users in JSON format is:
{json.dumps(self.balances)}
The transaction to compute is: {{
sender: "{contract_runner.from_address}",
recipient: "{to_address}",
amount: {amount},
}}

For every transaction, validate that the user sending the Coins has
enough balance. If any transaction is invalid, it shouldn't be processed.
Update the balances based on the valid transactions only.
Given the current balance in JSON format and the transaction provided,
please provide the result of your calculation with the following format:
{{
transaction_success: bool,          // Whether the transaction was successful
transaction_error: str,             // Empty if transaction is successful
updated_balances: object<str, int>  // Updated balances after the transaction
}}
<<<<<<< HEAD
It is mandatory that you respond only using the JSON format above,
nothing else. Don't include any other words or characters,
your output must be only JSON without any formatting or quotes of any kind."""
=======
It is mandatory that you respond with only the JSON output object, nothing
else whatsoever. Don't include any other words or characters, your
output must be only the JSON object"""
>>>>>>> 5c39773f
        print(prompt)
        final_result = {}
        async with EquivalencePrinciple(
            result=final_result,
            principle="""The new_balance of the sender should have decreased
            in the amount sent and the new_balance of the receiver should have
            increased by the amount sent. Also, the total sum of all balances
            should have remain the same before and after the transaction""",
            comparative=True,
        ) as eq:
            result = await eq.call_llm(prompt)
            result_clean = result.replace("True", "true").replace("False", "false")
            eq.set(result_clean)

        result_json = json.loads(final_result["output"])
        self.balances = result_json["updated_balances"]

    def get_balances(self) -> dict[str, int]:
        return self.balances

    def get_balance_of(self, address: str) -> int:
        return self.balances.get(address, 0)<|MERGE_RESOLUTION|>--- conflicted
+++ resolved
@@ -29,15 +29,9 @@
 transaction_error: str,             // Empty if transaction is successful
 updated_balances: object<str, int>  // Updated balances after the transaction
 }}
-<<<<<<< HEAD
 It is mandatory that you respond only using the JSON format above,
 nothing else. Don't include any other words or characters,
 your output must be only JSON without any formatting or quotes of any kind."""
-=======
-It is mandatory that you respond with only the JSON output object, nothing
-else whatsoever. Don't include any other words or characters, your
-output must be only the JSON object"""
->>>>>>> 5c39773f
         print(prompt)
         final_result = {}
         async with EquivalencePrinciple(
