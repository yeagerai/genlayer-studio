--- conflicted
+++ resolved
@@ -35,27 +35,10 @@
                 eq_principle="The result['give_coin'] has to be exactly the same",
             )
             result_clean = result.replace("True", "true").replace("False", "false")
-<<<<<<< HEAD
-            result_json = json.loads(result_clean)
-            eq.set(result_json)
-
-        output = final_result["output"]
-
-        if output["give_coin"] is False:
-            self.have_coin = output["data_updates"]["have_coin"]
-
-        return {
-            "reasoning": output["reasoning"],
-            "give_coin": output["give_coin"],
-            "state_updated": {"have_coin": self.have_coin},
-            "gas_used": self.gas_used,
-        }
-=======
             output = json.loads(result_clean)
 
             if output["give_coin"] is True:
                 self.have_coin = False
 
     def get_have_coin(self):
-        return self.have_coin
->>>>>>> d8e2a9b8
+        return self.have_coin