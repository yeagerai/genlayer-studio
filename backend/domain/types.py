# Types from our domain
# Trying to follow [hexagonal architecture](https://en.wikipedia.org/wiki/Hexagonal_architecture_(software)) or layered architecture.
# These types should not depend on any other layer.

<<<<<<< HEAD
from dataclasses import dataclass
from enum import IntEnum
import os
=======
from dataclasses import dataclass, field
import decimal
from enum import Enum, IntEnum
>>>>>>> dadacb0e

from backend.database_handler.models import TransactionStatus
from backend.database_handler.types import ConsensusData
from backend.database_handler.contract_snapshot import ContractSnapshot

MAX_ROTATIONS = 3


@dataclass()
class LLMProvider:
    provider: str
    model: str
    config: dict
    plugin: str
    plugin_config: dict
    id: int | None = None

    def __hash__(self):
        return hash(
            (
                self.id,
                self.provider,
                self.model,
                frozenset(self.config.items()),
                frozenset(self.plugin_config.items()),
            )
        )


@dataclass()
class Validator:
    address: str
    stake: int
    llmprovider: LLMProvider
    id: int | None = None

    def to_dict(self):
        result = {
            "address": self.address,
            "stake": self.stake,
            "provider": self.llmprovider.provider,
            "model": self.llmprovider.model,
            "config": self.llmprovider.config,
            "plugin": self.llmprovider.plugin,
            "plugin_config": self.llmprovider.plugin_config,
        }

        if self.id:
            result["id"] = self.id

        return result


class TransactionType(IntEnum):
    SEND = 0
    DEPLOY_CONTRACT = 1
    RUN_CONTRACT = 2


@dataclass
class Transaction:
    hash: str
    status: TransactionStatus
    type: TransactionType
    from_address: str | None
    to_address: str | None
    input_data: dict | None = None
    data: dict | None = None
    consensus_data: ConsensusData | None = None
    nonce: int | None = None
    value: int | None = None
    gaslimit: int | None = None
    r: int | None = None
    s: int | None = None
    v: int | None = None
    leader_only: bool = (
        False  # Flag to indicate if this transaction should be processed only by the leader. Used for fast and cheap execution of transactions.
    )
    created_at: str | None = None
    ghost_contract_address: str | None = None
    appealed: bool = False
    timestamp_awaiting_finalization: int | None = None
    appeal_failed: int = 0
    appeal_undetermined: bool = False
<<<<<<< HEAD
    config_appeal_rounds: int | None = int(os.getenv("VITE_MAX_APPEALS", 3))
    appeal_round: int = 0
=======
    consensus_history: dict = field(default_factory=dict)
    timestamp_appeal: int | None = None
    appeal_processing_time: int = 0
    contract_snapshot: ContractSnapshot | None = None
    config_rotation_rounds: int | None = MAX_ROTATIONS
>>>>>>> dadacb0e

    def to_dict(self):
        return {
            "hash": self.hash,
            "status": self.status.value,
            "type": self.type.value,
            "from_address": self.from_address,
            "to_address": self.to_address,
            "input_data": self.input_data,
            "data": self.data,
            "consensus_data": (
                self.consensus_data.to_dict() if self.consensus_data else None
            ),
            "nonce": self.nonce,
            "value": self.value,
            "gaslimit": self.gaslimit,
            "r": self.r,
            "s": self.s,
            "v": self.v,
            "leader_only": self.leader_only,
            "created_at": self.created_at,
            "ghost_contract_address": self.ghost_contract_address,
            "appealed": self.appealed,
            "timestamp_awaiting_finalization": self.timestamp_awaiting_finalization,
            "appeal_failed": self.appeal_failed,
            "appeal_undetermined": self.appeal_undetermined,
<<<<<<< HEAD
            "config_appeal_rounds": self.config_appeal_rounds,
            "appeal_round": self.appeal_round,
=======
            "consensus_history": self.consensus_history,
            "timestamp_appeal": self.timestamp_appeal,
            "appeal_processing_time": self.appeal_processing_time,
            "contract_snapshot": (
                self.contract_snapshot.to_dict() if self.contract_snapshot else None
            ),
            "config_rotation_rounds": self.config_rotation_rounds,
>>>>>>> dadacb0e
        }

    @classmethod
    def from_dict(cls, input: dict) -> "Transaction":
        return cls(
            hash=input["hash"],
            status=TransactionStatus(input["status"]),
            type=TransactionType(input["type"]),
            from_address=input.get("from_address"),
            to_address=input.get("to_address"),
            input_data=input.get("input_data"),
            data=input.get("data"),
            consensus_data=ConsensusData.from_dict(input.get("consensus_data")),
            nonce=input.get("nonce"),
            value=input.get("value"),
            gaslimit=input.get("gaslimit"),
            r=input.get("r"),
            s=input.get("s"),
            v=input.get("v"),
            leader_only=input.get("leader_only", False),
            created_at=input.get("created_at"),
            ghost_contract_address=input.get("ghost_contract_address"),
            appealed=input.get("appealed"),
            timestamp_awaiting_finalization=input.get(
                "timestamp_awaiting_finalization"
            ),
            appeal_failed=input.get("appeal_failed", 0),
            appeal_undetermined=input.get("appeal_undetermined", False),
<<<<<<< HEAD
            config_appeal_rounds=input.get("config_appeal_rounds"),
            appeal_round=input.get("appeal_round"),
=======
            consensus_history=input.get("consensus_history"),
            timestamp_appeal=input.get("timestamp_appeal"),
            appeal_processing_time=input.get("appeal_processing_time", 0),
            contract_snapshot=ContractSnapshot.from_dict(
                input.get("contract_snapshot")
            ),
            config_rotation_rounds=input.get("config_rotation_rounds"),
>>>>>>> dadacb0e
        )<|MERGE_RESOLUTION|>--- conflicted
+++ resolved
@@ -2,15 +2,9 @@
 # Trying to follow [hexagonal architecture](https://en.wikipedia.org/wiki/Hexagonal_architecture_(software)) or layered architecture.
 # These types should not depend on any other layer.
 
-<<<<<<< HEAD
-from dataclasses import dataclass
+from dataclasses import dataclass, field
 from enum import IntEnum
 import os
-=======
-from dataclasses import dataclass, field
-import decimal
-from enum import Enum, IntEnum
->>>>>>> dadacb0e
 
 from backend.database_handler.models import TransactionStatus
 from backend.database_handler.types import ConsensusData
@@ -95,16 +89,13 @@
     timestamp_awaiting_finalization: int | None = None
     appeal_failed: int = 0
     appeal_undetermined: bool = False
-<<<<<<< HEAD
-    config_appeal_rounds: int | None = int(os.getenv("VITE_MAX_APPEALS", 3))
-    appeal_round: int = 0
-=======
     consensus_history: dict = field(default_factory=dict)
     timestamp_appeal: int | None = None
     appeal_processing_time: int = 0
     contract_snapshot: ContractSnapshot | None = None
     config_rotation_rounds: int | None = MAX_ROTATIONS
->>>>>>> dadacb0e
+    config_appeal_rounds: int | None = int(os.getenv("VITE_MAX_APPEALS", 3))
+    appeal_round: int = 0
 
     def to_dict(self):
         return {
@@ -131,10 +122,6 @@
             "timestamp_awaiting_finalization": self.timestamp_awaiting_finalization,
             "appeal_failed": self.appeal_failed,
             "appeal_undetermined": self.appeal_undetermined,
-<<<<<<< HEAD
-            "config_appeal_rounds": self.config_appeal_rounds,
-            "appeal_round": self.appeal_round,
-=======
             "consensus_history": self.consensus_history,
             "timestamp_appeal": self.timestamp_appeal,
             "appeal_processing_time": self.appeal_processing_time,
@@ -142,7 +129,8 @@
                 self.contract_snapshot.to_dict() if self.contract_snapshot else None
             ),
             "config_rotation_rounds": self.config_rotation_rounds,
->>>>>>> dadacb0e
+            "config_appeal_rounds": self.config_appeal_rounds,
+            "appeal_round": self.appeal_round,
         }
 
     @classmethod
@@ -171,10 +159,6 @@
             ),
             appeal_failed=input.get("appeal_failed", 0),
             appeal_undetermined=input.get("appeal_undetermined", False),
-<<<<<<< HEAD
-            config_appeal_rounds=input.get("config_appeal_rounds"),
-            appeal_round=input.get("appeal_round"),
-=======
             consensus_history=input.get("consensus_history"),
             timestamp_appeal=input.get("timestamp_appeal"),
             appeal_processing_time=input.get("appeal_processing_time", 0),
@@ -182,5 +166,6 @@
                 input.get("contract_snapshot")
             ),
             config_rotation_rounds=input.get("config_rotation_rounds"),
->>>>>>> dadacb0e
+            config_appeal_rounds=input.get("config_appeal_rounds"),
+            appeal_round=input.get("appeal_round"),
         )