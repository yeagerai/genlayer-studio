--- conflicted
+++ resolved
@@ -92,11 +92,8 @@
     consensus_history: dict = field(default_factory=dict)
     timestamp_appeal: int | None = None
     appeal_processing_time: int = 0
-<<<<<<< HEAD
+    contract_snapshot: ContractSnapshot | None = None
     config_rotation_rounds: int | None = MAX_ROTATIONS
-=======
-    contract_snapshot: ContractSnapshot | None = None
->>>>>>> 0009bcf2
 
     def to_dict(self):
         return {
@@ -126,13 +123,10 @@
             "consensus_history": self.consensus_history,
             "timestamp_appeal": self.timestamp_appeal,
             "appeal_processing_time": self.appeal_processing_time,
-<<<<<<< HEAD
-            "config_rotation_rounds": self.config_rotation_rounds,
-=======
             "contract_snapshot": (
                 self.contract_snapshot.to_dict() if self.contract_snapshot else None
             ),
->>>>>>> 0009bcf2
+            "config_rotation_rounds": self.config_rotation_rounds,
         }
 
     @classmethod
@@ -164,11 +158,8 @@
             consensus_history=input.get("consensus_history"),
             timestamp_appeal=input.get("timestamp_appeal"),
             appeal_processing_time=input.get("appeal_processing_time", 0),
-<<<<<<< HEAD
-            config_rotation_rounds=input.get("config_rotation_rounds"),
-=======
             contract_snapshot=ContractSnapshot.from_dict(
                 input.get("contract_snapshot")
             ),
->>>>>>> 0009bcf2
+            config_rotation_rounds=input.get("config_rotation_rounds"),
         )