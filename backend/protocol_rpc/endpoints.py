# rpc/endpoints.py
import random
import json
from functools import partial
from typing import Any
from flask_jsonrpc import JSONRPC
from flask_jsonrpc.exceptions import JSONRPCError
from sqlalchemy import Table
from sqlalchemy.orm import Session

import backend.node.genvm.origin.calldata as genvm_calldata

from backend.database_handler.contract_snapshot import ContractSnapshot
from backend.database_handler.llm_providers import LLMProviderRegistry
from backend.rollup.consensus_service import ConsensusService
from backend.database_handler.models import Base
from backend.domain.types import LLMProvider, Validator, TransactionType
from backend.node.create_nodes.providers import (
    get_default_provider_for,
    validate_provider,
)
from backend.llms import get_llm_plugin
from backend.protocol_rpc.message_handler.base import (
    MessageHandler,
    get_client_session_id,
)
from backend.database_handler.accounts_manager import AccountsManager
from backend.database_handler.validators_registry import ValidatorsRegistry

from backend.node.create_nodes.create_nodes import (
    random_validator_config,
)

from backend.protocol_rpc.endpoint_generator import generate_rpc_endpoint
from backend.protocol_rpc.transactions_parser import (
    decode_signed_transaction,
    transaction_has_valid_signature,
    decode_method_call_data,
    decode_deployment_data,
)
from backend.errors.errors import InvalidAddressError, InvalidTransactionError

from backend.database_handler.transactions_processor import (
    TransactionAddressFilter,
    TransactionsProcessor,
)
from backend.node.base import Node
from backend.node.types import ExecutionMode, ExecutionResultStatus
from backend.consensus.base import ConsensusAlgorithm

from flask import request
from flask_jsonrpc.exceptions import JSONRPCError
import base64



####### HELPER ENDPOINTS #######
def ping() -> str:
    return "OK"


####### SIMULATOR ENDPOINTS #######
def clear_db_tables(session: Session, tables: list) -> None:
    for table_name in tables:
        table = Table(
            table_name, Base.metadata, autoload=True, autoload_with=session.bind
        )
        session.execute(table.delete())


def fund_account(
    accounts_manager: AccountsManager,
    transactions_processor: TransactionsProcessor,
    account_address: str,
    amount: int,
) -> str:
    if not accounts_manager.is_valid_address(account_address):
        raise InvalidAddressError(account_address)

    nonce = transactions_processor.get_transaction_count(None)
    transaction_hash = transactions_processor.insert_transaction(
        None, account_address, None, amount, 0, nonce, False
    )
    return transaction_hash


def reset_defaults_llm_providers(llm_provider_registry: LLMProviderRegistry) -> None:
    llm_provider_registry.reset_defaults()


async def get_providers_and_models(
    llm_provider_registry: LLMProviderRegistry,
) -> list[dict]:
    return await llm_provider_registry.get_all_dict()


def add_provider(llm_provider_registry: LLMProviderRegistry, params: dict) -> int:
    provider = LLMProvider(
        provider=params["provider"],
        model=params["model"],
        config=params["config"],
        plugin=params["plugin"],
        plugin_config=params["plugin_config"],
    )

    validate_provider(provider)

    return llm_provider_registry.add(provider)


def update_provider(
    llm_provider_registry: LLMProviderRegistry, id: int, params: dict
) -> None:
    provider = LLMProvider(
        provider=params["provider"],
        model=params["model"],
        config=params["config"],
        plugin=params["plugin"],
        plugin_config=params["plugin_config"],
    )
    validate_provider(provider)

    llm_provider_registry.update(id, provider)


def delete_provider(llm_provider_registry: LLMProviderRegistry, id: int) -> None:
    llm_provider_registry.delete(id)


def create_validator(
    validators_registry: ValidatorsRegistry,
    accounts_manager: AccountsManager,
    stake: int,
    provider: str,
    model: str,
    config: dict | None = None,
    plugin: str | None = None,
    plugin_config: dict | None = None,
) -> dict:
    # fallback for default provider
    llm_provider = None

    if config is None or plugin is None or plugin_config is None:
        llm_provider = get_default_provider_for(provider, model)
    else:
        llm_provider = LLMProvider(
            provider=provider,
            model=model,
            config=config,
            plugin=plugin,
            plugin_config=plugin_config,
        )
        validate_provider(llm_provider)

    new_address = accounts_manager.create_new_account().address
    return validators_registry.create_validator(
        Validator(
            address=new_address,
            stake=stake,
            llmprovider=llm_provider,
        )
    )


async def create_random_validator(
    validators_registry: ValidatorsRegistry,
    accounts_manager: AccountsManager,
    llm_provider_registry: LLMProviderRegistry,
    stake: int,
) -> dict:
    return (
        await create_random_validators(
            validators_registry,
            accounts_manager,
            llm_provider_registry,
            1,
            stake,
            stake,
        )
    )[0]


async def create_random_validators(
    validators_registry: ValidatorsRegistry,
    accounts_manager: AccountsManager,
    llm_provider_registry: LLMProviderRegistry,
    count: int,
    min_stake: int,
    max_stake: int,
    limit_providers: list[str] = None,
    limit_models: list[str] = None,
) -> list[dict]:
    limit_providers = limit_providers or []
    limit_models = limit_models or []

    details = await random_validator_config(
        llm_provider_registry.get_all,
        get_llm_plugin,
        limit_providers=set(limit_providers),
        limit_models=set(limit_models),
        amount=count,
    )

    response = []
    for detail in details:
        stake = random.randint(min_stake, max_stake)
        validator_address = accounts_manager.create_new_account().address

        validator = validators_registry.create_validator(
            Validator(address=validator_address, stake=stake, llmprovider=detail)
        )
        response.append(validator)

    return response


def update_validator(
    validators_registry: ValidatorsRegistry,
    accounts_manager: AccountsManager,
    validator_address: str,
    stake: int,
    provider: str,
    model: str,
    config: dict | None = None,
    plugin: str | None = None,
    plugin_config: dict | None = None,
) -> dict:
    # Remove validation while adding migration to update the db address
    # if not accounts_manager.is_valid_address(validator_address):
    #     raise InvalidAddressError(validator_address)

    # fallback for default provider
    # TODO: only accept all or none of the config fields
    llm_provider = None
    if not (plugin and plugin_config):
        llm_provider = get_default_provider_for(provider, model)
        if config:
            llm_provider.config = config
    else:
        llm_provider = LLMProvider(
            provider=provider,
            model=model,
            config=config,
            plugin=plugin,
            plugin_config=plugin_config,
        )
        validate_provider(llm_provider)

    validator = Validator(
        address=validator_address,
        stake=stake,
        llmprovider=llm_provider,
    )
    return validators_registry.update_validator(validator)


def delete_validator(
    validators_registry: ValidatorsRegistry,
    accounts_manager: AccountsManager,
    validator_address: str,
) -> str:
    # Remove validation while adding migration to update the db address
    # if not accounts_manager.is_valid_address(validator_address):
    #     raise InvalidAddressError(validator_address)

    validators_registry.delete_validator(validator_address)
    return validator_address


def delete_all_validators(
    validators_registry: ValidatorsRegistry,
) -> list:
    validators_registry.delete_all_validators()
    return validators_registry.get_all_validators()


def get_all_validators(validators_registry: ValidatorsRegistry) -> list:
    return validators_registry.get_all_validators()


def get_validator(
    validators_registry: ValidatorsRegistry, validator_address: str
) -> dict:
    return validators_registry.get_validator(validator_address)


def count_validators(validators_registry: ValidatorsRegistry) -> int:
    return validators_registry.count_validators()


####### GEN ENDPOINTS #######
async def get_contract_schema(
    accounts_manager: AccountsManager,
    msg_handler: MessageHandler,
    contract_address: str,
) -> dict:
    if not accounts_manager.is_valid_address(contract_address):
        raise InvalidAddressError(
            contract_address,
            "Incorrect address format. Please provide a valid address.",
        )
    contract_account = accounts_manager.get_account_or_fail(contract_address)

    if not contract_account["data"] or not contract_account["data"]["code"]:
        raise InvalidAddressError(
            contract_address,
            "Contract not deployed.",
        )

    node = Node(  # Mock node just to get the data from the GenVM
        contract_snapshot=None,
        validator_mode=ExecutionMode.LEADER,
        validator=Validator(
            address="",
            stake=0,
            llmprovider=LLMProvider(
                provider="",
                model="",
                config={},
                plugin="",
                plugin_config={},
            ),
        ),
        leader_receipt=None,
        msg_handler=msg_handler.with_client_session(get_client_session_id()),
        contract_snapshot_factory=None,
    )
    schema = await node.get_contract_schema(contract_account["data"]["code"])
    return json.loads(schema)


async def get_contract_schema_for_code(
    msg_handler: MessageHandler, contract_code: str
) -> dict:
    node = Node(  # Mock node just to get the data from the GenVM
        contract_snapshot=None,
        validator_mode=ExecutionMode.LEADER,
        validator=Validator(
            address="",
            stake=0,
            llmprovider=LLMProvider(
                provider="",
                model="",
                config={},
                plugin="",
                plugin_config={},
            ),
        ),
        leader_receipt=None,
        msg_handler=msg_handler.with_client_session(get_client_session_id()),
        contract_snapshot_factory=None,
    )
    schema = await node.get_contract_schema(contract_code)
    return json.loads(schema)


####### ETH ENDPOINTS #######
def get_balance(
    accounts_manager: AccountsManager, account_address: str, block_tag: str = "latest"
) -> int:
    if not accounts_manager.is_valid_address(account_address):
        raise InvalidAddressError(
            account_address, f"Invalid address from_address: {account_address}"
        )
    account_balance = accounts_manager.get_account_balance(account_address)
    return account_balance


def get_transaction_count(
    transactions_processor: TransactionsProcessor, address: str, block: str
) -> int:
    return transactions_processor.get_transaction_count(address)


def get_transaction_by_hash(
    transactions_processor: TransactionsProcessor, transaction_hash: str
) -> dict | None:
    return transactions_processor.get_transaction_by_hash(transaction_hash)


async def call(
    session: Session,
    accounts_manager: AccountsManager,
    msg_handler: MessageHandler,
    params: dict,
    block_tag: str = "latest",
) -> str:
    to_address = params["to"]
    from_address = params["from"] if "from" in params else None
    data = params["data"]

    if from_address and not accounts_manager.is_valid_address(from_address):
        raise InvalidAddressError(from_address)

    if not accounts_manager.is_valid_address(to_address):
        raise InvalidAddressError(to_address)

    decoded_data = decode_method_call_data(data)

    node = Node(  # Mock node just to get the data from the GenVM
        contract_snapshot=ContractSnapshot(to_address, session),
        contract_snapshot_factory=partial(ContractSnapshot, session=session),
        validator_mode=ExecutionMode.LEADER,
        validator=Validator(
            address="",
            stake=0,
            llmprovider=LLMProvider(
                provider="",
                model="",
                config={},
                plugin="",
                plugin_config={},
            ),
        ),
        leader_receipt=None,
        msg_handler=msg_handler.with_client_session(get_client_session_id()),
    )

    receipt = await node.get_contract_data(
        from_address="0x" + "00" * 20,
        calldata=decoded_data.calldata,
    )
    if receipt.execution_result != ExecutionResultStatus.SUCCESS:
        raise JSONRPCError(
            message="running contract failed", data={"receipt": receipt.to_dict()}
        )
    return base64.b64encode(receipt.result[1:]).decode("ascii")


def send_raw_transaction(
    transactions_processor: TransactionsProcessor,
    accounts_manager: AccountsManager,
    signed_transaction: str,
) -> str:
    # Decode transaction
    decoded_transaction = decode_signed_transaction(signed_transaction)
    print("decoded_transaction", decoded_transaction)

    # Validate transaction
    if decoded_transaction is None:
        raise InvalidTransactionError("Invalid transaction data")

    from_address = decoded_transaction.from_address
    value = decoded_transaction.value

    if not accounts_manager.is_valid_address(from_address):
        raise InvalidAddressError(
            from_address, f"Invalid address from_address: {from_address}"
        )

    transaction_signature_valid = transaction_has_valid_signature(
        signed_transaction, decoded_transaction
    )
    if not transaction_signature_valid:
        raise InvalidTransactionError("Transaction signature verification failed")

    to_address = decoded_transaction.to_address
    nonce = decoded_transaction.nonce

    transaction_data = {}
    result = {}
    transaction_type: TransactionType
    leader_only = False
    if not decoded_transaction.data:
        # Sending value transaction
        transaction_type = TransactionType.SEND
    elif not to_address or to_address == "0x":
        # Contract deployment
        if value > 0:
            raise InvalidTransactionError("Deploy Transaction can't send value")

        decoded_data = decode_deployment_data(decoded_transaction.data)
        new_contract_address = accounts_manager.create_new_account().address

        transaction_data = {
            "contract_address": new_contract_address,
            "contract_code": decoded_data.contract_code,
            "calldata": decoded_data.calldata,
        }
        result["contract_address"] = new_contract_address
        to_address = new_contract_address
        transaction_type = TransactionType.DEPLOY_CONTRACT
        leader_only = decoded_data.leader_only
    else:
        # Contract Call
        if not accounts_manager.is_valid_address(to_address):
            raise InvalidAddressError(
                to_address, f"Invalid address to_address: {to_address}"
            )
        decoded_data = decode_method_call_data(decoded_transaction.data)
        transaction_data = {"calldata": decoded_data.calldata}
        transaction_type = TransactionType.RUN_CONTRACT
        leader_only = decoded_data.leader_only

    # Insert transaction into the database
    transaction_hash = transactions_processor.insert_transaction(
        from_address,
        to_address,
        transaction_data,
        value,
        transaction_type.value,
        nonce,
        leader_only,
    )

    return transaction_hash


def get_transactions_for_address(
    transactions_processor: TransactionsProcessor,
    accounts_manager: AccountsManager,
    address: str,
    filter: str = TransactionAddressFilter.ALL.value,
) -> list[dict]:
    if not accounts_manager.is_valid_address(address):
        raise InvalidAddressError(address)

    return transactions_processor.get_transactions_for_address(
        address, TransactionAddressFilter(filter)
    )


def set_transaction_appeal(
    transactions_processor: TransactionsProcessor, transaction_hash: str
) -> None:
    transactions_processor.set_transaction_appeal(transaction_hash, True)


def set_finality_window_time(consensus: ConsensusAlgorithm, time: int) -> None:
    consensus.set_finality_window_time(time)

def get_chain_id() -> str:
    return hex(61_999)

def get_net_version() -> str:
    return "61999"

def get_block_number(transactions_processor: TransactionsProcessor) -> str:
    transaction_count = transactions_processor.get_highest_nonce()
    return hex(transaction_count)

def get_block_by_number(
        transactions_processor: TransactionsProcessor, block_number: str, full_tx: bool
) -> dict | None:
    try:
        block_number_int = int(block_number, 16)
    except ValueError:
        raise JSONRPCError(f"Invalid block number format: {block_number}")

    block_details = transactions_processor.get_transactions_for_block(
        block_number_int, include_full_tx=full_tx
    )

    if not block_details:
        raise JSONRPCError(f"Block not found for number: {block_number}")

    return block_details


def get_gas_price() -> str:
    gas_price_in_wei = 20 * 10**9
    return hex(gas_price_in_wei)

def get_transaction_receipt(
        transactions_processor: TransactionsProcessor,
        transaction_hash: str,
) -> dict | None:

    transaction = transactions_processor.get_transaction_by_hash(transaction_hash)

    if not transaction:
        return None

    receipt = {
        "transactionHash": transaction_hash,
        "transactionIndex": hex(0),
        "blockHash": transaction_hash,
        "blockNumber": hex(transaction.get("block_number", 0)),
        "from": transaction.get("from_address"),
        "to": transaction.get("to_address") if transaction.get("to_address") else None,
        "cumulativeGasUsed": hex(transaction.get("gas_used", 21000)),
        "gasUsed": hex(transaction.get("gas_used", 21000)),
        "contractAddress": transaction.get("contract_address") if transaction.get("contract_address") else None,
        "logs": transaction.get("logs", []),
        "logsBloom": "0x" + "00" * 256,
        "status": hex(1 if transaction.get("status", True) else 0),
    }

    return receipt

def get_block_by_hash(
        transactions_processor: TransactionsProcessor,
        transaction_hash: str,
        full_tx: bool = False,
) -> dict | None:

    transaction = transactions_processor.get_transaction_by_hash(transaction_hash)

    if not transaction:
        return None

    block_details = {
        "hash": transaction_hash,
        "parentHash": "0x" + "00" * 32,
        "number": hex(transaction.get("block_number", 0)),
        "timestamp": hex(transaction.get("timestamp", 0)),
        "nonce": "0x" + "00" * 8,
        "transactionsRoot": "0x" + "00" * 32,
        "stateRoot": "0x" + "00" * 32,
        "receiptsRoot": "0x" + "00" * 32,
        "miner": "0x" + "00" * 20,
        "difficulty": "0x1",
        "totalDifficulty": "0x1",
        "size": "0x0",
        "extraData": "0x",
        "gasLimit": hex(transaction.get("gas_limit", 8000000)),
        "gasUsed": hex(transaction.get("gas_used", 21000)),
        "logsBloom": "0x" + "00" * 256,
        "transactions": [],
    }

    if full_tx:
        block_details["transactions"].append(transaction)
    else:
        block_details["transactions"].append(transaction_hash)

    return block_details

def get_contract(consensus_service: ConsensusService, contract_name: str) -> dict:
    """
    Get contract instance by name

    Args:
        consensus_service: The consensus service instance
        contract_name: Name of the contract to retrieve

    Returns:
        dict: Contract information including address and ABI
    """
    contract = consensus_service._load_contract(contract_name)

    if contract is None:
        raise JSONRPCError(
            message=f"Contract {contract_name} not found",
            data={"contract_name": contract_name},
        )

    return {
        "address": contract["address"],
        "abi": contract["abi"],
        "bytecode": contract["bytecode"],
    }


def register_all_rpc_endpoints(
    jsonrpc: JSONRPC,
    msg_handler: MessageHandler,
    request_session: Session,
    accounts_manager: AccountsManager,
    transactions_processor: TransactionsProcessor,
    validators_registry: ValidatorsRegistry,
    llm_provider_registry: LLMProviderRegistry,
    consensus: ConsensusAlgorithm,
    consensus_service: ConsensusService,
):
    register_rpc_endpoint = partial(generate_rpc_endpoint, jsonrpc, msg_handler)

    register_rpc_endpoint(ping)
    register_rpc_endpoint(
        partial(clear_db_tables, request_session),
        method_name="sim_clearDbTables",
    )
    register_rpc_endpoint(
        partial(fund_account, accounts_manager, transactions_processor),
        method_name="sim_fundAccount",
    )
    register_rpc_endpoint(
        partial(get_providers_and_models, llm_provider_registry),
        method_name="sim_getProvidersAndModels",
    )
    register_rpc_endpoint(
        partial(reset_defaults_llm_providers, llm_provider_registry),
        method_name="sim_resetDefaultsLlmProviders",
    )
    register_rpc_endpoint(
        partial(add_provider, llm_provider_registry),
        method_name="sim_addProvider",
    )
    register_rpc_endpoint(
        partial(update_provider, llm_provider_registry),
        method_name="sim_updateProvider",
    )
    register_rpc_endpoint(
        partial(delete_provider, llm_provider_registry),
        method_name="sim_deleteProvider",
    )
    register_rpc_endpoint(
        partial(create_validator, validators_registry, accounts_manager),
        method_name="sim_createValidator",
    )
    register_rpc_endpoint(
        partial(
            create_random_validator,
            validators_registry,
            accounts_manager,
            llm_provider_registry,
        ),
        method_name="sim_createRandomValidator",
    )
    register_rpc_endpoint(
        partial(
            create_random_validators,
            validators_registry,
            accounts_manager,
            llm_provider_registry,
        ),
        method_name="sim_createRandomValidators",
    )
    register_rpc_endpoint(
        partial(update_validator, validators_registry, accounts_manager),
        method_name="sim_updateValidator",
    )
    register_rpc_endpoint(
        partial(delete_validator, validators_registry, accounts_manager),
        method_name="sim_deleteValidator",
    )
    register_rpc_endpoint(
        partial(delete_all_validators, validators_registry),
        method_name="sim_deleteAllValidators",
    )
    register_rpc_endpoint(
        partial(get_all_validators, validators_registry),
        method_name="sim_getAllValidators",
    )
    register_rpc_endpoint(
        partial(get_validator, validators_registry),
        method_name="sim_getValidator",
    )
    register_rpc_endpoint(
        partial(count_validators, validators_registry),
        method_name="sim_countValidators",
    )
    register_rpc_endpoint(
        partial(get_contract_schema, accounts_manager, msg_handler),
        method_name="gen_getContractSchema",
    )
    register_rpc_endpoint(
        partial(get_contract_schema_for_code, msg_handler),
        method_name="gen_getContractSchemaForCode",
    )
    register_rpc_endpoint(
        partial(get_balance, accounts_manager),
        method_name="eth_getBalance",
    )
    register_rpc_endpoint(
        partial(get_transaction_by_hash, transactions_processor),
        method_name="eth_getTransactionByHash",
    )
    register_rpc_endpoint(
        partial(call, request_session, accounts_manager, msg_handler),
        method_name="eth_call",
    )
    register_rpc_endpoint(
        partial(send_raw_transaction, transactions_processor, accounts_manager),
        method_name="eth_sendRawTransaction",
    )
    register_rpc_endpoint(
        partial(get_transaction_count, transactions_processor),
        method_name="eth_getTransactionCount",
    )
    register_rpc_endpoint(
        partial(get_transactions_for_address, transactions_processor, accounts_manager),
        method_name="sim_getTransactionsForAddress",
    )
    register_rpc_endpoint(
        partial(set_transaction_appeal, transactions_processor),
        method_name="sim_appealTransaction",
    )
    register_rpc_endpoint(
        partial(set_finality_window_time, consensus),
        method_name="sim_setFinalityWindowTime",
    )
<<<<<<< HEAD
    register_rpc_endpoint(get_chain_id, method_name="eth_chainId")
    register_rpc_endpoint(get_net_version, method_name="net_version")
    register_rpc_endpoint(
        partial(get_block_number, transactions_processor),
        method_name="eth_blockNumber",
    )
    register_rpc_endpoint(
        partial(get_block_by_number, transactions_processor),
        method_name="eth_getBlockByNumber",
    )
    register_rpc_endpoint(get_gas_price, method_name="eth_gasPrice")
    register_rpc_endpoint(
        partial(get_transaction_receipt, transactions_processor),
        method_name="eth_getTransactionReceipt",
    )
    register_rpc_endpoint(
        partial(get_block_by_hash, transactions_processor),
        method_name="eth_getBlockByHash",
    )
=======
    register_rpc_endpoint(
        partial(get_contract, consensus_service),
        method_name="sim_getConsensusContract",
    )
>>>>>>> 839d6ec2
<|MERGE_RESOLUTION|>--- conflicted
+++ resolved
@@ -780,7 +780,10 @@
         partial(set_finality_window_time, consensus),
         method_name="sim_setFinalityWindowTime",
     )
-<<<<<<< HEAD
+    register_rpc_endpoint(
+        partial(get_contract, consensus_service),
+        method_name="sim_getConsensusContract",
+    )
     register_rpc_endpoint(get_chain_id, method_name="eth_chainId")
     register_rpc_endpoint(get_net_version, method_name="net_version")
     register_rpc_endpoint(
@@ -800,9 +803,3 @@
         partial(get_block_by_hash, transactions_processor),
         method_name="eth_getBlockByHash",
     )
-=======
-    register_rpc_endpoint(
-        partial(get_contract, consensus_service),
-        method_name="sim_getConsensusContract",
-    )
->>>>>>> 839d6ec2
