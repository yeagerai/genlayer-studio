--- conflicted
+++ resolved
@@ -64,71 +64,10 @@
     transaction_hash = transactions_processor.insert_transaction(
         None, account_address, None, amount, 0
     )
-<<<<<<< HEAD
-    return transaction_id
-=======
-    return {"transaction_hash": transaction_hash}
-
-
-####### CONTRACT CODE SCHEMA ENDPOINTS #######
-def get_contract_schema(
-    accounts_manager: AccountsManager,
-    msg_handler: MessageHandler,
-    contract_address: str,
-) -> dict:
-    if not accounts_manager.is_valid_address(contract_address):
-        raise InvalidAddressError(
-            contract_address,
-            "Incorrect address format. Please provide a valid address.",
-        )
-    contract_account = accounts_manager.get_account_or_fail(contract_address)
-
-    node = Node(  # Mock node just to get the data from the GenVM
-        contract_snapshot=None,
-        validator_mode=ExecutionMode.LEADER,
-        validator=Validator(
-            address="",
-            stake=0,
-            llmprovider=LLMProvider(
-                provider="",
-                model="",
-                config={},
-                plugin="",
-                plugin_config={},
-            ),
-        ),
-        leader_receipt=None,
-        msg_handler=msg_handler,
-    )
-    return node.get_contract_schema(contract_account["data"]["code"])
-
-
-def get_contract_schema_for_code(
-    msg_handler: MessageHandler, contract_code: str
-) -> dict:
-    node = Node(  # Mock node just to get the data from the GenVM
-        contract_snapshot=None,
-        validator_mode=ExecutionMode.LEADER,
-        validator=Validator(
-            address="",
-            stake=0,
-            llmprovider=LLMProvider(
-                provider="",
-                model="",
-                config={},
-                plugin="",
-                plugin_config={},
-            ),
-        ),
-        leader_receipt=None,
-        msg_handler=msg_handler,
-    )
-    return node.get_contract_schema(contract_code)
->>>>>>> e4e4d16a
-
-
-# TODO: these endpoints shouldn't return a `dict`, but I'm getting `TypeError: return type of dict must be a type; got NoneType instead`
-def reset_defaults_llm_providers(llm_provider_registry: LLMProviderRegistry) -> dict:
+    return transaction_hash
+
+
+def reset_defaults_llm_providers(llm_provider_registry: LLMProviderRegistry) -> None:
     llm_provider_registry.reset_defaults()
 
 
@@ -225,17 +164,9 @@
     validators_registry: ValidatorsRegistry,
     accounts_manager: AccountsManager,
     llm_provider_registry: LLMProviderRegistry,
-    config: GlobalConfiguration,
     count: int,
     min_stake: int,
     max_stake: int,
-<<<<<<< HEAD
-    providers: list = None,
-    fixed_provider: str = None,
-    fixed_model: str = None,
-) -> list:
-    providers = providers or []
-=======
     limit_providers: list[str] = None,
     limit_models: list[str] = None,
 ) -> dict:  # TODO: should return list
@@ -249,7 +180,6 @@
         limit_models=set(limit_models),
         amount=count,
     )
->>>>>>> e4e4d16a
 
     response = []
     for detail in details:
@@ -338,7 +268,6 @@
     return validators_registry.count_validators()
 
 
-<<<<<<< HEAD
 ####### GEN ENDPOINTS #######
 def get_contract_schema(
     accounts_manager: AccountsManager,
@@ -395,13 +324,8 @@
     return account_balance
 
 
-def get_transaction_by_id(
-    transactions_processor: TransactionsProcessor, transaction_id: str
-=======
-####### TRANSACTIONS ENDPOINTS #######
 def get_transaction_by_hash(
     transactions_processor: TransactionsProcessor, transaction_hash: str
->>>>>>> e4e4d16a
 ) -> dict:
     return transactions_processor.get_transaction_by_hash(transaction_hash)
 
@@ -527,12 +451,8 @@
     transaction_hash = transactions_processor.insert_transaction(
         from_address, to_address, transaction_data, value, transaction_type
     )
-<<<<<<< HEAD
-=======
-    result["transaction_hash"] = transaction_hash
->>>>>>> e4e4d16a
-
-    return transaction_id
+
+    return transaction_hash
 
 
 def register_all_rpc_endpoints(
@@ -555,18 +475,38 @@
         partial(fund_account, accounts_manager, transactions_processor),
     )
     register_rpc_endpoint(
-        partial(get_providers_and_models, config),
-    )
-<<<<<<< HEAD
+        partial(get_providers_and_models, llm_provider_registry),
+    )
+    register_rpc_endpoint(
+        partial(reset_defaults_llm_providers, llm_provider_registry),
+    )
+    register_rpc_endpoint(
+        partial(add_provider, llm_provider_registry),
+    )
+    register_rpc_endpoint(
+        partial(update_provider, llm_provider_registry),
+    )
+    register_rpc_endpoint(
+        partial(delete_provider, llm_provider_registry),
+    )
     register_rpc_endpoint(
         partial(create_validator, validators_registry, accounts_manager),
     )
     register_rpc_endpoint(
-        partial(create_random_validator, validators_registry, accounts_manager, config),
-    )
-    register_rpc_endpoint(
         partial(
-            create_random_validators, validators_registry, accounts_manager, config
+            create_random_validator,
+            validators_registry,
+            accounts_manager,
+            llm_provider_registry,
+            config,
+        ),
+    )
+    register_rpc_endpoint(
+        partial(
+            create_random_validators,
+            validators_registry,
+            accounts_manager,
+            llm_provider_registry,
         ),
     )
     register_rpc_endpoint(
@@ -595,54 +535,16 @@
     register_rpc_endpoint(
         partial(get_balance, accounts_manager),
         method_name="eth_getBalance",
-=======
-    register_rpc_endpoint_for_partial(get_contract_schema_for_code, msg_handler)
-
-    register_rpc_endpoint_for_partial(get_providers_and_models, llm_provider_registry)
-    register_rpc_endpoint_for_partial(
-        reset_defaults_llm_providers, llm_provider_registry
-    )
-    register_rpc_endpoint_for_partial(add_provider, llm_provider_registry)
-    register_rpc_endpoint_for_partial(update_provider, llm_provider_registry)
-    register_rpc_endpoint_for_partial(delete_provider, llm_provider_registry)
-    register_rpc_endpoint_for_partial(
-        create_validator, validators_registry, accounts_manager
-    )
-    register_rpc_endpoint_for_partial(
-        create_random_validator,
-        validators_registry,
-        accounts_manager,
-        llm_provider_registry,
-        config,
-    )
-    register_rpc_endpoint_for_partial(
-        create_random_validators,
-        validators_registry,
-        accounts_manager,
-        llm_provider_registry,
-        config,
->>>>>>> e4e4d16a
-    )
-    register_rpc_endpoint(
-        partial(get_transaction_by_id, transactions_processor),
+    )
+    register_rpc_endpoint(
+        partial(get_transaction_by_hash, transactions_processor),
         method_name="eth_getTransactionById",
     )
     register_rpc_endpoint(
         partial(call, accounts_manager, msg_handler),
         method_name="eth_call",
     )
-<<<<<<< HEAD
     register_rpc_endpoint(
         partial(send_raw_transaction, transactions_processor, accounts_manager),
         method_name="eth_sendRawTransaction",
-=======
-    register_rpc_endpoint_for_partial(delete_all_validators, validators_registry)
-    register_rpc_endpoint_for_partial(get_all_validators, validators_registry)
-    register_rpc_endpoint_for_partial(get_validator, validators_registry)
-
-    register_rpc_endpoint_for_partial(get_transaction_by_hash, transactions_processor)
-    register_rpc_endpoint_for_partial(call, accounts_manager, msg_handler)
-    register_rpc_endpoint_for_partial(
-        send_raw_transaction, transactions_processor, accounts_manager
->>>>>>> e4e4d16a
     )