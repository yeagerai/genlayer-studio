# rpc/endpoint_generator.py

import inspect
from typing import Callable
from flask_jsonrpc import JSONRPC
from flask_jsonrpc.exceptions import JSONRPCError
from functools import partial, wraps

from backend.protocol_rpc.message_handler.base import MessageHandler
<<<<<<< HEAD
from backend.protocol_rpc.message_handler.types import (
    LogEvent,
    EventType,
    EventScope,
)
from backend.protocol_rpc.types import EndpointResult, EndpointResultStatus
=======


def get_json_rpc_method_name(function: Callable, method_name: str | None = None):
    if method_name is None:
        if isinstance(function, partial):
            return function.func.__name__
        else:
            return function.__name__
    return method_name


def get_function_annotations(function: Callable) -> Callable:
    original_function_annotations = (
        function.func.__annotations__
        if isinstance(function, partial)
        else function.__annotations__
    )
    return {k: v for k, v in original_function_annotations.items()}
>>>>>>> ebdeeef2


def generate_rpc_endpoint(
    jsonrpc: JSONRPC,
    msg_handler: MessageHandler,
    partial_function: Callable,
    method_name: str = None,
) -> Callable:
<<<<<<< HEAD
    @jsonrpc.method(function.__name__)
    @wraps(function)
    def endpoint(*args, **kwargs) -> dict[str]:
        shouldPrintInfoLogs = (
            function.__name__ not in config.get_disabled_info_logs_endpoints()
        )

        if shouldPrintInfoLogs:
            msg_handler.send_message(
                LogEvent(
                    "endpoint_call",
                    EventType.INFO,
                    EventScope.RPC,
                    "Endpoint called: " + function.__name__,
                    {"endpoint_name": function.__name__, "args": args},
                )
            )
=======
    json_rpc_method_name = get_json_rpc_method_name(partial_function, method_name)
    partial_function.__name__ = json_rpc_method_name
    partial_function.__annotations__ = get_function_annotations(partial_function)
>>>>>>> ebdeeef2

    @wraps(partial_function)
    def endpoint(*endpoint_args, **endpoint_kwargs):
        try:
<<<<<<< HEAD
            function_result = function(*args, **kwargs)
            result = EndpointResult(
                EndpointResultStatus.SUCCESS,
                f"Success: {function.__name__}",
                function_result,
            )
            if shouldPrintInfoLogs:
                msg_handler.send_message(
                    LogEvent(
                        "endpoint_success",
                        EventType.SUCCESS,
                        EventScope.RPC,
                        "Endpoint responded: " + function.__name__,
                        {
                            "endpoint_name": function.__name__,
                            "result": function_result,
                        },
                    )
                )
            return result.to_json()

        except Exception as e:
            result = EndpointResult(
                EndpointResultStatus.ERROR,
                f"Error executing endpoint {function.__name__}: {str(e)}",
                {"traceback": traceback.format_exc()},
                e,
            )
            msg_handler.send_message(
                LogEvent(
                    "endpoint_error",
                    EventType.ERROR,
                    EventScope.RPC,
                    f"Error executing endpoint {function.__name__}: {str(e)}",
                    {
                        "endpoint_name": function.__name__,
                        "error": str(e),
                        "traceback": traceback.format_exc(),
                    },
                )
            )
            return result.to_json()
=======
            result = partial_function(*endpoint_args, **endpoint_kwargs)
            return result
        except Exception as e:
            raise JSONRPCError(code=-32000, message=str(e))
>>>>>>> ebdeeef2

    endpoint = msg_handler.log_endpoint_info(endpoint)
    endpoint = jsonrpc.method(json_rpc_method_name)(endpoint)

    return endpoint<|MERGE_RESOLUTION|>--- conflicted
+++ resolved
@@ -7,14 +7,12 @@
 from functools import partial, wraps
 
 from backend.protocol_rpc.message_handler.base import MessageHandler
-<<<<<<< HEAD
 from backend.protocol_rpc.message_handler.types import (
     LogEvent,
     EventType,
     EventScope,
 )
 from backend.protocol_rpc.types import EndpointResult, EndpointResultStatus
-=======
 
 
 def get_json_rpc_method_name(function: Callable, method_name: str | None = None):
@@ -33,7 +31,6 @@
         else function.__annotations__
     )
     return {k: v for k, v in original_function_annotations.items()}
->>>>>>> ebdeeef2
 
 
 def generate_rpc_endpoint(
@@ -42,82 +39,17 @@
     partial_function: Callable,
     method_name: str = None,
 ) -> Callable:
-<<<<<<< HEAD
-    @jsonrpc.method(function.__name__)
-    @wraps(function)
-    def endpoint(*args, **kwargs) -> dict[str]:
-        shouldPrintInfoLogs = (
-            function.__name__ not in config.get_disabled_info_logs_endpoints()
-        )
-
-        if shouldPrintInfoLogs:
-            msg_handler.send_message(
-                LogEvent(
-                    "endpoint_call",
-                    EventType.INFO,
-                    EventScope.RPC,
-                    "Endpoint called: " + function.__name__,
-                    {"endpoint_name": function.__name__, "args": args},
-                )
-            )
-=======
     json_rpc_method_name = get_json_rpc_method_name(partial_function, method_name)
     partial_function.__name__ = json_rpc_method_name
     partial_function.__annotations__ = get_function_annotations(partial_function)
->>>>>>> ebdeeef2
 
     @wraps(partial_function)
     def endpoint(*endpoint_args, **endpoint_kwargs):
         try:
-<<<<<<< HEAD
-            function_result = function(*args, **kwargs)
-            result = EndpointResult(
-                EndpointResultStatus.SUCCESS,
-                f"Success: {function.__name__}",
-                function_result,
-            )
-            if shouldPrintInfoLogs:
-                msg_handler.send_message(
-                    LogEvent(
-                        "endpoint_success",
-                        EventType.SUCCESS,
-                        EventScope.RPC,
-                        "Endpoint responded: " + function.__name__,
-                        {
-                            "endpoint_name": function.__name__,
-                            "result": function_result,
-                        },
-                    )
-                )
-            return result.to_json()
-
-        except Exception as e:
-            result = EndpointResult(
-                EndpointResultStatus.ERROR,
-                f"Error executing endpoint {function.__name__}: {str(e)}",
-                {"traceback": traceback.format_exc()},
-                e,
-            )
-            msg_handler.send_message(
-                LogEvent(
-                    "endpoint_error",
-                    EventType.ERROR,
-                    EventScope.RPC,
-                    f"Error executing endpoint {function.__name__}: {str(e)}",
-                    {
-                        "endpoint_name": function.__name__,
-                        "error": str(e),
-                        "traceback": traceback.format_exc(),
-                    },
-                )
-            )
-            return result.to_json()
-=======
             result = partial_function(*endpoint_args, **endpoint_kwargs)
             return result
         except Exception as e:
             raise JSONRPCError(code=-32000, message=str(e))
->>>>>>> ebdeeef2
 
     endpoint = msg_handler.log_endpoint_info(endpoint)
     endpoint = jsonrpc.method(json_rpc_method_name)(endpoint)
