# backend/consensus/base.py

DEFAULT_VALIDATORS_COUNT = 5
DEFAULT_CONSENSUS_SLEEP_TIME = 5

import os
import asyncio
from collections import deque
import traceback
from typing import Callable, Iterator, List
import time
from abc import ABC, abstractmethod
import threading

from sqlalchemy.orm import Session
from backend.consensus.vrf import get_validators_for_transaction
from backend.database_handler.chain_snapshot import ChainSnapshot
from backend.database_handler.contract_snapshot import ContractSnapshot
from backend.database_handler.transactions_processor import (
    TransactionsProcessor,
    TransactionStatus,
)
from backend.database_handler.accounts_manager import AccountsManager
from backend.database_handler.types import ConsensusData
from backend.domain.types import (
    Transaction,
    TransactionType,
    LLMProvider,
    Validator,
)
from backend.node.base import Node
from backend.node.types import ExecutionMode, Receipt, Vote, ExecutionResultStatus
from backend.protocol_rpc.message_handler.base import MessageHandler
from backend.protocol_rpc.message_handler.types import (
    LogEvent,
    EventType,
    EventScope,
)


def node_factory(
    validator: dict,
    validator_mode: ExecutionMode,
    contract_snapshot: ContractSnapshot,
    leader_receipt: Receipt | None,
    msg_handler: MessageHandler,
    contract_snapshot_factory: Callable[[str], ContractSnapshot],
) -> Node:
    """
    Factory function to create a Node instance.

    Args:
        validator (dict): Validator information.
        validator_mode (ExecutionMode): Mode of execution for the validator.
        contract_snapshot (ContractSnapshot): Snapshot of the contract state.
        leader_receipt (Receipt | None): Receipt of the leader node.
        msg_handler (MessageHandler): Handler for messaging.
        contract_snapshot_factory (Callable[[str], ContractSnapshot]): Factory function to create contract snapshots.

    Returns:
        Node: A new Node instance.
    """
    # Create a node instance with the provided parameters
    return Node(
        contract_snapshot=contract_snapshot,
        validator_mode=validator_mode,
        leader_receipt=leader_receipt,
        msg_handler=msg_handler,
        validator=Validator(
            address=validator["address"],
            stake=validator["stake"],
            llmprovider=LLMProvider(
                provider=validator["provider"],
                model=validator["model"],
                config=validator["config"],
                plugin=validator["plugin"],
                plugin_config=validator["plugin_config"],
            ),
        ),
        contract_snapshot_factory=contract_snapshot_factory,
    )


def contract_snapshot_factory(
    contract_address: str,
    session: Session,
    transaction: Transaction,
):
    """
    Factory function to create a ContractSnapshot instance.

    Args:
        contract_address (str): The address of the contract.
        session (Session): The database session.
        transaction (Transaction): The transaction related to the contract.

    Returns:
        ContractSnapshot: A new ContractSnapshot instance.
    """
    # Check if the transaction is a contract deployment and the contract address matches the transaction's to address
    if (
        transaction.type == TransactionType.DEPLOY_CONTRACT
        and contract_address == transaction.to_address
    ):
        # Create a new ContractSnapshot instance for the new contract
        ret = ContractSnapshot(None, session)
        ret.contract_address = transaction.to_address
        ret.contract_code = transaction.data["contract_code"]
        ret.encoded_state = {}
        return ret

    # Return a ContractSnapshot instance for an existing contract
    return ContractSnapshot(contract_address, session)


def chain_snapshot_factory(session: Session):
    """
    Factory function to create a ChainSnapshot instance.

    Args:
        session (Session): The database session.

    Returns:
        ChainSnapshot: A new ChainSnapshot instance.
    """
    return ChainSnapshot(session)


def transactions_processor_factory(session: Session):
    """
    Factory function to create a TransactionsProcessor instance.

    Args:
        session (Session): The database session.

    Returns:
        TransactionsProcessor: A new TransactionsProcessor instance.
    """
    return TransactionsProcessor(session)


def accounts_manager_factory(session: Session):
    """
    Factory function to create an AccountsManager instance.

    Args:
        session (Session): The database session.

    Returns:
        AccountsManager: A new AccountsManager instance.
    """
    return AccountsManager(session)


class ConsensusAlgorithm:
    """
    Class representing the consensus algorithm.

    Attributes:
        get_session (Callable[[], Session]): Function to get a database session.
        msg_handler (MessageHandler): Handler for messaging.
        pending_queues (dict[str, asyncio.Queue]): Dictionary of pending_queues for transactions.
        finality_window_time (int): Time in seconds for the finality window.
        consensus_sleep_time (int): Time in seconds for the consensus sleep time.
    """

    def __init__(
        self,
        get_session: Callable[[], Session],
        msg_handler: MessageHandler,
    ):
        """
        Initialize the ConsensusAlgorithm.

        Args:
            get_session (Callable[[], Session]): Function to get a database session.
            msg_handler (MessageHandler): Handler for messaging.
        """
        self.get_session = get_session
        self.msg_handler = msg_handler
        self.pending_queues: dict[str, asyncio.Queue] = {}
        self.finality_window_time = int(os.getenv("VITE_FINALITY_WINDOW"))
        self.consensus_sleep_time = DEFAULT_CONSENSUS_SLEEP_TIME

    def run_crawl_snapshot_loop(
        self,
        chain_snapshot_factory: Callable[
            [Session], ChainSnapshot
        ] = chain_snapshot_factory,
        transactions_processor_factory: Callable[
            [Session], TransactionsProcessor
        ] = transactions_processor_factory,
        stop_event: threading.Event = threading.Event(),
    ):
        """
        Run the loop to crawl snapshots.

        Args:
            chain_snapshot_factory (Callable[[Session], ChainSnapshot]): Factory function to create a ChainSnapshot instance.
            transactions_processor_factory (Callable[[Session], TransactionsProcessor]): Factory function to create a TransactionsProcessor instance.
            stop_event (threading.Event): Event to stop the loop.
        """
        # Create a new event loop for crawling snapshots
        loop = asyncio.new_event_loop()
        asyncio.set_event_loop(loop)
        loop.run_until_complete(
            self._crawl_snapshot(
                chain_snapshot_factory, transactions_processor_factory, stop_event
            )
        )
        loop.close()

    async def _crawl_snapshot(
        self,
        chain_snapshot_factory: Callable[[Session], ChainSnapshot],
        transactions_processor_factory: Callable[[Session], TransactionsProcessor],
        stop_event: threading.Event,
    ):
        """
        Crawl snapshots and process pending transactions.

        Args:
            chain_snapshot_factory (Callable[[Session], ChainSnapshot]): Factory function to create a ChainSnapshot instance.
            transactions_processor_factory (Callable[[Session], TransactionsProcessor]): Factory function to create a TransactionsProcessor instance.
            stop_event (threading.Event): Event to stop the loop.
        """
        while not stop_event.is_set():
            with self.get_session() as session:
                chain_snapshot = chain_snapshot_factory(session)
                transactions_processor = transactions_processor_factory(session)
                pending_transactions = chain_snapshot.get_pending_transactions()
                for transaction in pending_transactions:
                    transaction = Transaction.from_dict(transaction)
                    address = transaction.to_address or transaction.from_address

                    if address not in self.pending_queues:
                        self.pending_queues[address] = asyncio.Queue()

                    await self.pending_queues[address].put(transaction)

                    # Set the transaction as queued so it is not added to the queue again
                    transactions_processor.set_transaction_queued(
                        transaction.hash, True
                    )

            await asyncio.sleep(self.consensus_sleep_time)

    def run_process_pending_transactions_loop(
        self,
        chain_snapshot_factory: Callable[
            [Session], ChainSnapshot
        ] = chain_snapshot_factory,
        transactions_processor_factory: Callable[
            [Session], TransactionsProcessor
        ] = transactions_processor_factory,
        accounts_manager_factory: Callable[
            [Session], AccountsManager
        ] = accounts_manager_factory,
        contract_snapshot_factory: Callable[
            [str, Session, Transaction], ContractSnapshot
        ] = contract_snapshot_factory,
        node_factory: Callable[
            [
                dict,
                ExecutionMode,
                ContractSnapshot,
                Receipt | None,
                MessageHandler,
                Callable[[str], ContractSnapshot],
            ],
            Node,
        ] = node_factory,
        stop_event: threading.Event = threading.Event(),
    ):
        """
        Run the process pending transactions loop.

        Args:
            chain_snapshot_factory (Callable[[Session], ChainSnapshot]): Factory function to create a ChainSnapshot instance.
            transactions_processor_factory (Callable[[Session], TransactionsProcessor]): Factory function to create a TransactionsProcessor instance.
            accounts_manager_factory (Callable[[Session], AccountsManager]): Factory function to create an AccountsManager instance.
            contract_snapshot_factory (Callable[[str, Session, Transaction], ContractSnapshot]): Factory function to create a ContractSnapshot instance.
            node_factory (Callable[[dict, ExecutionMode, ContractSnapshot, Receipt | None, MessageHandler, Callable[[str], ContractSnapshot]], Node]): Factory function to create a Node instance.
            stop_event (threading.Event): Event to stop the loop.
        """
        # Create a new event loop for running the processing of pending transactions
        loop = asyncio.new_event_loop()
        asyncio.set_event_loop(loop)
        loop.run_until_complete(
            self._process_pending_transactions(
                chain_snapshot_factory,
                transactions_processor_factory,
                accounts_manager_factory,
                contract_snapshot_factory,
                node_factory,
                stop_event,
            )
        )
        loop.close()

    async def _process_pending_transactions(
        self,
        chain_snapshot_factory: Callable[[Session], ChainSnapshot],
        transactions_processor_factory: Callable[[Session], TransactionsProcessor],
        accounts_manager_factory: Callable[[Session], AccountsManager],
        contract_snapshot_factory: Callable[
            [str, Session, Transaction], ContractSnapshot
        ],
        node_factory: Callable[
            [
                dict,
                ExecutionMode,
                ContractSnapshot,
                Receipt | None,
                MessageHandler,
                Callable[[str], ContractSnapshot],
            ],
            Node,
        ],
        stop_event: threading.Event,
    ):
        """
        Process pending transactions.

        Args:
            chain_snapshot_factory (Callable[[Session], ChainSnapshot]): Factory function to create a ChainSnapshot instance.
            transactions_processor_factory (Callable[[Session], TransactionsProcessor]): Factory function to create a TransactionsProcessor instance.
            accounts_manager_factory (Callable[[Session], AccountsManager]): Factory function to create an AccountsManager instance.
            contract_snapshot_factory (Callable[[str, Session, Transaction], ContractSnapshot]): Factory function to create a ContractSnapshot instance.
            node_factory (Callable[[dict, ExecutionMode, ContractSnapshot, Receipt | None, MessageHandler, Callable[[str], ContractSnapshot]], Node]): Factory function to create a Node instance.
            stop_event (threading.Event): Event to stop the loop.
        """
        # Set a new event loop for the processing of pending transactions
        asyncio.set_event_loop(asyncio.new_event_loop())
        # Note: ollama uses GPU resources and webrequest aka selenium uses RAM
        # TODO: Consider using async sessions to avoid blocking the current thread
        while not stop_event.is_set():
            try:
                async with asyncio.TaskGroup() as tg:
                    for queue in [
                        q for q in self.pending_queues.values() if not q.empty()
                    ]:
                        # Sessions cannot be shared between coroutines; create a new session for each coroutine
                        # Reference: https://docs.sqlalchemy.org/en/20/orm/session_basics.html#is-the-session-thread-safe-is-asyncsession-safe-to-share-in-concurrent-tasks
                        transaction: Transaction = await queue.get()
                        with self.get_session() as session:

                            async def exec_transaction_with_session_handling(
                                session: Session, transaction: Transaction
                            ):
                                transactions_processor = transactions_processor_factory(
                                    session
                                )
                                await self.exec_transaction(
                                    transaction,
                                    transactions_processor,
                                    chain_snapshot_factory(session),
                                    accounts_manager_factory(session),
                                    lambda contract_address: contract_snapshot_factory(
                                        contract_address, session, transaction
                                    ),
                                    node_factory,
                                )

                            tg.create_task(
                                exec_transaction_with_session_handling(
                                    session, transaction
                                )
                            )

            except Exception as e:
                print("Error running consensus", e)
                print(traceback.format_exc())
            await asyncio.sleep(self.consensus_sleep_time)

    async def exec_transaction(
        self,
        transaction: Transaction,
        transactions_processor: TransactionsProcessor,
        snapshot: ChainSnapshot,
        accounts_manager: AccountsManager,
        contract_snapshot_factory: Callable[[str], ContractSnapshot],
        node_factory: Callable[
            [
                dict,
                ExecutionMode,
                ContractSnapshot,
                Receipt | None,
                MessageHandler,
                Callable[[str], ContractSnapshot],
            ],
            Node,
        ],
    ):
        """
        Execute a transaction.

        Args:
            transaction (Transaction): The transaction to execute.
            transactions_processor (TransactionsProcessor): Instance responsible for handling transaction operations within the database.
            snapshot (ChainSnapshot): Snapshot of the chain state.
            accounts_manager (AccountsManager): Manager for accounts.
            contract_snapshot_factory (Callable[[str], ContractSnapshot]): Factory function to create contract snapshots.
            node_factory (Callable[[dict, ExecutionMode, ContractSnapshot, Receipt | None, MessageHandler, Callable[[str], ContractSnapshot]], Node]): Factory function to create nodes.
        """
        # Create initial state context for the transaction
        context = TransactionContext(
            transaction=transaction,
            transactions_processor=transactions_processor,
            snapshot=snapshot,
            accounts_manager=accounts_manager,
            contract_snapshot_factory=contract_snapshot_factory,
            node_factory=node_factory,
            msg_handler=self.msg_handler,
        )

        # Begin state transitions starting from PendingState
        state = PendingState()
        while True:
            next_state = await state.handle(context)
            if next_state is None:
                break
            state = next_state

        # Transaction will be in the accepted or undetermined state and will be picked up by the appeal_window thread
        transactions_processor.set_transaction_queued(transaction.hash, False)

    @staticmethod
    def dispatch_transaction_status_update(
        transactions_processor: TransactionsProcessor,
        transaction_hash: str,
        new_status: TransactionStatus,
        msg_handler: MessageHandler,
    ):
        """
        Dispatch a transaction status update.

        Args:
            transactions_processor (TransactionsProcessor): Instance responsible for handling transaction operations within the database.
            transaction_hash (str): Hash of the transaction.
            new_status (TransactionStatus): New status of the transaction.
            msg_handler (MessageHandler): Handler for messaging.
        """
        # Update the transaction status in the transactions processor
        transactions_processor.update_transaction_status(transaction_hash, new_status)

        # Send a message indicating the transaction status update
        msg_handler.send_message(
            LogEvent(
                "transaction_status_updated",
                EventType.INFO,
                EventScope.CONSENSUS,
                f"{str(new_status.value)} {str(transaction_hash)}",
                {
                    "hash": str(transaction_hash),
                    "new_status": str(new_status.value),
                },
                transaction_hash=transaction_hash,
            )
        )

    @staticmethod
    def execute_transfer(
        transaction: Transaction,
        transactions_processor: TransactionsProcessor,
        accounts_manager: AccountsManager,
        msg_handler: MessageHandler,
    ):
        """
        Executes a native token transfer between Externally Owned Accounts (EOAs).

        This function handles the transfer of native tokens from one EOA to another.
        It updates the balances of both the sender and recipient accounts, and
        manages the transaction status throughout the process.

        Args:
            transaction (dict): The transaction details including from_address, to_address, and value.
            transactions_processor (TransactionsProcessor): Instance responsible for handling transaction operations within the database.
            accounts_manager (AccountsManager): Manager to handle account balance updates.
        """

        # Check if the transaction is a fund_account call
        if not transaction.from_address is None:
            # Get the balance of the sender account
            from_balance = accounts_manager.get_account_balance(
                transaction.from_address
            )

            # Check if the sender has enough balance
            if from_balance < transaction.value:
                # Set the transaction status to UNDETERMINED if balance is insufficient
                ConsensusAlgorithm.dispatch_transaction_status_update(
                    transactions_processor,
                    transaction.hash,
                    TransactionStatus.UNDETERMINED,
                    msg_handler,
                )

                transactions_processor.create_rollup_transaction(transaction.hash)
                return

            # Update the balance of the sender account
            accounts_manager.update_account_balance(
                transaction.from_address, from_balance - transaction.value
            )

        # Check if the transaction is a burn call
        if not transaction.to_address is None:
            # Get the balance of the recipient account
            to_balance = accounts_manager.get_account_balance(transaction.to_address)

            # Update the balance of the recipient account
            accounts_manager.update_account_balance(
                transaction.to_address, to_balance + transaction.value
            )

        # Dispatch a transaction status update to FINALIZED
        ConsensusAlgorithm.dispatch_transaction_status_update(
            transactions_processor,
            transaction.hash,
            TransactionStatus.FINALIZED,
            msg_handler,
        )

<<<<<<< HEAD
    def run_appeal_window_loop(
        self,
        chain_snapshot_factory: Callable[
            [Session], ChainSnapshot
        ] = chain_snapshot_factory,
        transactions_processor_factory: Callable[
            [Session], TransactionsProcessor
        ] = transactions_processor_factory,
        accounts_manager_factory: Callable[
            [Session], AccountsManager
        ] = accounts_manager_factory,
        contract_snapshot_factory: Callable[
            [str, Session, Transaction], ContractSnapshot
        ] = contract_snapshot_factory,
        node_factory: Callable[
            [
                dict,
                ExecutionMode,
                ContractSnapshot,
                Receipt | None,
                MessageHandler,
                Callable[[str], ContractSnapshot],
            ],
            Node,
        ] = node_factory,
        stop_event: threading.Event = threading.Event(),
    ):
=======
        transactions_processor.create_rollup_transaction(transaction.hash)

    def run_appeal_window_loop(self):
>>>>>>> 98a870ac
        """
        Run the loop to handle the appeal window.

        Args:
            chain_snapshot_factory (Callable[[Session], ChainSnapshot]): Factory function to create a ChainSnapshot instance.
            transactions_processor_factory (Callable[[Session], TransactionsProcessor]): Factory function to create a TransactionsProcessor instance.
            accounts_manager_factory (Callable[[Session], AccountsManager]): Factory function to create an AccountsManager instance.
            contract_snapshot_factory (Callable[[str, Session, Transaction], ContractSnapshot]): Factory function to create a ContractSnapshot instance.
            node_factory (Callable[[dict, ExecutionMode, ContractSnapshot, Receipt | None, MessageHandler, Callable[[str], ContractSnapshot]], Node]): Factory function to create a Node instance.
            stop_event (threading.Event): Event to stop the loop.
        """
        # Create a new event loop for running the appeal window
        loop = asyncio.new_event_loop()
        asyncio.set_event_loop(loop)
        print(
            f" ~ ~ ~ ~ ~ STARTING APPEAL WINDOW LOOP with {self.finality_window_time} seconds"
        )
        loop.run_until_complete(
            self._appeal_window(
                chain_snapshot_factory,
                transactions_processor_factory,
                accounts_manager_factory,
                contract_snapshot_factory,
                node_factory,
                stop_event,
            )
        )
        loop.close()
        print(" ~ ~ ~ ~ ~ ENDING APPEAL WINDOW LOOP")

    async def _appeal_window(
        self,
        chain_snapshot_factory: Callable[[Session], ChainSnapshot],
        transactions_processor_factory: Callable[[Session], TransactionsProcessor],
        accounts_manager_factory: Callable[[Session], AccountsManager],
        contract_snapshot_factory: Callable[
            [str, Session, Transaction], ContractSnapshot
        ],
        node_factory: Callable[
            [
                dict,
                ExecutionMode,
                ContractSnapshot,
                Receipt | None,
                MessageHandler,
                Callable[[str], ContractSnapshot],
            ],
            Node,
        ],
        stop_event: threading.Event,
    ):
        """
        Handle the appeal window for transactions.

        Args:
            chain_snapshot_factory (Callable[[Session], ChainSnapshot]): Factory function to create a ChainSnapshot instance.
            transactions_processor_factory (Callable[[Session], TransactionsProcessor]): Factory function to create a TransactionsProcessor instance.
            accounts_manager_factory (Callable[[Session], AccountsManager]): Factory function to create an AccountsManager instance.
            contract_snapshot_factory (Callable[[str, Session, Transaction], ContractSnapshot]): Factory function to create a ContractSnapshot instance.
            node_factory (Callable[[dict, ExecutionMode, ContractSnapshot, Receipt | None, MessageHandler, Callable[[str], ContractSnapshot]], Node]): Factory function to create a Node instance.
            stop_event (threading.Event): Event to stop the loop.
        """
        # Set a new event loop for the appeal window
        asyncio.set_event_loop(asyncio.new_event_loop())

        while not stop_event.is_set():
            try:
                async with asyncio.TaskGroup() as tg:
                    with self.get_session() as session:
                        # Get the accepted and undetermined transactions per contract address
                        chain_snapshot = chain_snapshot_factory(session)
                        accepted_undetermined_transactions = (
                            chain_snapshot.get_accepted_undetermined_transactions()
                        )

                        # Iterate over the contracts
                        for (
                            accepted_undetermined_queue
                        ) in accepted_undetermined_transactions.values():

                            # Create a new session for each task so tasks can be run in parallel
                            with self.get_session() as task_session:

                                async def exec_appeal_window_with_session_handling(
                                    task_session: Session,
                                    accepted_undetermined_queue: list[dict],
                                ):
                                    transactions_processor = (
                                        transactions_processor_factory(task_session)
                                    )

                                    # Go through the whole queue to check for appeals and finalizations
                                    for transaction in accepted_undetermined_queue:
                                        transaction = Transaction.from_dict(transaction)

                                        # Check if the transaction is appealed
                                        if not transaction.appealed:

                                            # Check if the transaction has exceeded the finality window or if it is a leader only transaction
                                            if (transaction.leader_only) or (
                                                (
                                                    int(time.time())
                                                    - transaction.timestamp_awaiting_finalization
                                                )
                                                > self.finality_window_time
                                            ):
                                                # Handle transactions that need to be finalized
                                                await self.process_finalization(
                                                    transaction,
                                                    transactions_processor,
                                                    chain_snapshot,
                                                    accounts_manager_factory(
                                                        task_session
                                                    ),
                                                    lambda contract_address: contract_snapshot_factory(
                                                        contract_address,
                                                        task_session,
                                                        transaction,
                                                    ),
                                                    node_factory,
                                                )

                                        else:
                                            # Handle transactions that are appealed
                                            if (
                                                transaction.status
                                                == TransactionStatus.UNDETERMINED
                                            ):
                                                # Leader appeal
                                                await self.process_leader_appeal(
                                                    transaction,
                                                    transactions_processor,
                                                    chain_snapshot,
                                                    accounts_manager_factory(
                                                        task_session
                                                    ),
                                                    lambda contract_address: contract_snapshot_factory(
                                                        contract_address,
                                                        task_session,
                                                        transaction,
                                                    ),
                                                    node_factory,
                                                )

                                            else:
                                                # Validator appeal
                                                await self.process_validator_appeal(
                                                    transaction,
                                                    transactions_processor,
                                                    chain_snapshot,
                                                    accounts_manager_factory(
                                                        task_session
                                                    ),
                                                    lambda contract_address: contract_snapshot_factory(
                                                        contract_address,
                                                        task_session,
                                                        transaction,
                                                    ),
                                                    node_factory,
                                                )

                                tg.create_task(
                                    exec_appeal_window_with_session_handling(
                                        task_session, accepted_undetermined_queue
                                    )
                                )

            except Exception as e:
                print("Error running consensus", e)
                print(traceback.format_exc())
            await asyncio.sleep(self.consensus_sleep_time)

    async def process_finalization(
        self,
        transaction: Transaction,
        transactions_processor: TransactionsProcessor,
        snapshot: ChainSnapshot,
        accounts_manager: AccountsManager,
        contract_snapshot_factory: Callable[[str], ContractSnapshot],
        node_factory: Callable[
            [
                dict,
                ExecutionMode,
                ContractSnapshot,
                Receipt | None,
                MessageHandler,
                Callable[[str], ContractSnapshot],
            ],
            Node,
        ],
    ):
        """
        Process the finalization of a transaction.

        Args:
            transaction (Transaction): The transaction to finalize.
            transactions_processor (TransactionsProcessor): Instance responsible for handling transaction operations within the database.
            snapshot (ChainSnapshot): Snapshot of the chain state.
            accounts_manager (AccountsManager): Manager for accounts.
            contract_snapshot_factory (Callable[[str], ContractSnapshot]): Factory function to create contract snapshots.
            node_factory (Callable[[dict, ExecutionMode, ContractSnapshot, Receipt | None, MessageHandler, Callable[[str], ContractSnapshot]], Node]): Factory function to create nodes.
        """
        # Set the transaction to queued/processing
        transactions_processor.set_transaction_queued(transaction.hash, True)

        # Create a transaction context for finalizing the transaction
        context = TransactionContext(
            transaction=transaction,
            transactions_processor=transactions_processor,
            snapshot=snapshot,
            accounts_manager=accounts_manager,
            contract_snapshot_factory=contract_snapshot_factory,
            node_factory=node_factory,
            msg_handler=self.msg_handler,
        )

        # Transition to the FinalizingState
        state = FinalizingState()
        await state.handle(context)

        # Process the transaction is done
        transactions_processor.set_transaction_queued(transaction.hash, False)

    async def process_leader_appeal(
        self,
        transaction: Transaction,
        transactions_processor: TransactionsProcessor,
        snapshot: ChainSnapshot,
        accounts_manager: AccountsManager,
        contract_snapshot_factory: Callable[[str], ContractSnapshot],
        node_factory: Callable[
            [
                dict,
                ExecutionMode,
                ContractSnapshot,
                Receipt | None,
                MessageHandler,
                Callable[[str], ContractSnapshot],
            ],
            Node,
        ],
    ):
        """
        Process the leader appeal of a transaction.

        Args:
            transaction (Transaction): The transaction to appeal.
            transactions_processor (TransactionsProcessor): Instance responsible for handling transaction operations within the database.
            snapshot (ChainSnapshot): Snapshot of the chain state.
            accounts_manager (AccountsManager): Manager for accounts.
            contract_snapshot_factory (Callable[[str], ContractSnapshot]): Factory function to create contract snapshots.
            node_factory (Callable[[dict, ExecutionMode, ContractSnapshot, Receipt | None, MessageHandler, Callable[[str], ContractSnapshot]], Node]): Factory function to create nodes.
        """
        # Set the transaction to queued/processing
        transactions_processor.set_transaction_queued(transaction.hash, True)

        # Create a transaction context for the appeal
        context = TransactionContext(
            transaction=transaction,
            transactions_processor=transactions_processor,
            snapshot=snapshot,
            accounts_manager=accounts_manager,
            contract_snapshot_factory=contract_snapshot_factory,
            node_factory=node_factory,
            msg_handler=self.msg_handler,
        )

        # Appeal data member is used in the frontend for both types of appeals
        # Here the type is refined based on the status
        transactions_processor.set_transaction_appeal_undetermined(
            transaction.hash, True
        )
        transactions_processor.set_transaction_appeal(transaction.hash, False)
        transaction.appeal_undetermined = True
        transaction.appealed = False

        ConsensusAlgorithm.dispatch_transaction_status_update(
            transactions_processor,
            transaction.hash,
            TransactionStatus.PENDING,
            self.msg_handler,
        )

        # Begin state transitions starting from PendingState
        state = PendingState()
        while True:
            next_state = await state.handle(context)
            if next_state is None:
                break
            state = next_state

        # Process the transaction is done
        transactions_processor.set_transaction_queued(transaction.hash, False)

    async def process_validator_appeal(
        self,
        transaction: Transaction,
        transactions_processor: TransactionsProcessor,
        snapshot: ChainSnapshot,
        accounts_manager: AccountsManager,
        contract_snapshot_factory: Callable[[str], ContractSnapshot],
        node_factory: Callable[
            [
                dict,
                ExecutionMode,
                ContractSnapshot,
                Receipt | None,
                MessageHandler,
                Callable[[str], ContractSnapshot],
            ],
            Node,
        ],
    ):
        """
        Process the validator appeal of a transaction.

        Args:
            transaction (Transaction): The transaction to appeal.
            transactions_processor (TransactionsProcessor): Instance responsible for handling transaction operations within the database.
            snapshot (ChainSnapshot): Snapshot of the chain state.
            accounts_manager (AccountsManager): Manager for accounts.
            contract_snapshot_factory (Callable[[str], ContractSnapshot]): Factory function to create contract snapshots.
            node_factory (Callable[[dict, ExecutionMode, ContractSnapshot, Receipt | None, MessageHandler, Callable[[str], ContractSnapshot]], Node]): Factory function to create nodes.
        """
        # Set the transaction to queued/processing
        transactions_processor.set_transaction_queued(transaction.hash, True)

        # Create a transaction context for the appeal
        context = TransactionContext(
            transaction=transaction,
            transactions_processor=transactions_processor,
            snapshot=snapshot,
            accounts_manager=accounts_manager,
            contract_snapshot_factory=contract_snapshot_factory,
            node_factory=node_factory,
            msg_handler=self.msg_handler,
        )

        # Set the leader receipt in the context
        context.consensus_data.leader_receipt = (
            transaction.consensus_data.leader_receipt
        )
        try:
            # Attempt to get extra validators for the appeal process
            context.remaining_validators = ConsensusAlgorithm.get_extra_validators(
                snapshot,
                transaction.consensus_data,
                transaction.appeal_failed,
            )
        except ValueError as e:
            # When no validators are found, then the appeal failed
            print(e, transaction)
            context.transactions_processor.set_transaction_appeal(
                context.transaction.hash, False
            )
            context.transaction.appealed = False
        else:
            # Set up the context for the committing state
            context.num_validators = len(context.remaining_validators)
            context.votes = {}
            context.contract_snapshot_supplier = (
                lambda: context.contract_snapshot_factory(
                    context.transaction.to_address
                )
            )

            # Begin state transitions starting from CommittingState
            state = CommittingState()
            while True:
                next_state = await state.handle(context)
                if next_state is None:
                    break
                state = next_state

        # Process the transaction is done
        transactions_processor.set_transaction_queued(transaction.hash, False)

    @staticmethod
    def get_extra_validators(
        snapshot: ChainSnapshot, consensus_data: ConsensusData, appeal_failed: int
    ):
        """
        Get extra validators for the appeal process according to the following formula:
        - when appeal_failed = 0, add n + 2 validators
        - when appeal_failed > 0, add (2 * appeal_failed * n + 1) + 2 validators
        Note that for appeal_failed > 0, the returned set contains the old validators
        from the previous appeal round and new validators.

        Selection of the extra validators:
        appeal_failed | PendingState | Reused validators | Extra selected     | Total
                      | validators   | from the previous | validators for the | validators
                      |              | appeal round      | appeal             |
        ----------------------------------------------------------------------------------
               0      |       n      |          0        |        n+2         |    2n+2
               1      |       n      |        n+2        |        n+1         |    3n+3
               2      |       n      |       2n+3        |         2n         |    5n+3
               3      |       n      |       4n+3        |         2n         |    7n+3
                              └───────┬──────┘  └─────────┬────────┘
                                      │                   |
        Validators after the ◄────────┘                   └──► Validators during the appeal
        appeal. This equals                                    for appeal_failed > 0
        the Total validators                                   = (2*appeal_failed*n+1)+2
        of the row above,                                      This is the formula from
        and are in consensus_data.                             above and it is what is
        For appeal_failed > 0                                  returned by this function
        = (2*appeal_failed-1)*n+3
        This is used to calculate n

        Args:
            snapshot (ChainSnapshot): Snapshot of the chain state.
            consensus_data (ConsensusData): Data related to the consensus process.
            appeal_failed (int): Number of times the appeal has failed.

        Returns:
            list: List of extra validators.
        """
        # Get all validators
        validators = snapshot.get_all_validators()

        # Create a dictionary to map addresses to validator entries
        validator_map = {validator["address"]: validator for validator in validators}

        # List containing addresses found in leader and validator receipts
        receipt_addresses = [consensus_data.leader_receipt.node_config["address"]] + [
            receipt.node_config["address"] for receipt in consensus_data.validators
        ]

        # Get leader and current validators from consensus data receipt addresses
        current_validators = [
            validator_map.pop(receipt_address)
            for receipt_address in receipt_addresses
            if receipt_address in validator_map
        ]

        # Set not_used_validators to the remaining validators in validator_map
        not_used_validators = list(validator_map.values())

        if len(not_used_validators) == 0:
            raise ValueError(
                "No validators found for appeal, waiting for next appeal request: "
            )

        nb_current_validators = len(receipt_addresses)
        if appeal_failed == 0:
            # Calculate extra validators when no appeal has failed
            extra_validators = get_validators_for_transaction(
                not_used_validators, nb_current_validators + 2
            )
        elif appeal_failed == 1:
            # Calculate extra validators when one appeal has failed
            n = (nb_current_validators - 2) // 2
            extra_validators = get_validators_for_transaction(
                not_used_validators, n + 1
            )
            extra_validators = current_validators[n:] + extra_validators
        else:
            # Calculate extra validators when more than one appeal has failed
            n = (nb_current_validators - 3) // (2 * appeal_failed - 1)
            extra_validators = get_validators_for_transaction(
                not_used_validators, 2 * n
            )
            extra_validators = current_validators[n:] + extra_validators

        return extra_validators

    @staticmethod
    def get_validators_from_consensus_data(
        all_validators: List[dict], consensus_data: ConsensusData
    ):
        """
        Get validators from consensus data.

        Args:
            all_validators (List[dict]): List of all validators.
            consensus_data (ConsensusData): Data related to the consensus process.

        Returns:
            list: List of validators involved in the consensus process.
        """
        # Extract addresses of current validators from consensus data
        current_validators_addresses = {
            validator.node_config["address"] for validator in consensus_data.validators
        }
        # Return validators whose addresses are in the current validators addresses
        return [
            validator
            for validator in all_validators
            if validator["address"] in current_validators_addresses
        ]

    def set_finality_window_time(self, time: int):
        self.finality_window_time = time


class TransactionContext:
    """
    Class representing the context of a transaction.

    Attributes:
        transaction (Transaction): The transaction.
        transactions_processor (TransactionsProcessor): Instance responsible for handling transaction operations within the database.
        snapshot (ChainSnapshot): Snapshot of the chain state.
        accounts_manager (AccountsManager): Manager for accounts.
        contract_snapshot_factory (Callable[[str], ContractSnapshot]): Factory function to create contract snapshots.
        node_factory (Callable[[dict, ExecutionMode, ContractSnapshot, Receipt | None, MessageHandler, Callable[[str], ContractSnapshot]], Node]): Factory function to create nodes.
        msg_handler (MessageHandler): Handler for messaging.
        consensus_data (ConsensusData): Data related to the consensus process.
        iterator_rotation (Iterator[list] | None): Iterator for rotating validators.
        remaining_validators (list): List of remaining validators.
        num_validators (int): Number of validators.
        contract_snapshot (ContractSnapshot | None): Snapshot of the contract state.
        votes (dict): Dictionary of votes.
        validator_nodes (list): List of validator nodes.
        validation_results (list): List of validation results.
    """

    def __init__(
        self,
        transaction: Transaction,
        transactions_processor: TransactionsProcessor,
        snapshot: ChainSnapshot,
        accounts_manager: AccountsManager,
        contract_snapshot_factory: Callable[[str], ContractSnapshot],
        node_factory: Callable[
            [
                dict,
                ExecutionMode,
                ContractSnapshot,
                Receipt | None,
                MessageHandler,
                Callable[[str], ContractSnapshot],
            ],
            Node,
        ],
        msg_handler: MessageHandler,
    ):
        """
        Initialize the TransactionContext.

        Args:
            transaction (Transaction): The transaction.
            transactions_processor (TransactionsProcessor): Instance responsible for handling transaction operations within the database.
            snapshot (ChainSnapshot): Snapshot of the chain state.
            accounts_manager (AccountsManager): Manager for accounts.
            contract_snapshot_factory (Callable[[str], ContractSnapshot]): Factory function to create contract snapshots.
            node_factory (Callable[[dict, ExecutionMode, ContractSnapshot, Receipt | None, MessageHandler, Callable[[str], ContractSnapshot]], Node]): Factory function to create nodes.
            msg_handler (MessageHandler): Handler for messaging.
        """
        self.transaction = transaction
        self.transactions_processor = transactions_processor
        self.snapshot = snapshot
        self.accounts_manager = accounts_manager
        self.contract_snapshot_factory = contract_snapshot_factory
        self.node_factory = node_factory
        self.msg_handler = msg_handler
        self.consensus_data = ConsensusData(
            votes={}, leader_receipt=None, validators=[]
        )
        self.iterator_rotation: Iterator[list] | None = None
        self.remaining_validators: list = []
        self.num_validators: int = 0
        self.contract_snapshot_supplier: Callable[[], ContractSnapshot] | None = None
        self.votes: dict = {}
        self.validator_nodes: list = []
        self.validation_results: list = []


class TransactionState(ABC):
    """
    Abstract base class representing a state in the transaction process.
    """

    @abstractmethod
    async def handle(self, context: TransactionContext):
        """
        Handle the state transition.

        Args:
            context (TransactionContext): The context of the transaction.
        """
        pass


class PendingState(TransactionState):
    """
    Class representing the pending state of a transaction.
    """

    async def handle(self, context):
        """
        Handle the pending state transition.

        Args:
            context (TransactionContext): The context of the transaction.

        Returns:
            TransactionState | None: The ProposingState or None if the transaction is already in process, when it is a transaction or when there are no validators.
        """
        # Transactions that are put back to pending are processed again, so we need to get the latest data of the transaction
        context.transaction = Transaction.from_dict(
            context.transactions_processor.get_transaction_by_hash(
                context.transaction.hash
            )
        )

        print(" ~ ~ ~ ~ ~ EXECUTING TRANSACTION: ", context.transaction)

        # If transaction is a transfer, execute it
        # TODO: consider when the transfer involves a contract account, bridging, etc.
        if context.transaction.type == TransactionType.SEND:
            ConsensusAlgorithm.execute_transfer(
                context.transaction,
                context.transactions_processor,
                context.accounts_manager,
                context.msg_handler,
            )
            return None

        # Retrieve all validators from the snapshot
        all_validators = context.snapshot.get_all_validators()

        # Check if there are validators available
        if not all_validators:
            print(
                "No validators found for transaction, waiting for next round: ",
                context.transaction,
            )
            return None

        # Determine the involved validators based on whether the transaction is appealed
        if context.transaction.appealed:
            # If the transaction is appealed, remove the old leader
            involved_validators = ConsensusAlgorithm.get_validators_from_consensus_data(
                all_validators, context.transaction.consensus_data
            )

            # Reset the transaction appeal status
            context.transactions_processor.set_transaction_appeal(
                context.transaction.hash, False
            )
            context.transaction.appealed = False

        elif context.transaction.appeal_undetermined:
            # Add n+2 validators, remove the old leader
            current_validators = ConsensusAlgorithm.get_validators_from_consensus_data(
                all_validators, context.transaction.consensus_data
            )
            extra_validators = ConsensusAlgorithm.get_extra_validators(
                context.snapshot, context.transaction.consensus_data, 0
            )
            involved_validators = current_validators + extra_validators

        else:
            # If not appealed, get the default number of validators for the transaction
            involved_validators = get_validators_for_transaction(
                all_validators, DEFAULT_VALIDATORS_COUNT
            )

        # Set up the iterator for rotating through the involved validators
        context.iterator_rotation = rotate(involved_validators)

        # Transition to the ProposingState
        return ProposingState()


class ProposingState(TransactionState):
    """
    Class representing the proposing state of a transaction.
    """

    async def handle(self, context):
        """
        Handle the proposing state transition.

        Args:
            context (TransactionContext): The context of the transaction.

        Returns:
            TransactionState: The CommittingState or UndeterminedState if all rotations are done.
        """
        # Attempt to select the next leader from the iterator
        try:
            validators = next(context.iterator_rotation)
        except StopIteration:
            # If all rotations are done and no consensus is reached, transition to UndeterminedState
            return UndeterminedState()

        # Dispatch a transaction status update to PROPOSING
        ConsensusAlgorithm.dispatch_transaction_status_update(
            context.transactions_processor,
            context.transaction.hash,
            TransactionStatus.PROPOSING,
            context.msg_handler,
        )

        context.transactions_processor.create_rollup_transaction(
            context.transaction.hash
        )

        # Unpack the leader and validators
        [leader, *remaining_validators] = validators

        # If the transaction is leader-only, clear the validators
        if context.transaction.leader_only:
            remaining_validators = []

        # Create a contract snapshot for the transaction
        contract_snapshot_supplier = lambda: context.contract_snapshot_factory(
            context.transaction.to_address
        )

        # Create a leader node for executing the transaction
        leader_node = context.node_factory(
            leader,
            ExecutionMode.LEADER,
            contract_snapshot_supplier(),
            None,
            context.msg_handler,
            context.contract_snapshot_factory,
        )

        # Execute the transaction and obtain the leader receipt
        leader_receipt = await leader_node.exec_transaction(context.transaction)
        votes = {leader["address"]: leader_receipt.vote.value}

        # Update the consensus data with the leader's vote and receipt
        context.consensus_data.votes = votes
        context.consensus_data.leader_receipt = leader_receipt
        context.consensus_data.validators = []
        context.transactions_processor.set_transaction_result(
            context.transaction.hash, context.consensus_data.to_dict()
        )

        # Set the validators and other context attributes
        context.remaining_validators = remaining_validators
        context.num_validators = len(remaining_validators) + 1
        context.contract_snapshot_supplier = contract_snapshot_supplier
        context.votes = votes

        # Transition to the CommittingState
        return CommittingState()


class CommittingState(TransactionState):
    """
    Class representing the committing state of a transaction.
    """

    async def handle(self, context):
        """
        Handle the committing state transition. There are no encrypted votes.

        Args:
            context (TransactionContext): The context of the transaction.

        Returns:
            TransactionState: The RevealingState.
        """
        # Dispatch a transaction status update to COMMITTING
        ConsensusAlgorithm.dispatch_transaction_status_update(
            context.transactions_processor,
            context.transaction.hash,
            TransactionStatus.COMMITTING,
            context.msg_handler,
        )

        context.transactions_processor.create_rollup_transaction(
            context.transaction.hash
        )

        # Create validator nodes for each validator
        context.validator_nodes = [
            context.node_factory(
                validator,
                ExecutionMode.VALIDATOR,
                context.contract_snapshot_supplier(),
                context.consensus_data.leader_receipt,
                context.msg_handler,
                context.contract_snapshot_factory,
            )
            for validator in context.remaining_validators
        ]

        # Execute the transaction on each validator node and gather the results
        validation_tasks = [
            validator.exec_transaction(context.transaction)
            for validator in context.validator_nodes
        ]
        context.validation_results = await asyncio.gather(*validation_tasks)

        # Transition to the RevealingState
        return RevealingState()


class RevealingState(TransactionState):
    """
    Class representing the revealing state of a transaction.
    """

    async def handle(self, context):
        """
        Handle the revealing state transition.

        Args:
            context (TransactionContext): The context of the transaction.

        Returns:
            TransactionState | None: The AcceptedState or ProposingState or None if the transaction is successfully appealed.
        """
        # Update the transaction status to REVEALING
        ConsensusAlgorithm.dispatch_transaction_status_update(
            context.transactions_processor,
            context.transaction.hash,
            TransactionStatus.REVEALING,
            context.msg_handler,
        )

        context.transactions_processor.create_rollup_transaction(
            context.transaction.hash
        )

        # Process each validation result and update the context
        for i, validation_result in enumerate(context.validation_results):
            # Store the vote from each validator node
            context.votes[context.validator_nodes[i].address] = (
                validation_result.vote.value
            )

            # Create a dictionary of votes for the current reveal so the rollup transaction contains leader vote and one validator vote (done for each validator)
            # create_rollup_transaction() is removed but we keep this code for future use
            single_reveal_votes = {
                context.consensus_data.leader_receipt.node_config[
                    "address"
                ]: context.consensus_data.leader_receipt.vote.value,
                context.validator_nodes[i].address: validation_result.vote.value,
            }

            # Update consensus data with the current reveal vote and validator
            context.consensus_data.votes = single_reveal_votes
            context.consensus_data.validators = [validation_result]

            # Set the consensus data of the transaction
            context.transactions_processor.set_transaction_result(
                context.transaction.hash, context.consensus_data.to_dict()
            )

        # Determine if the majority of validators agree
        majority_agrees = (
            len([vote for vote in context.votes.values() if vote == Vote.AGREE.value])
            > context.num_validators // 2
        )

        if context.transaction.appealed:
            # Update the consensus results with all new votes and validators
            context.consensus_data.votes = (
                context.transaction.consensus_data.votes | context.votes
            )

            # Overwrite old validator results based on the number of appeal failures
            if context.transaction.appeal_failed == 0:
                context.consensus_data.validators = (
                    context.transaction.consensus_data.validators
                    + context.validation_results
                )

            elif context.transaction.appeal_failed == 1:
                n = (len(context.transaction.consensus_data.validators) - 1) // 2
                context.consensus_data.validators = (
                    context.transaction.consensus_data.validators[: n - 1]
                    + context.validation_results
                )

            else:
                n = len(context.validation_results) - (
                    len(context.transaction.consensus_data.validators) + 1
                )
                context.consensus_data.validators = (
                    context.transaction.consensus_data.validators[: n - 1]
                    + context.validation_results
                )

            if majority_agrees:
                # Appeal failed, increment the appeal_failed counter
                context.transactions_processor.set_transaction_appeal_failed(
                    context.transaction.hash,
                    context.transaction.appeal_failed + 1,
                )
                return AcceptedState()

            else:
                # Appeal succeeded, set the status to PENDING and reset the appeal_failed counter
                context.transactions_processor.set_transaction_result(
                    context.transaction.hash, context.consensus_data.to_dict()
                )
                ConsensusAlgorithm.dispatch_transaction_status_update(
                    context.transactions_processor,
                    context.transaction.hash,
                    TransactionStatus.PENDING,
                    context.msg_handler,
                )

                context.transactions_processor.create_rollup_transaction(
                    context.transaction.hash
                )

                context.transactions_processor.set_transaction_appeal_failed(
                    context.transaction.hash,
                    0,
                )
                # TODO: put all the transactions that came after this one back in the pending queue
                return None  # Transaction will be picked up by _crawl_snapshot

        else:
            # Not appealed, update consensus data with current votes and validators
            context.consensus_data.votes = context.votes
            context.consensus_data.validators = context.validation_results

            if majority_agrees:
                return AcceptedState()

            else:
                # Log the failure to reach consensus and transition to ProposingState
                print(
                    "Consensus not reached for transaction, rotating leader: ",
                    context.transactions_processor.get_transaction_by_hash(
                        context.transaction.hash
                    ),
                )
                return ProposingState()


class AcceptedState(TransactionState):
    """
    Class representing the accepted state of a transaction.
    """

    async def handle(self, context):
        """
        Handle the accepted state transition.

        Args:
            context (TransactionContext): The context of the transaction.

        Returns:
            None: The transaction is accepted.
        """
        # When appeal fails, the appeal window is not reset
        if not context.transaction.appealed:
            context.transactions_processor.set_transaction_timestamp_awaiting_finalization(
                context.transaction.hash
            )

        # Set the transaction appeal status to False
        context.transactions_processor.set_transaction_appeal(
            context.transaction.hash, False
        )
        context.transaction.appealed = False

        # Set the transaction appeal undetermined status to false
        context.transactions_processor.set_transaction_appeal_undetermined(
            context.transaction.hash, False
        )
        context.transaction.appeal_undetermined = False

        # Set the transaction result
        context.transactions_processor.set_transaction_result(
            context.transaction.hash, context.consensus_data.to_dict()
        )

        # Update the transaction status to ACCEPTED
        ConsensusAlgorithm.dispatch_transaction_status_update(
            context.transactions_processor,
            context.transaction.hash,
            TransactionStatus.ACCEPTED,
            context.msg_handler,
        )

        context.transactions_processor.create_rollup_transaction(
            context.transaction.hash
        )

        # Set the transaction result
        context.transactions_processor.set_transaction_result(
            context.transaction.hash, context.consensus_data.to_dict()
        )

        # Send a message indicating consensus was reached
        context.msg_handler.send_message(
            LogEvent(
                "consensus_reached",
                EventType.SUCCESS,
                EventScope.CONSENSUS,
                "Reached consensus",
                context.consensus_data.to_dict(),
                transaction_hash=context.transaction.hash,
            )
        )

        # Update contract state
        # Retrieve the leader's receipt from the consensus data
        leader_receipt = context.consensus_data.leader_receipt

        # Get the contract snapshot for the transaction's target address
        leaders_contract_snapshot = context.contract_snapshot_supplier()

        # Do not deploy the contract if the execution failed
        if leader_receipt.execution_result == ExecutionResultStatus.SUCCESS:
            # Get the contract snapshot for the transaction's target address
            leaders_contract_snapshot = context.contract_snapshot_supplier()

            # Register contract if it is a new contract
            if context.transaction.type == TransactionType.DEPLOY_CONTRACT:
                new_contract = {
                    "id": context.transaction.data["contract_address"],
                    "data": {
                        "state": leader_receipt.contract_state,
                        "code": context.transaction.data["contract_code"],
                        "ghost_contract_address": context.transaction.ghost_contract_address,
                    },
                }
                leaders_contract_snapshot.register_contract(new_contract)

                # Send a message indicating successful contract deployment
                context.msg_handler.send_message(
                    LogEvent(
                        "deployed_contract",
                        EventType.SUCCESS,
                        EventScope.GENVM,
                        "Contract deployed",
                        new_contract,
                        transaction_hash=context.transaction.hash,
                    )
                )
            # Update contract state if it is an existing contract
            else:
                leaders_contract_snapshot.update_contract_state(
                    leader_receipt.contract_state
                )

        return None


class UndeterminedState(TransactionState):
    """
    Class representing the undetermined state of a transaction.
    """

    async def handle(self, context):
        """
        Handle the undetermined state transition.

        Args:
            context (TransactionContext): The context of the transaction.

        Returns:
            None: The transaction remains in an undetermined state.
        """
        # Send a message indicating consensus failure
        context.msg_handler.send_message(
            LogEvent(
                "consensus_failed",
                EventType.ERROR,
                EventScope.CONSENSUS,
                "Failed to reach consensus",
                transaction_hash=context.transaction.hash,
            )
        )

        # When appeal fails, the appeal window is not reset
        if not context.transaction.appeal_undetermined:
            context.transactions_processor.set_transaction_timestamp_awaiting_finalization(
                context.transaction.hash
            )

        # Set the transaction appeal undetermined status to false
        context.transactions_processor.set_transaction_appeal_undetermined(
            context.transaction.hash, False
        )
        context.transaction.appeal_undetermined = False

        # Set the transaction result with the current consensus data
        context.transactions_processor.set_transaction_result(
            context.transaction.hash,
            context.consensus_data.to_dict(),
        )

        # Update the transaction status to undetermined
        ConsensusAlgorithm.dispatch_transaction_status_update(
            context.transactions_processor,
            context.transaction.hash,
            TransactionStatus.UNDETERMINED,
            context.msg_handler,
        )

        context.transactions_processor.create_rollup_transaction(
            context.transaction.hash
        )

        # Log the failure to reach consensus for the transaction
        print(
            "Consensus not reached for transaction: ",
            context.transactions_processor.get_transaction_by_hash(
                context.transaction.hash
            ),
        )
        return None


class FinalizingState(TransactionState):
    """
    Class representing the finalizing state of a transaction.
    """

    async def handle(self, context):
        """
        Handle the finalizing state transition.

        Args:
            context (TransactionContext): The context of the transaction.

        Returns:
            None: The transaction is finalized.
        """
        # Update the transaction status to FINALIZED
        ConsensusAlgorithm.dispatch_transaction_status_update(
            context.transactions_processor,
            context.transaction.hash,
            TransactionStatus.FINALIZED,
            context.msg_handler,
        )

        context.transactions_processor.create_rollup_transaction(
            context.transaction.hash
        )

        if context.transaction.status != TransactionStatus.UNDETERMINED:
            # Insert pending transactions generated by contract-to-contract calls
            pending_transactions = (
                context.transaction.consensus_data.leader_receipt.pending_transactions
            )
            for pending_transaction in pending_transactions:
                nonce = context.transactions_processor.get_transaction_count(
                    context.transaction.to_address
                )
                data: dict
                transaction_type: TransactionType
                if pending_transaction.is_deploy():
                    transaction_type = TransactionType.DEPLOY_CONTRACT
                    new_contract_address: str
                    if pending_transaction.salt_nonce == 0:
                        # NOTE: this address is random, which doesn't 100% align with consensus spec
                        new_contract_address = (
                            context.accounts_manager.create_new_account().address
                        )
                    else:
                        from eth_utils.crypto import keccak
                        from backend.node.types import Address
                        from backend.node.base import SIMULATOR_CHAIN_ID

                        arr = bytearray()
                        arr.append(1)
                        arr.extend(Address(context.transaction.to_address).as_bytes)
                        arr.extend(
                            pending_transaction.salt_nonce.to_bytes(
                                32, "big", signed=False
                            )
                        )
                        arr.extend(SIMULATOR_CHAIN_ID.to_bytes(32, "big", signed=False))
                        new_contract_address = Address(keccak(arr)[:20]).as_hex
                        context.accounts_manager.create_new_account_with_address(
                            new_contract_address
                        )
                    pending_transaction.address = new_contract_address
                    data = {
                        "contract_address": new_contract_address,
                        "contract_code": pending_transaction.code,
                        "calldata": pending_transaction.calldata,
                    }
                else:
                    transaction_type = TransactionType.RUN_CONTRACT
                    data = {
                        "calldata": pending_transaction.calldata,
                    }
                context.transactions_processor.insert_transaction(
                    context.transaction.to_address,  # new calls are done by the contract
                    pending_transaction.address,
                    data,
                    value=0,  # we only handle EOA transfers at the moment, so no value gets transferred
                    type=transaction_type.value,
                    nonce=nonce,
                    leader_only=context.transaction.leader_only,  # Cascade
                    triggered_by_hash=context.transaction.hash,
                )


def rotate(nodes: list) -> Iterator[list]:
    """
    Rotate a list of nodes, yielding each rotation.

    Args:
        nodes (list): The list of nodes to rotate.

    Yields:
        Iterator[list]: An iterator over the rotated lists of nodes.
    """
    # Convert the list of nodes to a deque to allow efficient rotations
    nodes = deque(nodes)

    # Iterate over the nodes
    for _ in range(len(nodes)):

        # Yield the current order of nodes as a list
        yield list(nodes)

        # Rotate the deque to the left by one position
        nodes.rotate(-1)<|MERGE_RESOLUTION|>--- conflicted
+++ resolved
@@ -522,7 +522,8 @@
             msg_handler,
         )
 
-<<<<<<< HEAD
+        transactions_processor.create_rollup_transaction(transaction.hash)
+
     def run_appeal_window_loop(
         self,
         chain_snapshot_factory: Callable[
@@ -550,11 +551,6 @@
         ] = node_factory,
         stop_event: threading.Event = threading.Event(),
     ):
-=======
-        transactions_processor.create_rollup_transaction(transaction.hash)
-
-    def run_appeal_window_loop(self):
->>>>>>> 98a870ac
         """
         Run the loop to handle the appeal window.
 
