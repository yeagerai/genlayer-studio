# backend/consensus/base.py

DEFAULT_VALIDATORS_COUNT = 5
DEFAULT_CONSENSUS_SLEEP_TIME = 5

import os
import asyncio
from collections import deque
import traceback
from typing import Callable, Iterator, List
import time
from abc import ABC, abstractmethod
import threading

from sqlalchemy.orm import Session
from backend.consensus.vrf import get_validators_for_transaction
from backend.database_handler.chain_snapshot import ChainSnapshot
from backend.database_handler.contract_snapshot import ContractSnapshot
from backend.database_handler.transactions_processor import (
    TransactionsProcessor,
    TransactionStatus,
)
from backend.database_handler.accounts_manager import AccountsManager
from backend.database_handler.types import ConsensusData
from backend.domain.types import (
    Transaction,
    TransactionType,
    LLMProvider,
    Validator,
)
from backend.node.base import Node
from backend.node.types import ExecutionMode, Receipt, Vote, ExecutionResultStatus
from backend.protocol_rpc.message_handler.base import MessageHandler
from backend.protocol_rpc.message_handler.types import (
    LogEvent,
    EventType,
    EventScope,
)


def node_factory(
    validator: dict,
    validator_mode: ExecutionMode,
    contract_snapshot: ContractSnapshot,
    leader_receipt: Receipt | None,
    msg_handler: MessageHandler,
    contract_snapshot_factory: Callable[[str], ContractSnapshot],
) -> Node:
    """
    Factory function to create a Node instance.

    Args:
        validator (dict): Validator information.
        validator_mode (ExecutionMode): Mode of execution for the validator.
        contract_snapshot (ContractSnapshot): Snapshot of the contract state.
        leader_receipt (Receipt | None): Receipt of the leader node.
        msg_handler (MessageHandler): Handler for messaging.
        contract_snapshot_factory (Callable[[str], ContractSnapshot]): Factory function to create contract snapshots.

    Returns:
        Node: A new Node instance.
    """
    # Create a node instance with the provided parameters
    return Node(
        contract_snapshot=contract_snapshot,
        validator_mode=validator_mode,
        leader_receipt=leader_receipt,
        msg_handler=msg_handler,
        validator=Validator(
            address=validator["address"],
            stake=validator["stake"],
            llmprovider=LLMProvider(
                provider=validator["provider"],
                model=validator["model"],
                config=validator["config"],
                plugin=validator["plugin"],
                plugin_config=validator["plugin_config"],
            ),
        ),
        contract_snapshot_factory=contract_snapshot_factory,
    )


def contract_snapshot_factory(
    contract_address: str,
    session: Session,
    transaction: Transaction,
):
    """
    Factory function to create a ContractSnapshot instance.

    Args:
        contract_address (str): The address of the contract.
        session (Session): The database session.
        transaction (Transaction): The transaction related to the contract.

    Returns:
        ContractSnapshot: A new ContractSnapshot instance.
    """
    # Check if the transaction is a contract deployment and the contract address matches the transaction's to address
    if (
        transaction.type == TransactionType.DEPLOY_CONTRACT
        and contract_address == transaction.to_address
    ):
        # Create a new ContractSnapshot instance for the new contract
        ret = ContractSnapshot(None, session)
        ret.contract_address = transaction.to_address
        ret.contract_code = transaction.data["contract_code"]
        ret.encoded_state = {}
        return ret

    # Return a ContractSnapshot instance for an existing contract
    return ContractSnapshot(contract_address, session)


def chain_snapshot_factory(session: Session):
    """
    Factory function to create a ChainSnapshot instance.

    Args:
        session (Session): The database session.

    Returns:
        ChainSnapshot: A new ChainSnapshot instance.
    """
    return ChainSnapshot(session)


def transactions_processor_factory(session: Session):
    """
    Factory function to create a TransactionsProcessor instance.

    Args:
        session (Session): The database session.

    Returns:
        TransactionsProcessor: A new TransactionsProcessor instance.
    """
    return TransactionsProcessor(session)


def accounts_manager_factory(session: Session):
    """
    Factory function to create an AccountsManager instance.

    Args:
        session (Session): The database session.

    Returns:
        AccountsManager: A new AccountsManager instance.
    """
    return AccountsManager(session)


class TransactionContext:
    """
    Class representing the context of a transaction.

    Attributes:
        transaction (Transaction): The transaction.
        transactions_processor (TransactionsProcessor): Instance responsible for handling transaction operations within the database.
        chain_snapshot (ChainSnapshot): Snapshot of the chain state.
        accounts_manager (AccountsManager): Manager for accounts.
        contract_snapshot_factory (Callable[[str], ContractSnapshot]): Factory function to create contract snapshots.
        node_factory (Callable[[dict, ExecutionMode, ContractSnapshot, Receipt | None, MessageHandler, Callable[[str], ContractSnapshot]], Node]): Factory function to create nodes.
        msg_handler (MessageHandler): Handler for messaging.
        consensus_data (ConsensusData): Data related to the consensus process.
        iterator_rotation (Iterator[list] | None): Iterator for rotating validators.
        remaining_validators (list): List of remaining validators.
        num_validators (int): Number of validators.
        contract_snapshot (ContractSnapshot | None): Snapshot of the contract state.
        votes (dict): Dictionary of votes.
        validator_nodes (list): List of validator nodes.
        validation_results (list): List of validation results.
    """

    def __init__(
        self,
        transaction: Transaction,
        transactions_processor: TransactionsProcessor,
        chain_snapshot: ChainSnapshot,
        accounts_manager: AccountsManager,
        contract_snapshot_factory: Callable[[str], ContractSnapshot],
        node_factory: Callable[
            [
                dict,
                ExecutionMode,
                ContractSnapshot,
                Receipt | None,
                MessageHandler,
                Callable[[str], ContractSnapshot],
            ],
            Node,
        ],
        msg_handler: MessageHandler,
    ):
        """
        Initialize the TransactionContext.

        Args:
            transaction (Transaction): The transaction.
            transactions_processor (TransactionsProcessor): Instance responsible for handling transaction operations within the database.
            chain_snapshot (ChainSnapshot): Snapshot of the chain state.
            accounts_manager (AccountsManager): Manager for accounts.
            contract_snapshot_factory (Callable[[str], ContractSnapshot]): Factory function to create contract snapshots.
            node_factory (Callable[[dict, ExecutionMode, ContractSnapshot, Receipt | None, MessageHandler, Callable[[str], ContractSnapshot]], Node]): Factory function to create nodes.
            msg_handler (MessageHandler): Handler for messaging.
        """
        self.transaction = transaction
        self.transactions_processor = transactions_processor
        self.chain_snapshot = chain_snapshot
        self.accounts_manager = accounts_manager
        self.contract_snapshot_factory = contract_snapshot_factory
        self.node_factory = node_factory
        self.msg_handler = msg_handler
        self.consensus_data = ConsensusData(
            votes={}, leader_receipt=None, validators=[]
        )
        self.iterator_rotation: Iterator[list] | None = None
        self.remaining_validators: list = []
        self.num_validators: int = 0
        self.contract_snapshot_supplier: Callable[[], ContractSnapshot] | None = None
        self.votes: dict = {}
        self.validator_nodes: list = []
        self.validation_results: list = []


class ConsensusAlgorithm:
    """
    Class representing the consensus algorithm.

    Attributes:
        get_session (Callable[[], Session]): Function to get a database session.
        msg_handler (MessageHandler): Handler for messaging.
        pending_queues (dict[str, asyncio.Queue]): Dictionary of pending_queues for transactions.
        finality_window_time (int): Time in seconds for the finality window.
        consensus_sleep_time (int): Time in seconds for the consensus sleep time.
    """

    def __init__(
        self,
        get_session: Callable[[], Session],
        msg_handler: MessageHandler,
    ):
        """
        Initialize the ConsensusAlgorithm.

        Args:
            get_session (Callable[[], Session]): Function to get a database session.
            msg_handler (MessageHandler): Handler for messaging.
        """
        self.get_session = get_session
        self.msg_handler = msg_handler
        self.pending_queues: dict[str, asyncio.Queue] = {}
        self.finality_window_time = int(os.getenv("VITE_FINALITY_WINDOW"))
        self.consensus_sleep_time = DEFAULT_CONSENSUS_SLEEP_TIME
        self.pending_queue_stop_events: dict[str, asyncio.Event] = (
            {}
        )  # Events to stop tasks for each pending queue
        self.pending_queue_task_running: dict[str, bool] = (
            {}
        )  # Track running state for each pending queue

    def run_crawl_snapshot_loop(
        self,
        chain_snapshot_factory: Callable[
            [Session], ChainSnapshot
        ] = chain_snapshot_factory,
        transactions_processor_factory: Callable[
            [Session], TransactionsProcessor
        ] = transactions_processor_factory,
        stop_event: threading.Event = threading.Event(),
    ):
        """
        Run the loop to crawl snapshots.

        Args:
            chain_snapshot_factory (Callable[[Session], ChainSnapshot]): Creates snapshots of the blockchain state at specific points in time.
            transactions_processor_factory (Callable[[Session], TransactionsProcessor]): Creates processors to modify transactions.
            stop_event (threading.Event): Control signal to terminate the loop.
        """
        # Create a new event loop for crawling snapshots
        loop = asyncio.new_event_loop()
        asyncio.set_event_loop(loop)
        loop.run_until_complete(
            self._crawl_snapshot(
                chain_snapshot_factory, transactions_processor_factory, stop_event
            )
        )
        loop.close()

    async def _crawl_snapshot(
        self,
        chain_snapshot_factory: Callable[[Session], ChainSnapshot],
        transactions_processor_factory: Callable[[Session], TransactionsProcessor],
        stop_event: threading.Event,
    ):
        """
        Crawl snapshots and process pending transactions.

        Args:
            chain_snapshot_factory (Callable[[Session], ChainSnapshot]): Creates snapshots of the blockchain state at specific points in time.
            transactions_processor_factory (Callable[[Session], TransactionsProcessor]): Creates processors to modify transactions.
            stop_event (threading.Event): Control signal to terminate the loop.
        """
        while not stop_event.is_set():
            with self.get_session() as session:
                chain_snapshot = chain_snapshot_factory(session)
                transactions_processor = transactions_processor_factory(session)
                pending_transactions = chain_snapshot.get_pending_transactions()
                for transaction in pending_transactions:
                    transaction = Transaction.from_dict(transaction)
                    address = transaction.to_address

                    # Initialize queue and stop event for the address if not present
                    if address not in self.pending_queues:
                        self.pending_queues[address] = asyncio.Queue()

                    if address not in self.pending_queue_stop_events:
                        self.pending_queue_stop_events[address] = asyncio.Event()

                    # Only add to the queue if the stop event is not set
                    if not self.pending_queue_stop_events[address].is_set():
                        await self.pending_queues[address].put(transaction)

                    # Set the transaction as activated so it is not added to the queue again
                    ConsensusAlgorithm.dispatch_transaction_status_update(
                        transactions_processor,
                        transaction.hash,
                        TransactionStatus.ACTIVATED,
                        self.msg_handler,
                    )

            await asyncio.sleep(self.consensus_sleep_time)

    def run_process_pending_transactions_loop(
        self,
        chain_snapshot_factory: Callable[
            [Session], ChainSnapshot
        ] = chain_snapshot_factory,
        transactions_processor_factory: Callable[
            [Session], TransactionsProcessor
        ] = transactions_processor_factory,
        accounts_manager_factory: Callable[
            [Session], AccountsManager
        ] = accounts_manager_factory,
        contract_snapshot_factory: Callable[
            [str, Session, Transaction], ContractSnapshot
        ] = contract_snapshot_factory,
        node_factory: Callable[
            [
                dict,
                ExecutionMode,
                ContractSnapshot,
                Receipt | None,
                MessageHandler,
                Callable[[str], ContractSnapshot],
            ],
            Node,
        ] = node_factory,
        stop_event: threading.Event = threading.Event(),
    ):
        """
        Run the process pending transactions loop.

        Args:
            chain_snapshot_factory (Callable[[Session], ChainSnapshot]): Creates snapshots of the blockchain state at specific points in time.
            transactions_processor_factory (Callable[[Session], TransactionsProcessor]): Creates processors to modify transactions.
            accounts_manager_factory (Callable[[Session], AccountsManager]): Creates managers to handle account state.
            contract_snapshot_factory (Callable[[str, Session, Transaction], ContractSnapshot]): Creates snapshots of contract states.
            node_factory (Callable[[dict, ExecutionMode, ContractSnapshot, Receipt | None, MessageHandler, Callable[[str], ContractSnapshot]], Node]): Creates node instances that can execute contracts and process transactions.
            stop_event (threading.Event): Control signal to terminate the pending transactions process.
        """
        # Create a new event loop for running the processing of pending transactions
        loop = asyncio.new_event_loop()
        asyncio.set_event_loop(loop)
        loop.run_until_complete(
            self._process_pending_transactions(
                chain_snapshot_factory,
                transactions_processor_factory,
                accounts_manager_factory,
                contract_snapshot_factory,
                node_factory,
                stop_event,
            )
        )
        loop.close()

    async def _process_pending_transactions(
        self,
        chain_snapshot_factory: Callable[[Session], ChainSnapshot],
        transactions_processor_factory: Callable[[Session], TransactionsProcessor],
        accounts_manager_factory: Callable[[Session], AccountsManager],
        contract_snapshot_factory: Callable[
            [str, Session, Transaction], ContractSnapshot
        ],
        node_factory: Callable[
            [
                dict,
                ExecutionMode,
                ContractSnapshot,
                Receipt | None,
                MessageHandler,
                Callable[[str], ContractSnapshot],
            ],
            Node,
        ],
        stop_event: threading.Event,
    ):
        """
        Process pending transactions.

        Args:
            chain_snapshot_factory (Callable[[Session], ChainSnapshot]): Creates snapshots of the blockchain state at specific points in time.
            transactions_processor_factory (Callable[[Session], TransactionsProcessor]): Creates processors to modify transactions.
            accounts_manager_factory (Callable[[Session], AccountsManager]): Creates managers to handle account state.
            contract_snapshot_factory (Callable[[str, Session, Transaction], ContractSnapshot]): Creates snapshots of contract states.
            node_factory (Callable[[dict, ExecutionMode, ContractSnapshot, Receipt | None, MessageHandler, Callable[[str], ContractSnapshot]], Node]): Creates node instances that can execute contracts and process transactions.
            stop_event (threading.Event): Control signal to terminate the pending transactions process.
        """
        # Set a new event loop for the processing of pending transactions
        asyncio.set_event_loop(asyncio.new_event_loop())
        # Note: ollama uses GPU resources and webrequest aka selenium uses RAM
        # TODO: Consider using async sessions to avoid blocking the current thread
        while not stop_event.is_set():
            try:
                async with asyncio.TaskGroup() as tg:
                    for queue_address, queue in self.pending_queues.items():
                        if (
                            not queue.empty()
                            and not self.pending_queue_stop_events.get(
                                queue_address, asyncio.Event()
                            ).is_set()
                        ):
                            # Sessions cannot be shared between coroutines; create a new session for each coroutine
                            # Reference: https://docs.sqlalchemy.org/en/20/orm/session_basics.html#is-the-session-thread-safe-is-asyncsession-safe-to-share-in-concurrent-tasks
                            self.pending_queue_task_running[queue_address] = True
                            transaction: Transaction = await queue.get()
                            with self.get_session() as session:

                                async def exec_transaction_with_session_handling(
                                    session: Session,
                                    transaction: Transaction,
                                    queue_address: str,
                                ):
                                    transactions_processor = (
                                        transactions_processor_factory(session)
                                    )
                                    await self.exec_transaction(
                                        transaction,
                                        transactions_processor,
                                        chain_snapshot_factory(session),
                                        accounts_manager_factory(session),
                                        lambda contract_address: contract_snapshot_factory(
                                            contract_address, session, transaction
                                        ),
                                        node_factory,
                                    )
                                    session.commit()
                                    self.pending_queue_task_running[queue_address] = (
                                        False
                                    )

                            tg.create_task(
                                exec_transaction_with_session_handling(
                                    session, transaction, queue_address
                                )
                            )

            except Exception as e:
                print("Error running consensus", e)
                print(traceback.format_exc())
            finally:
                for queue_address in self.pending_queues:
                    self.pending_queue_task_running[queue_address] = False
            await asyncio.sleep(self.consensus_sleep_time)

    def is_pending_queue_task_running(self, address: str):
        """
        Check if a task for a specific pending queue is currently running.
        """
        return self.pending_queue_task_running.get(address, False)

    def stop_pending_queue_task(self, address: str):
        """
        Signal the task for a specific pending queue to stop.
        """
        if address in self.pending_queues:
            if address not in self.pending_queue_stop_events:
                self.pending_queue_stop_events[address] = asyncio.Event()
            self.pending_queue_stop_events[address].set()

    def start_pending_queue_task(self, address: str):
        """
        Allow the task for a specific pending queue to start.
        """
        if address in self.pending_queue_stop_events:
            self.pending_queue_stop_events[address].clear()

    async def exec_transaction(
        self,
        transaction: Transaction,
        transactions_processor: TransactionsProcessor,
        chain_snapshot: ChainSnapshot,
        accounts_manager: AccountsManager,
        contract_snapshot_factory: Callable[[str], ContractSnapshot],
        node_factory: Callable[
            [
                dict,
                ExecutionMode,
                ContractSnapshot,
                Receipt | None,
                MessageHandler,
                Callable[[str], ContractSnapshot],
            ],
            Node,
        ],
    ):
        """
        Execute a transaction.

        Args:
            transaction (Transaction): The transaction to execute.
            transactions_processor (TransactionsProcessor): Instance responsible for handling transaction operations within the database.
            chain_snapshot (ChainSnapshot): Snapshot of the chain state.
            accounts_manager (AccountsManager): Manager for accounts.
            contract_snapshot_factory (Callable[[str], ContractSnapshot]): Factory function to create contract snapshots.
            node_factory (Callable[[dict, ExecutionMode, ContractSnapshot, Receipt | None, MessageHandler, Callable[[str], ContractSnapshot]], Node]): Factory function to create nodes.
        """
        # Create initial state context for the transaction
        context = TransactionContext(
            transaction=transaction,
            transactions_processor=transactions_processor,
            chain_snapshot=chain_snapshot,
            accounts_manager=accounts_manager,
            contract_snapshot_factory=contract_snapshot_factory,
            node_factory=node_factory,
            msg_handler=self.msg_handler,
        )

        # Begin state transitions starting from PendingState
        state = PendingState()
        while True:
            next_state = await state.handle(context)
            if next_state is None:
                break
            state = next_state

    @staticmethod
    def dispatch_transaction_status_update(
        transactions_processor: TransactionsProcessor,
        transaction_hash: str,
        new_status: TransactionStatus,
        msg_handler: MessageHandler,
    ):
        """
        Dispatch a transaction status update.

        Args:
            transactions_processor (TransactionsProcessor): Instance responsible for handling transaction operations within the database.
            transaction_hash (str): Hash of the transaction.
            new_status (TransactionStatus): New status of the transaction.
            msg_handler (MessageHandler): Handler for messaging.
        """
        # Update the transaction status in the transactions processor
        transactions_processor.update_transaction_status(transaction_hash, new_status)

        # Send a message indicating the transaction status update
        msg_handler.send_message(
            LogEvent(
                "transaction_status_updated",
                EventType.INFO,
                EventScope.CONSENSUS,
                f"{str(new_status.value)} {str(transaction_hash)}",
                {
                    "hash": str(transaction_hash),
                    "new_status": str(new_status.value),
                },
                transaction_hash=transaction_hash,
            )
        )

    @staticmethod
    def execute_transfer(
        transaction: Transaction,
        transactions_processor: TransactionsProcessor,
        accounts_manager: AccountsManager,
        msg_handler: MessageHandler,
    ):
        """
        Executes a native token transfer between Externally Owned Accounts (EOAs).

        This function handles the transfer of native tokens from one EOA to another.
        It updates the balances of both the sender and recipient accounts, and
        manages the transaction status throughout the process.

        Args:
            transaction (dict): The transaction details including from_address, to_address, and value.
            transactions_processor (TransactionsProcessor): Instance responsible for handling transaction operations within the database.
            accounts_manager (AccountsManager): Manager to handle account balance updates.
        """

        # Check if the transaction is a fund_account call
        if not transaction.from_address is None:
            # Get the balance of the sender account
            from_balance = accounts_manager.get_account_balance(
                transaction.from_address
            )

            # Check if the sender has enough balance
            if from_balance < transaction.value:
                # Set the transaction status to UNDETERMINED if balance is insufficient
                ConsensusAlgorithm.dispatch_transaction_status_update(
                    transactions_processor,
                    transaction.hash,
                    TransactionStatus.UNDETERMINED,
                    msg_handler,
                )

                transactions_processor.create_rollup_transaction(transaction.hash)
                return

            # Update the balance of the sender account
            accounts_manager.update_account_balance(
                transaction.from_address, from_balance - transaction.value
            )

        # Check if the transaction is a burn call
        if not transaction.to_address is None:
            # Get the balance of the recipient account
            to_balance = accounts_manager.get_account_balance(transaction.to_address)

            # Update the balance of the recipient account
            accounts_manager.update_account_balance(
                transaction.to_address, to_balance + transaction.value
            )

        # Dispatch a transaction status update to FINALIZED
        ConsensusAlgorithm.dispatch_transaction_status_update(
            transactions_processor,
            transaction.hash,
            TransactionStatus.FINALIZED,
            msg_handler,
        )

        transactions_processor.create_rollup_transaction(transaction.hash)

    def run_appeal_window_loop(
        self,
        chain_snapshot_factory: Callable[
            [Session], ChainSnapshot
        ] = chain_snapshot_factory,
        transactions_processor_factory: Callable[
            [Session], TransactionsProcessor
        ] = transactions_processor_factory,
        accounts_manager_factory: Callable[
            [Session], AccountsManager
        ] = accounts_manager_factory,
        contract_snapshot_factory: Callable[
            [str, Session, Transaction], ContractSnapshot
        ] = contract_snapshot_factory,
        node_factory: Callable[
            [
                dict,
                ExecutionMode,
                ContractSnapshot,
                Receipt | None,
                MessageHandler,
                Callable[[str], ContractSnapshot],
            ],
            Node,
        ] = node_factory,
        stop_event: threading.Event = threading.Event(),
    ):
        """
        Run the loop to handle the appeal window.

        Args:
            chain_snapshot_factory (Callable[[Session], ChainSnapshot]): Creates snapshots of the blockchain state at specific points in time.
            transactions_processor_factory (Callable[[Session], TransactionsProcessor]): Creates processors to modify transactions.
            accounts_manager_factory (Callable[[Session], AccountsManager]): Creates managers to handle account state.
            contract_snapshot_factory (Callable[[str, Session, Transaction], ContractSnapshot]): Creates snapshots of contract states.
            node_factory (Callable[[dict, ExecutionMode, ContractSnapshot, Receipt | None, MessageHandler, Callable[[str], ContractSnapshot]], Node]): Creates node instances that can execute contracts and process transactions.
            stop_event (threading.Event): Control signal to terminate the appeal window process.
        """
        # Create a new event loop for running the appeal window
        loop = asyncio.new_event_loop()
        asyncio.set_event_loop(loop)
        loop.run_until_complete(
            self._appeal_window(
                chain_snapshot_factory,
                transactions_processor_factory,
                accounts_manager_factory,
                contract_snapshot_factory,
                node_factory,
                stop_event,
            )
        )
        loop.close()

    async def _appeal_window(
        self,
        chain_snapshot_factory: Callable[[Session], ChainSnapshot],
        transactions_processor_factory: Callable[[Session], TransactionsProcessor],
        accounts_manager_factory: Callable[[Session], AccountsManager],
        contract_snapshot_factory: Callable[
            [str, Session, Transaction], ContractSnapshot
        ],
        node_factory: Callable[
            [
                dict,
                ExecutionMode,
                ContractSnapshot,
                Receipt | None,
                MessageHandler,
                Callable[[str], ContractSnapshot],
            ],
            Node,
        ],
        stop_event: threading.Event,
    ):
        """
        Handle the appeal window for transactions, during which EOAs can challenge transaction results.

        Args:
            chain_snapshot_factory (Callable[[Session], ChainSnapshot]): Creates snapshots of the blockchain state at specific points in time.
            transactions_processor_factory (Callable[[Session], TransactionsProcessor]): Creates processors to modify transactions.
            accounts_manager_factory (Callable[[Session], AccountsManager]): Creates managers to handle account state.
            contract_snapshot_factory (Callable[[str, Session, Transaction], ContractSnapshot]): Creates snapshots of contract states.
            node_factory (Callable[[dict, ExecutionMode, ContractSnapshot, Receipt | None, MessageHandler, Callable[[str], ContractSnapshot]], Node]): Creates node instances that can execute contracts and process transactions.
            stop_event (threading.Event): Control signal to terminate the appeal window process.
        """
        # Set a new event loop for the appeal window
        asyncio.set_event_loop(asyncio.new_event_loop())

        while not stop_event.is_set():
            try:
                async with asyncio.TaskGroup() as tg:
                    with self.get_session() as session:
                        # Get the accepted and undetermined transactions per contract address
                        chain_snapshot = chain_snapshot_factory(session)
                        accepted_undetermined_transactions = (
                            chain_snapshot.get_accepted_undetermined_transactions()
                        )

                        # Iterate over the contracts
                        for (
                            accepted_undetermined_queue
                        ) in accepted_undetermined_transactions.values():

                            # Create a new session for each task so tasks can be run in parallel
                            with self.get_session() as task_session:

                                async def exec_appeal_window_with_session_handling(
                                    task_session: Session,
                                    accepted_undetermined_queue: list[dict],
                                ):
                                    transactions_processor = (
                                        transactions_processor_factory(task_session)
                                    )

                                    # Go through the whole queue to check for appeals and finalizations
                                    for index, transaction in enumerate(
                                        accepted_undetermined_queue
                                    ):
                                        transaction = Transaction.from_dict(transaction)

                                        # Check if the transaction is appealed
                                        if not transaction.appealed:

                                            # Check if the transaction can be finalized
                                            if self.can_finalize_transaction(
                                                transactions_processor,
                                                transaction,
                                                index,
                                                accepted_undetermined_queue,
                                            ):

                                                # Handle transactions that need to be finalized
                                                await self.process_finalization(
                                                    transaction,
                                                    transactions_processor,
                                                    chain_snapshot,
                                                    accounts_manager_factory(
                                                        task_session
                                                    ),
                                                    lambda contract_address: contract_snapshot_factory(
                                                        contract_address,
                                                        task_session,
                                                        transaction,
                                                    ),
                                                    node_factory,
                                                )
                                                task_session.commit()

                                        else:
                                            # Handle transactions that are appealed
                                            if (
                                                transaction.status
                                                == TransactionStatus.UNDETERMINED
                                            ):
                                                # Leader appeal
                                                await self.process_leader_appeal(
                                                    transaction,
                                                    transactions_processor,
                                                    chain_snapshot,
                                                    accounts_manager_factory(
                                                        task_session
                                                    ),
                                                    lambda contract_address: contract_snapshot_factory(
                                                        contract_address,
                                                        task_session,
                                                        transaction,
                                                    ),
                                                    node_factory,
                                                )
                                                task_session.commit()

                                            else:
                                                # Validator appeal
                                                await self.process_validator_appeal(
                                                    transaction,
                                                    transactions_processor,
                                                    chain_snapshot,
                                                    accounts_manager_factory(
                                                        task_session
                                                    ),
                                                    lambda contract_address: contract_snapshot_factory(
                                                        contract_address,
                                                        task_session,
                                                        transaction,
                                                    ),
                                                    node_factory,
                                                )
                                                task_session.commit()

                                tg.create_task(
                                    exec_appeal_window_with_session_handling(
                                        task_session, accepted_undetermined_queue
                                    )
                                )

            except Exception as e:
                print("Error running consensus", e)
                print(traceback.format_exc())
            await asyncio.sleep(self.consensus_sleep_time)

    def can_finalize_transaction(
        self,
        transactions_processor: TransactionsProcessor,
        transaction: Transaction,
        index: int,
        accepted_undetermined_queue: list[dict],
    ) -> bool:
        """
        Check if the transaction can be finalized based on the following criteria:
        - The transaction is a leader only transaction
        - The transaction has exceeded the finality window
        - The previous transaction has been finalized

        Args:
            transactions_processor (TransactionsProcessor): The transactions processor instance.
            transaction (Transaction): The transaction to be possibly finalized.
            index (int): The index of the current transaction in the accepted_undetermined_queue.
            accepted_undetermined_queue (list[dict]): The list of accepted and undetermined transactions for one contract.

        Returns:
            bool: True if the transaction can be finalized, False otherwise.
        """
        if (transaction.leader_only) or (
            (int(time.time()) - transaction.timestamp_awaiting_finalization)
            > self.finality_window_time
        ):
            if index == 0:
                return True
            else:
                previous_transaction_hash = accepted_undetermined_queue[index - 1][
                    "hash"
                ]
                previous_transaction = transactions_processor.get_transaction_by_hash(
                    previous_transaction_hash
                )
                if previous_transaction["status"] == TransactionStatus.FINALIZED.value:
                    return True
                else:
                    return False
        else:
            return False

    async def process_finalization(
        self,
        transaction: Transaction,
        transactions_processor: TransactionsProcessor,
        chain_snapshot: ChainSnapshot,
        accounts_manager: AccountsManager,
        contract_snapshot_factory: Callable[[str], ContractSnapshot],
        node_factory: Callable[
            [
                dict,
                ExecutionMode,
                ContractSnapshot,
                Receipt | None,
                MessageHandler,
                Callable[[str], ContractSnapshot],
            ],
            Node,
        ],
    ):
        """
        Process the finalization of a transaction.

        Args:
            transaction (Transaction): The transaction to finalize.
            transactions_processor (TransactionsProcessor): Instance responsible for handling transaction operations within the database.
            chain_snapshot (ChainSnapshot): Snapshot of the chain state.
            accounts_manager (AccountsManager): Manager for accounts.
            contract_snapshot_factory (Callable[[str], ContractSnapshot]): Factory function to create contract snapshots.
            node_factory (Callable[[dict, ExecutionMode, ContractSnapshot, Receipt | None, MessageHandler, Callable[[str], ContractSnapshot]], Node]): Factory function to create nodes.
        """
        # Create a transaction context for finalizing the transaction
        context = TransactionContext(
            transaction=transaction,
            transactions_processor=transactions_processor,
            chain_snapshot=chain_snapshot,
            accounts_manager=accounts_manager,
            contract_snapshot_factory=contract_snapshot_factory,
            node_factory=node_factory,
            msg_handler=self.msg_handler,
        )

        # Transition to the FinalizingState
        state = FinalizingState()
        await state.handle(context)

    async def process_leader_appeal(
        self,
        transaction: Transaction,
        transactions_processor: TransactionsProcessor,
        chain_snapshot: ChainSnapshot,
        accounts_manager: AccountsManager,
        contract_snapshot_factory: Callable[[str], ContractSnapshot],
        node_factory: Callable[
            [
                dict,
                ExecutionMode,
                ContractSnapshot,
                Receipt | None,
                MessageHandler,
                Callable[[str], ContractSnapshot],
            ],
            Node,
        ],
    ):
        """
        Process the leader appeal of a transaction.

        Args:
            transaction (Transaction): The transaction to appeal.
            transactions_processor (TransactionsProcessor): Instance responsible for handling transaction operations within the database.
            chain_snapshot (ChainSnapshot): Snapshot of the chain state.
            accounts_manager (AccountsManager): Manager for accounts.
            contract_snapshot_factory (Callable[[str], ContractSnapshot]): Factory function to create contract snapshots.
            node_factory (Callable[[dict, ExecutionMode, ContractSnapshot, Receipt | None, MessageHandler, Callable[[str], ContractSnapshot]], Node]): Factory function to create nodes.
        """
        # Create a transaction context for the appeal
        context = TransactionContext(
            transaction=transaction,
            transactions_processor=transactions_processor,
            chain_snapshot=chain_snapshot,
            accounts_manager=accounts_manager,
            contract_snapshot_factory=contract_snapshot_factory,
            node_factory=node_factory,
            msg_handler=self.msg_handler,
        )

        transactions_processor.set_transaction_appeal(transaction.hash, False)
        transaction.appealed = False

<<<<<<< HEAD
        if len(transaction.consensus_data.validators) + 1 == len(
            snapshot.get_all_validators()
        ):
            self.msg_handler.send_message(
                LogEvent(
                    "consensus_event",
                    EventType.ERROR,
                    EventScope.CONSENSUS,
                    "Appeal failed, no validators found to process the appeal",
                    {
                        "transaction_hash": transaction.hash,
                    },
                    transaction_hash=transaction.hash,
                )
            )

        else:
            # Appeal data member is used in the frontend for both types of appeals
            # Here the type is refined based on the status
            transactions_processor.set_transaction_appeal_undetermined(
                transaction.hash, True
            )
            transaction.appeal_undetermined = True

            # Begin state transitions starting from PendingState
            state = PendingState()
            while True:
                next_state = await state.handle(context)
                if next_state is None:
                    break
                state = next_state
=======
        # Begin state transitions starting from PendingState
        state = PendingState()
        while True:
            next_state = await state.handle(context)
            if next_state is None:
                break
            elif next_state == "leader_appeal_success":
                self.rollback_transactions(context)
                break
            state = next_state
>>>>>>> 2d6b5189

    async def process_validator_appeal(
        self,
        transaction: Transaction,
        transactions_processor: TransactionsProcessor,
        chain_snapshot: ChainSnapshot,
        accounts_manager: AccountsManager,
        contract_snapshot_factory: Callable[[str], ContractSnapshot],
        node_factory: Callable[
            [
                dict,
                ExecutionMode,
                ContractSnapshot,
                Receipt | None,
                MessageHandler,
                Callable[[str], ContractSnapshot],
            ],
            Node,
        ],
    ):
        """
        Process the validator appeal of a transaction.

        Args:
            transaction (Transaction): The transaction to appeal.
            transactions_processor (TransactionsProcessor): Instance responsible for handling transaction operations within the database.
            chain_snapshot (ChainSnapshot): Snapshot of the chain state.
            accounts_manager (AccountsManager): Manager for accounts.
            contract_snapshot_factory (Callable[[str], ContractSnapshot]): Factory function to create contract snapshots.
            node_factory (Callable[[dict, ExecutionMode, ContractSnapshot, Receipt | None, MessageHandler, Callable[[str], ContractSnapshot]], Node]): Factory function to create nodes.
        """
        # Create a transaction context for the appeal
        context = TransactionContext(
            transaction=transaction,
            transactions_processor=transactions_processor,
            chain_snapshot=chain_snapshot,
            accounts_manager=accounts_manager,
            contract_snapshot_factory=contract_snapshot_factory,
            node_factory=node_factory,
            msg_handler=self.msg_handler,
        )

        # Set the leader receipt in the context
        context.consensus_data.leader_receipt = (
            transaction.consensus_data.leader_receipt
        )
        try:
            # Attempt to get extra validators for the appeal process
            context.remaining_validators = ConsensusAlgorithm.get_extra_validators(
                chain_snapshot,
                transaction.consensus_data,
                transaction.appeal_failed,
            )
        except ValueError as e:
            # When no validators are found, then the appeal failed
            context.msg_handler.send_message(
                LogEvent(
                    "consensus_event",
                    EventType.ERROR,
                    EventScope.CONSENSUS,
                    "Appeal failed, no validators found to process the appeal",
                    {
                        "transaction_hash": context.transaction.hash,
                    },
                    transaction_hash=context.transaction.hash,
                )
            )
            context.transactions_processor.set_transaction_appeal(
                context.transaction.hash, False
            )
            context.transaction.appealed = False
        else:
            # Set up the context for the committing state
            context.num_validators = len(context.remaining_validators)
            context.votes = {}
            context.contract_snapshot_supplier = (
                lambda: context.contract_snapshot_factory(
                    context.transaction.to_address
                )
            )

            # Begin state transitions starting from CommittingState
            state = CommittingState()
            while True:
                next_state = await state.handle(context)
                if next_state is None:
                    break
                elif next_state == "validator_appeal_success":
                    self.rollback_transactions(context)
                    ConsensusAlgorithm.dispatch_transaction_status_update(
                        context.transactions_processor,
                        context.transaction.hash,
                        TransactionStatus.PENDING,
                        context.msg_handler,
                    )

                    # Transaction will be picked up by _crawl_snapshot
                    break
                state = next_state

    def rollback_transactions(self, context: TransactionContext):
        """
        Rollback newer transactions.
        """
        # Rollback all future transactions for the current contract
        # Stop the _crawl_snapshot and the _run_consensus for the current contract
        address = context.transaction.to_address
        self.stop_pending_queue_task(address)

        # Wait until task is finished
        while self.is_pending_queue_task_running(address):
            time.sleep(1)

        # Empty the pending queue
        self.pending_queues[address] = asyncio.Queue()

        # Set all transactions with higher created_at to PENDING
        future_transactions = context.transactions_processor.get_newer_transactions(
            context.transaction.hash
        )
        for future_transaction in future_transactions:
            ConsensusAlgorithm.dispatch_transaction_status_update(
                context.transactions_processor,
                future_transaction["hash"],
                TransactionStatus.PENDING,
                context.msg_handler,
            )

        # Start the queue loop again
        self.start_pending_queue_task(address)

    @staticmethod
    def get_extra_validators(
        chain_snapshot: ChainSnapshot, consensus_data: ConsensusData, appeal_failed: int
    ):
        """
        Get extra validators for the appeal process according to the following formula:
        - when appeal_failed = 0, add n + 2 validators
        - when appeal_failed > 0, add (2 * appeal_failed * n + 1) + 2 validators
        Note that for appeal_failed > 0, the returned set contains the old validators
        from the previous appeal round and new validators.

        Selection of the extra validators:
        appeal_failed | PendingState | Reused validators | Extra selected     | Total
                      | validators   | from the previous | validators for the | validators
                      |              | appeal round      | appeal             |
        ----------------------------------------------------------------------------------
               0      |       n      |          0        |        n+2         |    2n+2
               1      |       n      |        n+2        |        n+1         |    3n+3
               2      |       n      |       2n+3        |         2n         |    5n+3
               3      |       n      |       4n+3        |         2n         |    7n+3
                              └───────┬──────┘  └─────────┬────────┘
                                      │                   |
        Validators after the ◄────────┘                   └──► Validators during the appeal
        appeal. This equals                                    for appeal_failed > 0
        the Total validators                                   = (2*appeal_failed*n+1)+2
        of the row above,                                      This is the formula from
        and are in consensus_data.                             above and it is what is
        For appeal_failed > 0                                  returned by this function
        = (2*appeal_failed-1)*n+3
        This is used to calculate n

        Args:
            chain_snapshot (ChainSnapshot): Snapshot of the chain state.
            consensus_data (ConsensusData): Data related to the consensus process.
            appeal_failed (int): Number of times the appeal has failed.

        Returns:
            list: List of extra validators.
        """
        # Get all validators
        validators = chain_snapshot.get_all_validators()

        # Create a dictionary to map addresses to validator entries
        validator_map = {validator["address"]: validator for validator in validators}

        # List containing addresses found in leader and validator receipts
        receipt_addresses = [consensus_data.leader_receipt.node_config["address"]] + [
            receipt.node_config["address"] for receipt in consensus_data.validators
        ]

        # Get leader and current validators from consensus data receipt addresses
        current_validators = [
            validator_map.pop(receipt_address)
            for receipt_address in receipt_addresses
            if receipt_address in validator_map
        ]

        # Set not_used_validators to the remaining validators in validator_map
        not_used_validators = list(validator_map.values())

        if len(not_used_validators) == 0:
            raise ValueError("No validators found")

        nb_current_validators = len(receipt_addresses)
        if appeal_failed == 0:
            # Calculate extra validators when no appeal has failed
            extra_validators = get_validators_for_transaction(
                not_used_validators, nb_current_validators + 2
            )
        elif appeal_failed == 1:
            # Calculate extra validators when one appeal has failed
            n = (nb_current_validators - 2) // 2
            extra_validators = get_validators_for_transaction(
                not_used_validators, n + 1
            )
            extra_validators = current_validators[n:] + extra_validators
        else:
            # Calculate extra validators when more than one appeal has failed
            n = (nb_current_validators - 3) // (2 * appeal_failed - 1)
            extra_validators = get_validators_for_transaction(
                not_used_validators, 2 * n
            )
            extra_validators = current_validators[n:] + extra_validators

        return extra_validators

    @staticmethod
    def get_validators_from_consensus_data(
        all_validators: List[dict], consensus_data: ConsensusData, include_leader: bool
    ):
        """
        Get validators from consensus data.

        Args:
            all_validators (List[dict]): List of all validators.
            consensus_data (ConsensusData): Data related to the consensus process.
            include_leader (bool): Whether to get the leader in the validator set.
        Returns:
            list: List of validators involved in the consensus process.
        """
        # Extract addresses of current validators from consensus data
        current_validators_addresses = {
            validator.node_config["address"] for validator in consensus_data.validators
        }
        if include_leader:
            current_validators_addresses.add(
                consensus_data.leader_receipt.node_config["address"]
            )
        # Return validators whose addresses are in the current validators addresses
        return [
            validator
            for validator in all_validators
            if validator["address"] in current_validators_addresses
        ]

    def set_finality_window_time(self, time: int):
        self.finality_window_time = time


class TransactionState(ABC):
    """
    Abstract base class representing a state in the transaction process.
    """

    @abstractmethod
    async def handle(self, context: TransactionContext):
        """
        Handle the state transition.

        Args:
            context (TransactionContext): The context of the transaction.
        """
        pass


class PendingState(TransactionState):
    """
    Class representing the pending state of a transaction.
    """

    async def handle(self, context):
        """
        Handle the pending state transition.

        Args:
            context (TransactionContext): The context of the transaction.

        Returns:
            TransactionState | None: The ProposingState or None if the transaction is already in process, when it is a transaction or when there are no validators.
        """
        # Transactions that are put back to pending are processed again, so we need to get the latest data of the transaction
        context.transaction = Transaction.from_dict(
            context.transactions_processor.get_transaction_by_hash(
                context.transaction.hash
            )
        )

        context.msg_handler.send_message(
            LogEvent(
                "consensus_event",
                EventType.INFO,
                EventScope.CONSENSUS,
                "Executing transaction",
                {
                    "transaction_hash": context.transaction.hash,
                    "transaction": context.transaction.to_dict(),
                },
                transaction_hash=context.transaction.hash,
            )
        )

        # If transaction is a transfer, execute it
        # TODO: consider when the transfer involves a contract account, bridging, etc.
        if context.transaction.type == TransactionType.SEND:
            ConsensusAlgorithm.execute_transfer(
                context.transaction,
                context.transactions_processor,
                context.accounts_manager,
                context.msg_handler,
            )
            return None

        # Retrieve all validators from the snapshot
        all_validators = context.chain_snapshot.get_all_validators()

        # Check if there are validators available
        if not all_validators:
            context.msg_handler.send_message(
                LogEvent(
                    "consensus_event",
                    EventType.ERROR,
                    EventScope.CONSENSUS,
                    "No validators found to process transaction",
                    {
                        "transaction_hash": context.transaction.hash,
                    },
                    transaction_hash=context.transaction.hash,
                )
            )
            return None

        # Determine the involved validators based on whether the transaction is appealed
        if context.transaction.appealed:
            # If the transaction is appealed, remove the old leader
            involved_validators = ConsensusAlgorithm.get_validators_from_consensus_data(
                all_validators, context.transaction.consensus_data, False
            )

            # Reset the transaction appeal status
            context.transactions_processor.set_transaction_appeal(
                context.transaction.hash, False
            )
            context.transaction.appealed = False

        elif context.transaction.appeal_undetermined:
            # Add n+2 validators, remove the old leader
            current_validators = ConsensusAlgorithm.get_validators_from_consensus_data(
                all_validators, context.transaction.consensus_data, False
            )
            extra_validators = ConsensusAlgorithm.get_extra_validators(
                context.chain_snapshot, context.transaction.consensus_data, 0
            )
            involved_validators = current_validators + extra_validators

        else:
            # If there was no validator appeal or leader appeal
            if context.transaction.consensus_data:
                # Transaction was rolled back, so we need to reuse the validators and leader
                involved_validators = (
                    ConsensusAlgorithm.get_validators_from_consensus_data(
                        all_validators, context.transaction.consensus_data, True
                    )
                )

            else:
                # Transaction was never executed, get the default number of validators for the transaction
                involved_validators = get_validators_for_transaction(
                    all_validators, DEFAULT_VALIDATORS_COUNT
                )

        # Set up the iterator for rotating through the involved validators
        context.iterator_rotation = rotate(involved_validators)

        # Transition to the ProposingState
        return ProposingState()


class ProposingState(TransactionState):
    """
    Class representing the proposing state of a transaction.
    """

    async def handle(self, context):
        """
        Handle the proposing state transition.

        Args:
            context (TransactionContext): The context of the transaction.

        Returns:
            TransactionState: The CommittingState or UndeterminedState if all rotations are done.
        """
        # Attempt to select the next leader from the iterator
        try:
            validators = next(context.iterator_rotation)
        except StopIteration:
            # If all rotations are done and no consensus is reached, transition to UndeterminedState
            return UndeterminedState()

        # Dispatch a transaction status update to PROPOSING
        ConsensusAlgorithm.dispatch_transaction_status_update(
            context.transactions_processor,
            context.transaction.hash,
            TransactionStatus.PROPOSING,
            context.msg_handler,
        )

        context.transactions_processor.create_rollup_transaction(
            context.transaction.hash
        )

        # Unpack the leader and validators
        [leader, *remaining_validators] = validators

        # If the transaction is leader-only, clear the validators
        if context.transaction.leader_only:
            remaining_validators = []

        # Create a contract snapshot for the transaction
        contract_snapshot_supplier = lambda: context.contract_snapshot_factory(
            context.transaction.to_address
        )

        # Create a leader node for executing the transaction
        leader_node = context.node_factory(
            leader,
            ExecutionMode.LEADER,
            contract_snapshot_supplier(),
            None,
            context.msg_handler,
            context.contract_snapshot_factory,
        )

        # Execute the transaction and obtain the leader receipt
        leader_receipt = await leader_node.exec_transaction(context.transaction)
        votes = {leader["address"]: leader_receipt.vote.value}

        # Update the consensus data with the leader's vote and receipt
        context.consensus_data.votes = votes
        context.consensus_data.leader_receipt = leader_receipt
        context.consensus_data.validators = []
        context.transactions_processor.set_transaction_result(
            context.transaction.hash, context.consensus_data.to_dict()
        )

        # Set the validators and other context attributes
        context.remaining_validators = remaining_validators
        context.num_validators = len(remaining_validators) + 1
        context.contract_snapshot_supplier = contract_snapshot_supplier
        context.votes = votes

        # Transition to the CommittingState
        return CommittingState()


class CommittingState(TransactionState):
    """
    Class representing the committing state of a transaction.
    """

    async def handle(self, context):
        """
        Handle the committing state transition. There are no encrypted votes.

        Args:
            context (TransactionContext): The context of the transaction.

        Returns:
            TransactionState: The RevealingState.
        """
        # Dispatch a transaction status update to COMMITTING
        ConsensusAlgorithm.dispatch_transaction_status_update(
            context.transactions_processor,
            context.transaction.hash,
            TransactionStatus.COMMITTING,
            context.msg_handler,
        )

        context.transactions_processor.create_rollup_transaction(
            context.transaction.hash
        )

        # Create validator nodes for each validator
        context.validator_nodes = [
            context.node_factory(
                validator,
                ExecutionMode.VALIDATOR,
                context.contract_snapshot_supplier(),
                context.consensus_data.leader_receipt,
                context.msg_handler,
                context.contract_snapshot_factory,
            )
            for validator in context.remaining_validators
        ]

        # Execute the transaction on each validator node and gather the results
        validation_tasks = [
            validator.exec_transaction(context.transaction)
            for validator in context.validator_nodes
        ]
        context.validation_results = await asyncio.gather(*validation_tasks)

        # Transition to the RevealingState
        return RevealingState()


class RevealingState(TransactionState):
    """
    Class representing the revealing state of a transaction.
    """

    async def handle(self, context):
        """
        Handle the revealing state transition.

        Args:
            context (TransactionContext): The context of the transaction.

        Returns:
            TransactionState | None: The AcceptedState or ProposingState or None if the transaction is successfully appealed.
        """
        # Update the transaction status to REVEALING
        ConsensusAlgorithm.dispatch_transaction_status_update(
            context.transactions_processor,
            context.transaction.hash,
            TransactionStatus.REVEALING,
            context.msg_handler,
        )

        context.transactions_processor.create_rollup_transaction(
            context.transaction.hash
        )

        # Process each validation result and update the context
        for i, validation_result in enumerate(context.validation_results):
            # Store the vote from each validator node
            context.votes[context.validator_nodes[i].address] = (
                validation_result.vote.value
            )

            # Create a dictionary of votes for the current reveal so the rollup transaction contains leader vote and one validator vote (done for each validator)
            # create_rollup_transaction() is removed but we keep this code for future use
            single_reveal_votes = {
                context.consensus_data.leader_receipt.node_config[
                    "address"
                ]: context.consensus_data.leader_receipt.vote.value,
                context.validator_nodes[i].address: validation_result.vote.value,
            }

            # Update consensus data with the current reveal vote and validator
            context.consensus_data.votes = single_reveal_votes
            context.consensus_data.validators = [validation_result]

            # Set the consensus data of the transaction
            context.transactions_processor.set_transaction_result(
                context.transaction.hash, context.consensus_data.to_dict()
            )

        # Determine if the majority of validators agree
        majority_agrees = (
            len([vote for vote in context.votes.values() if vote == Vote.AGREE.value])
            > context.num_validators // 2
        )

        if context.transaction.appealed:
            # Update the consensus results with all new votes and validators
            context.consensus_data.votes = (
                context.transaction.consensus_data.votes | context.votes
            )

            # Overwrite old validator results based on the number of appeal failures
            if context.transaction.appeal_failed == 0:
                context.consensus_data.validators = (
                    context.transaction.consensus_data.validators
                    + context.validation_results
                )

            elif context.transaction.appeal_failed == 1:
                n = (len(context.transaction.consensus_data.validators) - 1) // 2
                context.consensus_data.validators = (
                    context.transaction.consensus_data.validators[: n - 1]
                    + context.validation_results
                )

            else:
                n = len(context.validation_results) - (
                    len(context.transaction.consensus_data.validators) + 1
                )
                context.consensus_data.validators = (
                    context.transaction.consensus_data.validators[: n - 1]
                    + context.validation_results
                )

            if majority_agrees:
                # Appeal failed, increment the appeal_failed counter
                context.transactions_processor.set_transaction_appeal_failed(
                    context.transaction.hash,
                    context.transaction.appeal_failed + 1,
                )
                return AcceptedState()

            else:
                # Appeal succeeded, set the status to PENDING and reset the appeal_failed counter
                context.transactions_processor.set_transaction_result(
                    context.transaction.hash, context.consensus_data.to_dict()
                )

                context.transactions_processor.create_rollup_transaction(
                    context.transaction.hash
                )

                context.transactions_processor.set_transaction_appeal_failed(
                    context.transaction.hash,
                    0,
                )
                return "validator_appeal_success"

        else:
            # Not appealed, update consensus data with current votes and validators
            context.consensus_data.votes = context.votes
            context.consensus_data.validators = context.validation_results

            if majority_agrees:
                return AcceptedState()

            else:
                # Log the failure to reach consensus and transition to ProposingState
                context.msg_handler.send_message(
                    LogEvent(
                        "consensus_event",
                        EventType.INFO,
                        EventScope.CONSENSUS,
                        "Majority disagreement, rotating the leader",
                        {
                            "transaction_hash": context.transaction.hash,
                        },
                        transaction_hash=context.transaction.hash,
                    )
                )
                return ProposingState()


class AcceptedState(TransactionState):
    """
    Class representing the accepted state of a transaction.
    """

    async def handle(self, context):
        """
        Handle the accepted state transition.

        Args:
            context (TransactionContext): The context of the transaction.

        Returns:
            None: The transaction is accepted.
        """
        # When appeal fails, the appeal window is not reset
        if not context.transaction.appealed:
            context.transactions_processor.set_transaction_timestamp_awaiting_finalization(
                context.transaction.hash
            )

        # Set the transaction appeal status to False
        context.transactions_processor.set_transaction_appeal(
            context.transaction.hash, False
        )
        context.transaction.appealed = False

        # Set the transaction result
        context.transactions_processor.set_transaction_result(
            context.transaction.hash, context.consensus_data.to_dict()
        )

        # Update the transaction status to ACCEPTED
        ConsensusAlgorithm.dispatch_transaction_status_update(
            context.transactions_processor,
            context.transaction.hash,
            TransactionStatus.ACCEPTED,
            context.msg_handler,
        )

        context.transactions_processor.create_rollup_transaction(
            context.transaction.hash
        )

        # Send a message indicating consensus was reached
        context.msg_handler.send_message(
            LogEvent(
                "consensus_event",
                EventType.SUCCESS,
                EventScope.CONSENSUS,
                "Reached consensus",
                {
                    "transaction_hash": context.transaction.hash,
                    "consensus_data": context.consensus_data.to_dict(),
                },
                transaction_hash=context.transaction.hash,
            )
        )

        # Update contract state
        # Retrieve the leader's receipt from the consensus data
        leader_receipt = context.consensus_data.leader_receipt

        # Get the contract snapshot for the transaction's target address
        leaders_contract_snapshot = context.contract_snapshot_supplier()

        # Do not deploy the contract if the execution failed
        if leader_receipt.execution_result == ExecutionResultStatus.SUCCESS:
            # Get the contract snapshot for the transaction's target address
            leaders_contract_snapshot = context.contract_snapshot_supplier()

            # Register contract if it is a new contract
            if context.transaction.type == TransactionType.DEPLOY_CONTRACT:
                new_contract = {
                    "id": context.transaction.data["contract_address"],
                    "data": {
                        "state": leader_receipt.contract_state,
                        "code": context.transaction.data["contract_code"],
                        "ghost_contract_address": context.transaction.ghost_contract_address,
                    },
                }
                leaders_contract_snapshot.register_contract(new_contract)

                # Send a message indicating successful contract deployment
                context.msg_handler.send_message(
                    LogEvent(
                        "deployed_contract",
                        EventType.SUCCESS,
                        EventScope.GENVM,
                        "Contract deployed",
                        new_contract,
                        transaction_hash=context.transaction.hash,
                    )
                )
            # Update contract state if it is an existing contract
            else:
                leaders_contract_snapshot.update_contract_state(
                    leader_receipt.contract_state
                )

        # Set the transaction appeal undetermined status to false and return appeal status
        if context.transaction.appeal_undetermined:
            context.transactions_processor.set_transaction_appeal_undetermined(
                context.transaction.hash, False
            )
            context.transaction.appeal_undetermined = False
            return "leader_appeal_success"
        else:
            return None


class UndeterminedState(TransactionState):
    """
    Class representing the undetermined state of a transaction.
    """

    async def handle(self, context):
        """
        Handle the undetermined state transition.

        Args:
            context (TransactionContext): The context of the transaction.

        Returns:
            None: The transaction remains in an undetermined state.
        """
        # Send a message indicating consensus failure
        context.msg_handler.send_message(
            LogEvent(
                "consensus_event",
                EventType.ERROR,
                EventScope.CONSENSUS,
                "Failed to reach consensus",
                {
                    "transaction_hash": context.transaction.hash,
                    "consensus_data": context.consensus_data.to_dict(),
                },
                transaction_hash=context.transaction.hash,
            )
        )

        # When appeal fails, the appeal window is not reset
        if not context.transaction.appeal_undetermined:
            context.transactions_processor.set_transaction_timestamp_awaiting_finalization(
                context.transaction.hash
            )

        # Set the transaction appeal undetermined status to false
        context.transactions_processor.set_transaction_appeal_undetermined(
            context.transaction.hash, False
        )

        context.transaction.appeal_undetermined = False

        # Set the transaction result with the current consensus data
        context.transactions_processor.set_transaction_result(
            context.transaction.hash,
            context.consensus_data.to_dict(),
        )

        # Update the transaction status to undetermined
        ConsensusAlgorithm.dispatch_transaction_status_update(
            context.transactions_processor,
            context.transaction.hash,
            TransactionStatus.UNDETERMINED,
            context.msg_handler,
        )

        context.transactions_processor.create_rollup_transaction(
            context.transaction.hash
        )

        return None


class FinalizingState(TransactionState):
    """
    Class representing the finalizing state of a transaction.
    """

    async def handle(self, context):
        """
        Handle the finalizing state transition.

        Args:
            context (TransactionContext): The context of the transaction.

        Returns:
            None: The transaction is finalized.
        """
        # Update the transaction status to FINALIZED
        ConsensusAlgorithm.dispatch_transaction_status_update(
            context.transactions_processor,
            context.transaction.hash,
            TransactionStatus.FINALIZED,
            context.msg_handler,
        )

        context.transactions_processor.create_rollup_transaction(
            context.transaction.hash
        )

        if context.transaction.status != TransactionStatus.UNDETERMINED:
            # Insert pending transactions generated by contract-to-contract calls
            pending_transactions = (
                context.transaction.consensus_data.leader_receipt.pending_transactions
            )
            for pending_transaction in pending_transactions:
                nonce = context.transactions_processor.get_transaction_count(
                    context.transaction.to_address
                )
                data: dict
                transaction_type: TransactionType
                if pending_transaction.is_deploy():
                    transaction_type = TransactionType.DEPLOY_CONTRACT
                    new_contract_address: str
                    if pending_transaction.salt_nonce == 0:
                        # NOTE: this address is random, which doesn't 100% align with consensus spec
                        new_contract_address = (
                            context.accounts_manager.create_new_account().address
                        )
                    else:
                        from eth_utils.crypto import keccak
                        from backend.node.types import Address
                        from backend.node.base import SIMULATOR_CHAIN_ID

                        arr = bytearray()
                        arr.append(1)
                        arr.extend(Address(context.transaction.to_address).as_bytes)
                        arr.extend(
                            pending_transaction.salt_nonce.to_bytes(
                                32, "big", signed=False
                            )
                        )
                        arr.extend(SIMULATOR_CHAIN_ID.to_bytes(32, "big", signed=False))
                        new_contract_address = Address(keccak(arr)[:20]).as_hex
                        context.accounts_manager.create_new_account_with_address(
                            new_contract_address
                        )
                    pending_transaction.address = new_contract_address
                    data = {
                        "contract_address": new_contract_address,
                        "contract_code": pending_transaction.code,
                        "calldata": pending_transaction.calldata,
                    }
                else:
                    transaction_type = TransactionType.RUN_CONTRACT
                    data = {
                        "calldata": pending_transaction.calldata,
                    }
                context.transactions_processor.insert_transaction(
                    context.transaction.to_address,  # new calls are done by the contract
                    pending_transaction.address,
                    data,
                    value=0,  # we only handle EOA transfers at the moment, so no value gets transferred
                    type=transaction_type.value,
                    nonce=nonce,
                    leader_only=context.transaction.leader_only,  # Cascade
                    triggered_by_hash=context.transaction.hash,
                )


def rotate(nodes: list) -> Iterator[list]:
    """
    Rotate a list of nodes, yielding each rotation.

    Args:
        nodes (list): The list of nodes to rotate.

    Yields:
        Iterator[list]: An iterator over the rotated lists of nodes.
    """
    # Convert the list of nodes to a deque to allow efficient rotations
    nodes = deque(nodes)

    # Iterate over the nodes
    for _ in range(len(nodes)):

        # Yield the current order of nodes as a list
        yield list(nodes)

        # Rotate the deque to the left by one position
        nodes.rotate(-1)<|MERGE_RESOLUTION|>--- conflicted
+++ resolved
@@ -976,9 +976,8 @@
         transactions_processor.set_transaction_appeal(transaction.hash, False)
         transaction.appealed = False
 
-<<<<<<< HEAD
         if len(transaction.consensus_data.validators) + 1 == len(
-            snapshot.get_all_validators()
+            chain_snapshot.get_all_validators()
         ):
             self.msg_handler.send_message(
                 LogEvent(
@@ -1007,19 +1006,10 @@
                 next_state = await state.handle(context)
                 if next_state is None:
                     break
+                elif next_state == "leader_appeal_success":
+                    self.rollback_transactions(context)
+                    break
                 state = next_state
-=======
-        # Begin state transitions starting from PendingState
-        state = PendingState()
-        while True:
-            next_state = await state.handle(context)
-            if next_state is None:
-                break
-            elif next_state == "leader_appeal_success":
-                self.rollback_transactions(context)
-                break
-            state = next_state
->>>>>>> 2d6b5189
 
     async def process_validator_appeal(
         self,
