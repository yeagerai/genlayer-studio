# backend/consensus/base.py

DEFAULT_VALIDATORS_COUNT = 5
DEFAULT_CONSENSUS_SLEEP_TIME = 5

import os
import asyncio
import traceback
from typing import Callable, List
import time
from abc import ABC, abstractmethod
import random

from sqlalchemy.orm import Session
from backend.consensus.vrf import get_validators_for_transaction
from backend.database_handler.chain_snapshot import ChainSnapshot
from backend.database_handler.contract_snapshot import ContractSnapshot
from backend.database_handler.transactions_processor import (
    TransactionsProcessor,
    TransactionStatus,
)
from backend.database_handler.accounts_manager import AccountsManager
from backend.database_handler.types import ConsensusData
from backend.domain.types import (
    Transaction,
    TransactionType,
    LLMProvider,
    Validator,
)
from backend.node.base import Node
from backend.node.types import ExecutionMode, Receipt, Vote, ExecutionResultStatus
from backend.protocol_rpc.message_handler.base import MessageHandler
from backend.protocol_rpc.message_handler.types import (
    LogEvent,
    EventType,
    EventScope,
)


def node_factory(
    validator: dict,
    validator_mode: ExecutionMode,
    contract_snapshot: ContractSnapshot,
    leader_receipt: Receipt | None,
    msg_handler: MessageHandler,
    contract_snapshot_factory: Callable[[str], ContractSnapshot],
) -> Node:
    """
    Factory function to create a Node instance.

    Args:
        validator (dict): Validator information.
        validator_mode (ExecutionMode): Mode of execution for the validator.
        contract_snapshot (ContractSnapshot): Snapshot of the contract state.
        leader_receipt (Receipt | None): Receipt of the leader node.
        msg_handler (MessageHandler): Handler for messaging.
        contract_snapshot_factory (Callable[[str], ContractSnapshot]): Factory function to create contract snapshots.

    Returns:
        Node: A new Node instance.
    """
    # Create a node instance with the provided parameters
    return Node(
        contract_snapshot=contract_snapshot,
        validator_mode=validator_mode,
        leader_receipt=leader_receipt,
        msg_handler=msg_handler,
        validator=Validator(
            address=validator["address"],
            stake=validator["stake"],
            llmprovider=LLMProvider(
                provider=validator["provider"],
                model=validator["model"],
                config=validator["config"],
                plugin=validator["plugin"],
                plugin_config=validator["plugin_config"],
            ),
        ),
        contract_snapshot_factory=contract_snapshot_factory,
    )


def contract_snapshot_factory(
    contract_address: str,
    session: Session,
    transaction: Transaction,
):
    """
    Factory function to create a ContractSnapshot instance.

    Args:
        contract_address (str): The address of the contract.
        session (Session): The database session.
        transaction (Transaction): The transaction related to the contract.

    Returns:
        ContractSnapshot: A new ContractSnapshot instance.
    """
    # Check if the transaction is a contract deployment and the contract address matches the transaction's to address
    if (
        transaction.type == TransactionType.DEPLOY_CONTRACT
        and contract_address == transaction.to_address
    ):
        # Create a new ContractSnapshot instance for the new contract
        ret = ContractSnapshot(None, session)
        ret.contract_address = transaction.to_address
        ret.contract_code = transaction.data["contract_code"]
        ret.encoded_state = {}
        return ret

    # Return a ContractSnapshot instance for an existing contract
    return ContractSnapshot(contract_address, session)


class TransactionContext:
    """
    Class representing the context of a transaction.

    Attributes:
        transaction (Transaction): The transaction.
        transactions_processor (TransactionsProcessor): Instance responsible for handling transaction operations within the database.
        snapshot (ChainSnapshot): Snapshot of the chain state.
        accounts_manager (AccountsManager): Manager for accounts.
        contract_snapshot_factory (Callable[[str], ContractSnapshot]): Factory function to create contract snapshots.
        node_factory (Callable[[dict, ExecutionMode, ContractSnapshot, Receipt | None, MessageHandler, Callable[[str], ContractSnapshot]], Node]): Factory function to create nodes.
        msg_handler (MessageHandler): Handler for messaging.
        consensus_data (ConsensusData): Data related to the consensus process.
        iterator_rotation (Iterator[list] | None): Iterator for rotating validators.
        remaining_validators (list): List of remaining validators.
        num_validators (int): Number of validators.
        contract_snapshot (ContractSnapshot | None): Snapshot of the contract state.
        votes (dict): Dictionary of votes.
        validator_nodes (list): List of validator nodes.
        validation_results (list): List of validation results.
    """

    def __init__(
        self,
        transaction: Transaction,
        transactions_processor: TransactionsProcessor,
        snapshot: ChainSnapshot,
        accounts_manager: AccountsManager,
        contract_snapshot_factory: Callable[[str], ContractSnapshot],
        node_factory: Callable[
            [
                dict,
                ExecutionMode,
                ContractSnapshot,
                Receipt | None,
                MessageHandler,
                Callable[[str], ContractSnapshot],
            ],
            Node,
        ],
        msg_handler: MessageHandler,
    ):
        """
        Initialize the TransactionContext.

        Args:
            transaction (Transaction): The transaction.
            transactions_processor (TransactionsProcessor): Instance responsible for handling transaction operations within the database.
            snapshot (ChainSnapshot): Snapshot of the chain state.
            accounts_manager (AccountsManager): Manager for accounts.
            contract_snapshot_factory (Callable[[str], ContractSnapshot]): Factory function to create contract snapshots.
            node_factory (Callable[[dict, ExecutionMode, ContractSnapshot, Receipt | None, MessageHandler, Callable[[str], ContractSnapshot]], Node]): Factory function to create nodes.
            msg_handler (MessageHandler): Handler for messaging.
        """
        self.transaction = transaction
        self.transactions_processor = transactions_processor
        self.snapshot = snapshot
        self.accounts_manager = accounts_manager
        self.contract_snapshot_factory = contract_snapshot_factory
        self.node_factory = node_factory
        self.msg_handler = msg_handler
        self.consensus_data = ConsensusData(
            votes={}, leader_receipt=None, validators=[]
        )
        self.iterator_rotation: Iterator[list] | None = None
        self.remaining_validators: list = []
        self.num_validators: int = 0
        self.contract_snapshot_supplier: Callable[[], ContractSnapshot] | None = None
        self.votes: dict = {}
        self.validator_nodes: list = []
        self.validation_results: list = []


class ConsensusAlgorithm:
    """
    Class representing the consensus algorithm.

    Attributes:
        get_session (Callable[[], Session]): Function to get a database session.
        msg_handler (MessageHandler): Handler for messaging.
        queues (dict[str, asyncio.Queue]): Dictionary of queues for transactions.
    """

    def __init__(
        self,
        get_session: Callable[[], Session],
        msg_handler: MessageHandler,
    ):
        """
        Initialize the ConsensusAlgorithm.

        Args:
            get_session (Callable[[], Session]): Function to get a database session.
            msg_handler (MessageHandler): Handler for messaging.
        """
        self.get_session = get_session
        self.msg_handler = msg_handler
        self.queues: dict[str, asyncio.Queue] = {}
        self.finality_window_time = int(os.getenv("VITE_FINALITY_WINDOW"))
        self.pending_queue_stop_events: dict[str, asyncio.Event] = (
            {}
        )  # Events to stop tasks for each pending queue
        self.pending_queue_task_running: dict[str, bool] = (
            {}
        )  # Track running state for each pending queue

    def run_crawl_snapshot_loop(self):
        """
        Run the loop to crawl snapshots.
        """
        # Create a new event loop for crawling snapshots
        loop = asyncio.new_event_loop()
        asyncio.set_event_loop(loop)
        loop.run_until_complete(self._crawl_snapshot())
        loop.close()

    async def _crawl_snapshot(self):
        """
        Crawl snapshots and process pending transactions.
        """
        while True:
            with self.get_session() as session:
                chain_snapshot = ChainSnapshot(session)
                pending_transactions = chain_snapshot.get_pending_transactions()
                for transaction in pending_transactions:
                    transaction = Transaction.from_dict(transaction)
                    address = transaction.to_address or transaction.from_address

                    # Initialize queue and stop event for the address if not present
                    if address not in self.queues:
                        self.queues[address] = asyncio.Queue()
                    if address not in self.pending_queue_stop_events:
                        self.pending_queue_stop_events[address] = asyncio.Event()

                    # Only add to the queue if the stop event is not set
                    if not self.pending_queue_stop_events[address].is_set():
                        await self.queues[address].put(transaction)

            await asyncio.sleep(DEFAULT_CONSENSUS_SLEEP_TIME)

    def run_consensus_loop(self):
        """
        Run the consensus loop.
        """
        # Create a new event loop for running consensus
        loop = asyncio.new_event_loop()
        asyncio.set_event_loop(loop)
        loop.run_until_complete(self._run_consensus())
        loop.close()

    async def _run_consensus(self):
        """
        Run the consensus process.
        """
        # Set a new event loop for the consensus process
        asyncio.set_event_loop(asyncio.new_event_loop())
        # Note: ollama uses GPU resources and webrequest aka selenium uses RAM
        # TODO: Consider using async sessions to avoid blocking the current thread
        while True:
            try:
                async with asyncio.TaskGroup() as tg:
                    for queue_address, queue in self.queues.items():
                        if (
                            not queue.empty()
                            and not self.pending_queue_stop_events.get(
                                queue_address, asyncio.Event()
                            ).is_set()
                        ):
                            # Sessions cannot be shared between coroutines; create a new session for each coroutine
                            # Reference: https://docs.sqlalchemy.org/en/20/orm/session_basics.html#is-the-session-thread-safe-is-asyncsession-safe-to-share-in-concurrent-tasks
                            self.pending_queue_task_running[queue_address] = True
                            transaction: Transaction = await queue.get()
                            with self.get_session() as session:

                                async def exec_transaction_with_session_handling(
                                    session: Session,
                                    transaction: Transaction,
                                    queue_address: str,
                                ):
                                    await self.exec_transaction(
                                        transaction,
                                        TransactionsProcessor(session),
                                        ChainSnapshot(session),
                                        AccountsManager(session),
                                        lambda contract_address: contract_snapshot_factory(
                                            contract_address, session, transaction
                                        ),
                                    )
                                    session.commit()
                                    self.pending_queue_task_running[queue_address] = (
                                        False
                                    )

                            tg.create_task(
                                exec_transaction_with_session_handling(
                                    session, transaction, queue_address
                                )
                            )

            except Exception as e:
                print("Error running consensus", e)
                print(traceback.format_exc())
            finally:
                for queue_address in self.queues:
                    self.pending_queue_task_running[queue_address] = False
            await asyncio.sleep(DEFAULT_CONSENSUS_SLEEP_TIME)

    def is_pending_queue_task_running(self, address: str):
        """
        Check if a task for a specific pending queue is currently running.
        """
        return self.pending_queue_task_running.get(address, False)

    def stop_pending_queue_task(self, address: str):
        """
        Signal the task for a specific pending queue to stop.
        """
        if address in self.queues:
            if address not in self.pending_queue_stop_events:
                self.pending_queue_stop_events[address] = asyncio.Event()
            self.pending_queue_stop_events[address].set()

    def start_pending_queue_task(self, address: str):
        """
        Allow the task for a specific pending queue to start.
        """
        if address in self.pending_queue_stop_events:
            self.pending_queue_stop_events[address].clear()

    async def exec_transaction(
        self,
        transaction: Transaction,
        transactions_processor: TransactionsProcessor,
        snapshot: ChainSnapshot,
        accounts_manager: AccountsManager,
        contract_snapshot_factory: Callable[[str], ContractSnapshot],
        node_factory: Callable[
            [
                dict,
                ExecutionMode,
                ContractSnapshot,
                Receipt | None,
                MessageHandler,
                Callable[[str], ContractSnapshot],
            ],
            Node,
        ] = node_factory,
    ):
        """
        Execute a transaction.

        Args:
            transaction (Transaction): The transaction to execute.
            transactions_processor (TransactionsProcessor): Instance responsible for handling transaction operations within the database.
            snapshot (ChainSnapshot): Snapshot of the chain state.
            accounts_manager (AccountsManager): Manager for accounts.
            contract_snapshot_factory (Callable[[str], ContractSnapshot]): Factory function to create contract snapshots.
            node_factory (Callable[[dict, ExecutionMode, ContractSnapshot, Receipt | None, MessageHandler, Callable[[str], ContractSnapshot]], Node]): Factory function to create nodes.
        """
        msg_handler = self.msg_handler

        # Create initial state context for the transaction
        context = TransactionContext(
            transaction=transaction,
            transactions_processor=transactions_processor,
            snapshot=snapshot,
            accounts_manager=accounts_manager,
            contract_snapshot_factory=contract_snapshot_factory,
            node_factory=node_factory,
            msg_handler=msg_handler,
        )

        # Begin state transitions starting from PendingState
        state = PendingState(called_from_pending_queue=True)
        while True:
            next_state = await state.handle(context)
            if next_state is None:
                break
            state = next_state

    @staticmethod
    def dispatch_transaction_status_update(
        transactions_processor: TransactionsProcessor,
        transaction_hash: str,
        new_status: TransactionStatus,
        msg_handler: MessageHandler,
    ):
        """
        Dispatch a transaction status update.

        Args:
            transactions_processor (TransactionsProcessor): Instance responsible for handling transaction operations within the database.
            transaction_hash (str): Hash of the transaction.
            new_status (TransactionStatus): New status of the transaction.
            msg_handler (MessageHandler): Handler for messaging.
        """
        # Update the transaction status in the transactions processor
        transactions_processor.update_transaction_status(transaction_hash, new_status)

        # Send a message indicating the transaction status update
        msg_handler.send_message(
            LogEvent(
                "transaction_status_updated",
                EventType.INFO,
                EventScope.CONSENSUS,
                f"{str(new_status.value)} {str(transaction_hash)}",
                {
                    "hash": str(transaction_hash),
                    "new_status": str(new_status.value),
                },
                transaction_hash=transaction_hash,
            )
        )

    @staticmethod
    def execute_transfer(
        transaction: Transaction,
        transactions_processor: TransactionsProcessor,
        accounts_manager: AccountsManager,
        msg_handler: MessageHandler,
    ):
        """
        Executes a native token transfer between Externally Owned Accounts (EOAs).

        This function handles the transfer of native tokens from one EOA to another.
        It updates the balances of both the sender and recipient accounts, and
        manages the transaction status throughout the process.

        Args:
            transaction (dict): The transaction details including from_address, to_address, and value.
            transactions_processor (TransactionsProcessor): Instance responsible for handling transaction operations within the database.
            accounts_manager (AccountsManager): Manager to handle account balance updates.
        """

        # Check if the transaction is a fund_account call
        if not transaction.from_address is None:
            # Get the balance of the sender account
            from_balance = accounts_manager.get_account_balance(
                transaction.from_address
            )

            # Check if the sender has enough balance
            if from_balance < transaction.value:
                # Set the transaction status to UNDETERMINED if balance is insufficient
                ConsensusAlgorithm.dispatch_transaction_status_update(
                    transactions_processor,
                    transaction.hash,
                    TransactionStatus.UNDETERMINED,
                    msg_handler,
                )
                return

            # Update the balance of the sender account
            accounts_manager.update_account_balance(
                transaction.from_address, from_balance - transaction.value
            )

        # Check if the transaction is a burn call
        if not transaction.to_address is None:
            # Get the balance of the recipient account
            to_balance = accounts_manager.get_account_balance(transaction.to_address)

            # Update the balance of the recipient account
            accounts_manager.update_account_balance(
                transaction.to_address, to_balance + transaction.value
            )

        # Dispatch a transaction status update to FINALIZED
        ConsensusAlgorithm.dispatch_transaction_status_update(
            transactions_processor,
            transaction.hash,
            TransactionStatus.FINALIZED,
            msg_handler,
        )

    def run_appeal_window_loop(self):
        """
        Run the loop to handle the appeal window.
        """
        # Create a new event loop for running the appeal window
        loop = asyncio.new_event_loop()
        asyncio.set_event_loop(loop)
        print(" ~ ~ ~ ~ ~ STARTING APPEAL WINDOW LOOP")
        loop.run_until_complete(self._appeal_window())
        loop.close()
        print(" ~ ~ ~ ~ ~ ENDING APPEAL WINDOW LOOP")

    async def _appeal_window(self):
        """
        Handle the appeal window for transactions.
        """
        print(" ~ ~ ~ ~ ~ FINALITY WINDOW: ", self.finality_window_time)
        while True:
            try:
                with self.get_session() as session:
                    chain_snapshot = ChainSnapshot(session)

                    # Retrieve accepted and undetermined transactions from the chain snapshot
                    accepted_undetermined_transactions = (
                        chain_snapshot.get_accepted_undetermined_transactions()
                    )
                    for i, transaction in enumerate(accepted_undetermined_transactions):
                        transaction = Transaction.from_dict(transaction)

                        # Check if the transaction is appealed
                        if not transaction.appealed:

                            # Check if the transaction has exceeded the finality window or if it is a leader only transaction
                            if (transaction.leader_only) or (
                                (
                                    int(time.time())
                                    - transaction.timestamp_awaiting_finalization
                                )
                                > self.finality_window_time
                            ):
                                # Get the transactions processor
                                transactions_processor = TransactionsProcessor(session)

                                # Check if the previous transaction is finalized
                                if i == 0:
                                    finalize_current_transaction = True
                                else:
                                    previous_transaction_hash = (
                                        accepted_undetermined_transactions[i - 1][
                                            "hash"
                                        ]
                                    )
                                    previous_transaction = Transaction.from_dict(
                                        transactions_processor.get_transaction_by_hash(
                                            previous_transaction_hash
                                        )
                                    )
                                    if (
                                        previous_transaction.status
                                        == TransactionStatus.FINALIZED
                                    ):
                                        finalize_current_transaction = True
                                    else:
                                        finalize_current_transaction = False

                                # Finalize the transaction if the previous transaction is finalized
                                if finalize_current_transaction:
                                    # Create a transaction context for finalizing the transaction
                                    context = TransactionContext(
                                        transaction=transaction,
                                        transactions_processor=transactions_processor,
                                        snapshot=chain_snapshot,
                                        accounts_manager=AccountsManager(session),
                                        contract_snapshot_factory=lambda contract_address: contract_snapshot_factory(
                                            contract_address, session, transaction
                                        ),
                                        node_factory=node_factory,
                                        msg_handler=self.msg_handler,
                                    )

                                    # Transition to the FinalizingState
                                    state = FinalizingState()
                                    await state.handle(context)
                                    session.commit()

                        else:
                            # Handle transactions that are appealed
                            transactions_processor = TransactionsProcessor(session)

                            if transaction.status == TransactionStatus.UNDETERMINED:
                                # Leader appeal
                                # Appeal data member is used in the frontend for both types of appeals
                                # Here the type is refined based on the status
                                transactions_processor.set_transaction_appeal_undetermined(
                                    transaction.hash, True
                                )
                                transactions_processor.set_transaction_appeal(
                                    transaction.hash, False
                                )
                                transaction.appeal_undetermined = True
                                transaction.appealed = False

                                ConsensusAlgorithm.dispatch_transaction_status_update(
                                    transactions_processor,
                                    transaction.hash,
                                    TransactionStatus.PENDING,
                                    self.msg_handler,
                                )

                                # Create a transaction context for the appeal process
                                context = TransactionContext(
                                    transaction=transaction,
                                    transactions_processor=transactions_processor,
                                    snapshot=chain_snapshot,
                                    accounts_manager=AccountsManager(session),
                                    contract_snapshot_factory=lambda contract_address: contract_snapshot_factory(
                                        contract_address, session, transaction
                                    ),
                                    node_factory=node_factory,
                                    msg_handler=self.msg_handler,
                                )

                                # Begin state transitions starting from PendingState
                                state = PendingState(called_from_pending_queue=False)
                                while True:
                                    next_state = await state.handle(context)
                                    if next_state is None:
                                        break
                                    elif next_state == "leader_appeal_success":
                                        self.rollback_transactions(context)
                                        break
                                    state = next_state
                                session.commit()

                            else:
                                # Validator appeal
                                # Create a transaction context for the appeal process
                                context = TransactionContext(
                                    transaction=transaction,
                                    transactions_processor=transactions_processor,
                                    snapshot=chain_snapshot,
                                    accounts_manager=AccountsManager(session),
                                    contract_snapshot_factory=lambda contract_address: contract_snapshot_factory(
                                        contract_address, session, transaction
                                    ),
                                    node_factory=node_factory,
                                    msg_handler=self.msg_handler,
                                )

                                # Set the leader receipt in the context
                                context.consensus_data.leader_receipt = (
                                    transaction.consensus_data.leader_receipt
                                )
                                try:
                                    # Attempt to get extra validators for the appeal process
                                    context.remaining_validators = (
                                        ConsensusAlgorithm.get_extra_validators(
                                            chain_snapshot.get_all_validators(),
                                            transaction.consensus_data,
                                            transaction.appeal_failed,
                                        )
                                    )
                                except ValueError as e:
                                    # When no validators are found, then the appeal failed
                                    print(e, transaction.hash)
                                    context.transactions_processor.set_transaction_appeal(
                                        context.transaction.hash, False
                                    )
                                    context.transaction.appealed = False
                                    session.commit()
                                else:
                                    # Set up the context for the committing state
                                    context.num_validators = len(
                                        context.remaining_validators
                                    )
                                    context.votes = {}
                                    context.contract_snapshot_supplier = (
                                        lambda: context.contract_snapshot_factory(
                                            context.transaction.to_address
                                        )
                                    )

                                    # Begin state transitions starting from CommittingState
                                    state = CommittingState()
                                    while True:
                                        next_state = await state.handle(context)
                                        if next_state is None:
                                            break
                                        elif next_state == "validator_appeal_success":
                                            self.rollback_transactions(context)
                                            ConsensusAlgorithm.dispatch_transaction_status_update(
                                                context.transactions_processor,
                                                context.transaction.hash,
                                                TransactionStatus.PENDING,
                                                context.msg_handler,
                                            )

                                            # Transaction will be picked up by _crawl_snapshot
                                            break
                                        state = next_state
                                    session.commit()

            except Exception as e:
                print("Error running appeal window", e)
                print(traceback.format_exc())

            # Sleep for a short duration before the next iteration
            await asyncio.sleep(1)

    def rollback_transactions(self, context: TransactionContext):
        """
        Rollback newer transactions.
        """
        # Rollback all future transactions for the current contract
        # Stop the _crawl_snapshot and the _run_consensus for the current contract
        address = context.transaction.to_address or context.transaction.from_address
        self.stop_pending_queue_task(address)

        # Wait until task is finished
        while self.is_pending_queue_task_running(address):
            time.sleep(1)

        # Empty the pending queue
        self.queues[address] = asyncio.Queue()

        # Set all transactions with higher created_at to PENDING
        future_transactions = context.transactions_processor.get_newer_transactions(
            context.transaction.hash
        )
        for future_transaction in future_transactions:
            ConsensusAlgorithm.dispatch_transaction_status_update(
                context.transactions_processor,
                future_transaction["hash"],
                TransactionStatus.PENDING,
                context.msg_handler,
            )

        # Start the queue loop again
        self.start_pending_queue_task(address)

    @staticmethod
    def get_extra_validators(
        all_validators: List[dict], consensus_data: ConsensusData, appeal_failed: int
    ):
        """
        Get extra validators for the appeal process according to the following formula:
        - when appeal_failed = 0, add n + 2 validators
        - when appeal_failed > 0, add (2 * appeal_failed * n + 1) + 2 validators
        Note that for appeal_failed > 0, the returned set contains the old validators
        from the previous appeal round and new validators.

        Selection of the extra validators:
        appeal_failed | PendingState | Reused validators | Extra selected     | Total
                      | validators   | from the previous | validators for the | validators
                      |              | appeal round      | appeal             |
        ----------------------------------------------------------------------------------
               0      |       n      |          0        |        n+2         |    2n+2
               1      |       n      |        n+2        |        n+1         |    3n+3
               2      |       n      |       2n+3        |         2n         |    5n+3
               3      |       n      |       4n+3        |         2n         |    7n+3
                              └───────┬──────┘  └─────────┬────────┘
                                      │                   |
        Validators after the ◄────────┘                   └──► Validators during the appeal
        appeal. This equals                                    for appeal_failed > 0
        the Total validators                                   = (2*appeal_failed*n+1)+2
        of the row above,                                      This is the formula from
        and are in consensus_data.                             above and it is what is
        For appeal_failed > 0                                  returned by this function
        = (2*appeal_failed-1)*n+3
        This is used to calculate n

        Args:
            all_validators (List[dict]): List of all validators.
            consensus_data (ConsensusData): Data related to the consensus process.
            appeal_failed (int): Number of times the appeal has failed.

        Returns:
            list: List of extra validators.
        """
        # Create a dictionary to map addresses to validator entries
        validator_map = {
            validator["address"]: validator for validator in all_validators
        }

        # List containing addresses found in leader and validator receipts
        receipt_addresses = [consensus_data.leader_receipt.node_config["address"]] + [
            receipt.node_config["address"] for receipt in consensus_data.validators
        ]

        # Get leader and current validators from consensus data receipt addresses
        current_validators = [
            validator_map.pop(receipt_address)
            for receipt_address in receipt_addresses
            if receipt_address in validator_map
        ]

        # Set not_used_validators to the remaining validators in validator_map
        not_used_validators = list(validator_map.values())

        if len(not_used_validators) == 0:
            raise ValueError(
                "No validators found for appeal, waiting for next appeal request: "
            )

        nb_current_validators = len(receipt_addresses)
        if appeal_failed == 0:
            # Calculate extra validators when no appeal has failed
            extra_validators = get_validators_for_transaction(
                not_used_validators, nb_current_validators + 2
            )
        elif appeal_failed == 1:
            # Calculate extra validators when one appeal has failed
            n = (nb_current_validators - 2) // 2
            extra_validators = get_validators_for_transaction(
                not_used_validators, n + 1
            )
            extra_validators = current_validators[n:] + extra_validators
        else:
            # Calculate extra validators when more than one appeal has failed
            n = (nb_current_validators - 3) // (2 * appeal_failed - 1)
            extra_validators = get_validators_for_transaction(
                not_used_validators, 2 * n
            )
            extra_validators = current_validators[n:] + extra_validators

        return extra_validators

    @staticmethod
    def get_validators_from_consensus_data(
        all_validators: List[dict], consensus_data: ConsensusData, include_leader: bool
    ):
        """
        Get validators from consensus data.

        Args:
            all_validators (List[dict]): List of all validators.
            consensus_data (ConsensusData): Data related to the consensus process.
            include_leader (bool): Whether to get the leader in the validator set.
        Returns:
            list: List of validators involved in the consensus process.
        """
        # Extract addresses of current validators from consensus data
        current_validators_addresses = {
            validator.node_config["address"] for validator in consensus_data.validators
        }
        if include_leader:
            current_validators_addresses.add(
                consensus_data.leader_receipt.node_config["address"]
            )
        # Return validators whose addresses are in the current validators addresses
        return [
            validator
            for validator in all_validators
            if validator["address"] in current_validators_addresses
        ]

    @staticmethod
    def add_new_validator(
        all_validators: List[dict], validators: list[dict], leaders: list[dict]
    ):
        """
        Add a new validator to the list of validators.

        Args:
            all_validators (List[dict]): List of all validators.
            validators (list[dict]): List of validators.
            leaders (list[dict]): List of leaders.

        Returns:
            list: List of validators.
        """
        # Check if there is a validator to be possibly selected
        if len(leaders) + len(validators) >= len(all_validators):
            raise ValueError(
                "No more validators found to add a new validator, going to undetermined state: "
            )

        # Extract a set of addresses of validators and leaders
        addresses = {validator["address"] for validator in validators}
        addresses.update(leader["address"] for leader in leaders)

        # Get not used validators
        not_used_validators = [
            validator
            for validator in all_validators
            if validator["address"] not in addresses
        ]

        # Get new validator
        new_validator = get_validators_for_transaction(not_used_validators, 1)

        return new_validator + validators

    def set_finality_window_time(self, time: int):
        self.finality_window_time = time


<<<<<<< HEAD
class TransactionContext:
    """
    Class representing the context of a transaction.

    Attributes:
        transaction (Transaction): The transaction.
        transactions_processor (TransactionsProcessor): Instance responsible for handling transaction operations within the database.
        snapshot (ChainSnapshot): Snapshot of the chain state.
        accounts_manager (AccountsManager): Manager for accounts.
        contract_snapshot_factory (Callable[[str], ContractSnapshot]): Factory function to create contract snapshots.
        node_factory (Callable[[dict, ExecutionMode, ContractSnapshot, Receipt | None, MessageHandler, Callable[[str], ContractSnapshot]], Node]): Factory function to create nodes.
        msg_handler (MessageHandler): Handler for messaging.
        consensus_data (ConsensusData): Data related to the consensus process.
        iterator_rotation (Iterator[list] | None): Iterator for rotating validators.
        remaining_validators (list): List of remaining validators.
        num_validators (int): Number of validators.
        contract_snapshot (ContractSnapshot | None): Snapshot of the contract state.
        votes (dict): Dictionary of votes.
        validator_nodes (list): List of validator nodes.
        validation_results (list): List of validation results.
    """

    def __init__(
        self,
        transaction: Transaction,
        transactions_processor: TransactionsProcessor,
        snapshot: ChainSnapshot,
        accounts_manager: AccountsManager,
        contract_snapshot_factory: Callable[[str], ContractSnapshot],
        node_factory: Callable[
            [
                dict,
                ExecutionMode,
                ContractSnapshot,
                Receipt | None,
                MessageHandler,
                Callable[[str], ContractSnapshot],
            ],
            Node,
        ],
        msg_handler: MessageHandler,
    ):
        """
        Initialize the TransactionContext.

        Args:
            transaction (Transaction): The transaction.
            transactions_processor (TransactionsProcessor): Instance responsible for handling transaction operations within the database.
            snapshot (ChainSnapshot): Snapshot of the chain state.
            accounts_manager (AccountsManager): Manager for accounts.
            contract_snapshot_factory (Callable[[str], ContractSnapshot]): Factory function to create contract snapshots.
            node_factory (Callable[[dict, ExecutionMode, ContractSnapshot, Receipt | None, MessageHandler, Callable[[str], ContractSnapshot]], Node]): Factory function to create nodes.
            msg_handler (MessageHandler): Handler for messaging.
        """
        self.transaction = transaction
        self.transactions_processor = transactions_processor
        self.snapshot = snapshot
        self.accounts_manager = accounts_manager
        self.contract_snapshot_factory = contract_snapshot_factory
        self.node_factory = node_factory
        self.msg_handler = msg_handler
        self.consensus_data = ConsensusData(
            votes={}, leader_receipt=None, validators=[]
        )
        self.involved_validators: list[dict] = []
        self.leaders_used: list[dict] = []
        self.remaining_validators: list = []
        self.num_validators: int = 0
        self.contract_snapshot_supplier: Callable[[], ContractSnapshot] | None = None
        self.votes: dict = {}
        self.validator_nodes: list = []
        self.validation_results: list = []
        self.rotation_count: int = 0


=======
>>>>>>> bc15c90b
class TransactionState(ABC):
    """
    Abstract base class representing a state in the transaction process.
    """

    @abstractmethod
    async def handle(self, context: TransactionContext):
        """
        Handle the state transition.

        Args:
            context (TransactionContext): The context of the transaction.
        """
        pass


class PendingState(TransactionState):
    """
    Class representing the pending state of a transaction.
    """

    def __init__(self, called_from_pending_queue: bool):
        """
        Initialize the PendingState.

        Args:
            called_from_pending_queue (bool): Indicates if the PendingState was called from the pending queue.
        """
        self.called_from_pending_queue = called_from_pending_queue

    async def handle(self, context):
        """
        Handle the pending state transition.

        Args:
            context (TransactionContext): The context of the transaction.

        Returns:
            TransactionState | None: The ProposingState or None if the transaction is already in process, when it is a transaction or when there are no validators.
        """
        # Transactions that are put back to pending are processed again, so we need to get the latest data of the transaction
        context.transaction = Transaction.from_dict(
            context.transactions_processor.get_transaction_by_hash(
                context.transaction.hash
            )
        )

        # Transaction should not be processed from the pending queue if it is a leader appeal
        # This is to filter out the transaction picked up by _crawl_snapshot
        if self.called_from_pending_queue and context.transaction.appeal_undetermined:
            return None

        if context.transaction.status != TransactionStatus.PENDING:
            # This is a patch for a TOCTOU problem we have https://github.com/yeagerai/genlayer-simulator/issues/387
            # Problem: Pending transactions are checked by `_crawl_snapshot`, which appends them to queues. These queues are consumed by `_run_consensus`, which processes the transactions. This means that a transaction can be processed multiple times, since `_crawl_snapshot` can append the same transaction to the queue multiple times.
            # Partial solution: This patch checks if the transaction is still pending before processing it. This is not the best solution, but we'll probably refactor the whole consensus algorithm in the short term.
            print(" ~ ~ ~ ~ ~ TRANSACTION ALREADY IN PROCESS: ", context.transaction)
            return None

        print(" ~ ~ ~ ~ ~ EXECUTING TRANSACTION: ", context.transaction)

        # If transaction is a transfer, execute it
        # TODO: consider when the transfer involves a contract account, bridging, etc.
        if context.transaction.type == TransactionType.SEND:
            ConsensusAlgorithm.execute_transfer(
                context.transaction,
                context.transactions_processor,
                context.accounts_manager,
                context.msg_handler,
            )
            return None

        # Retrieve all validators from the snapshot
        all_validators = context.snapshot.get_all_validators()

        # Check if there are validators available
        if not all_validators:
            print(
                "No validators found for transaction, waiting for next round: ",
                context.transaction,
            )
            return None

        # Determine the involved validators based on whether the transaction is appealed
        if context.transaction.appealed:
            # If the transaction is appealed, remove the old leader
<<<<<<< HEAD
            context.involved_validators = (
                ConsensusAlgorithm.get_validators_from_consensus_data(
                    all_validators, context.transaction.consensus_data
                )
=======
            involved_validators = ConsensusAlgorithm.get_validators_from_consensus_data(
                all_validators, context.transaction.consensus_data, False
>>>>>>> bc15c90b
            )

            # Reset the transaction appeal status
            context.transactions_processor.set_transaction_appeal(
                context.transaction.hash, False
            )
            context.transaction.appealed = False

        elif context.transaction.appeal_undetermined:
            # Add n+2 validators, remove the old leader
            current_validators = ConsensusAlgorithm.get_validators_from_consensus_data(
                all_validators, context.transaction.consensus_data, False
            )
            extra_validators = ConsensusAlgorithm.get_extra_validators(
                all_validators, context.transaction.consensus_data, 0
            )
            context.involved_validators = current_validators + extra_validators

        else:
<<<<<<< HEAD
            # If not appealed, get the default number of validators for the transaction
            context.involved_validators = get_validators_for_transaction(
                all_validators, DEFAULT_VALIDATORS_COUNT
            )
=======
            # If there was no validator appeal or leader appeal
            if context.transaction.consensus_data:
                # Transaction was rolled back, so we need to reuse the validators and leader
                involved_validators = (
                    ConsensusAlgorithm.get_validators_from_consensus_data(
                        all_validators, context.transaction.consensus_data, True
                    )
                )

            else:
                # Transaction was never executed, get the default number of validators for the transaction
                involved_validators = get_validators_for_transaction(
                    all_validators, DEFAULT_VALIDATORS_COUNT
                )
>>>>>>> bc15c90b

        # Transition to the ProposingState
        return ProposingState(leader_rotation=False)


class ProposingState(TransactionState):
    """
    Class representing the proposing state of a transaction.
    """

    def __init__(self, leader_rotation: bool):
        """
        Initialize the ProposingState.

        Args:
            leader_rotation (bool): Indicates if the ProposingState was called to do a leader rotation.
        """
        self.leader_rotation = leader_rotation

    async def handle(self, context):
        """
        Handle the proposing state transition.

        Args:
            context (TransactionContext): The context of the transaction.

        Returns:
            TransactionState: The CommittingState or UndeterminedState if all rotations are done.
        """
<<<<<<< HEAD
=======
        # Attempt to select the next leader from the iterator
        try:
            validators = next(context.iterator_rotation)
        except StopIteration:
            # If all rotations are done and no consensus is reached, transition to UndeterminedState
            return UndeterminedState()

        # Update the consensus history after the leader rotation happened
        if self.leader_rotation:
            if context.transaction.appeal_undetermined:
                context.transactions_processor.update_consensus_history(
                    context.transaction.hash,
                    "Leader Rotation Appeal",
                    context.consensus_data.leader_receipt,
                    context.validation_results,
                )
            else:
                context.transactions_processor.update_consensus_history(
                    context.transaction.hash,
                    "Leader Rotation",
                    context.consensus_data.leader_receipt,
                    context.validation_results,
                )

>>>>>>> bc15c90b
        # Dispatch a transaction status update to PROPOSING
        ConsensusAlgorithm.dispatch_transaction_status_update(
            context.transactions_processor,
            context.transaction.hash,
            TransactionStatus.PROPOSING,
            context.msg_handler,
        )

        # The leader is elected randomly
        random.shuffle(context.involved_validators)

        # Unpack the leader and validators
        [leader, *context.remaining_validators] = context.involved_validators
        context.leaders_used.append(leader)

        # If the transaction is leader-only, clear the validators
        if context.transaction.leader_only:
            context.remaining_validators = []

        # Create a contract snapshot for the transaction
        contract_snapshot_supplier = lambda: context.contract_snapshot_factory(
            context.transaction.to_address
        )

        # Create a leader node for executing the transaction
        leader_node = context.node_factory(
            leader,
            ExecutionMode.LEADER,
            contract_snapshot_supplier(),
            None,
            context.msg_handler,
            context.contract_snapshot_factory,
        )

        # Execute the transaction and obtain the leader receipt
        leader_receipt = await leader_node.exec_transaction(context.transaction)
        votes = {leader["address"]: leader_receipt.vote.value}

        # Update the consensus data with the leader's vote and receipt
        context.consensus_data.votes = votes
        context.consensus_data.leader_receipt = leader_receipt
        context.consensus_data.validators = []
        context.transactions_processor.set_transaction_result(
            context.transaction.hash, context.consensus_data.to_dict()
        )

        # Set the validators and other context attributes
        context.num_validators = len(context.remaining_validators) + 1
        context.contract_snapshot_supplier = contract_snapshot_supplier
        context.votes = votes

        # Transition to the CommittingState
        return CommittingState()


class CommittingState(TransactionState):
    """
    Class representing the committing state of a transaction.
    """

    async def handle(self, context):
        """
        Handle the committing state transition. There are no encrypted votes.

        Args:
            context (TransactionContext): The context of the transaction.

        Returns:
            TransactionState: The RevealingState.
        """
        # Dispatch a transaction status update to COMMITTING
        ConsensusAlgorithm.dispatch_transaction_status_update(
            context.transactions_processor,
            context.transaction.hash,
            TransactionStatus.COMMITTING,
            context.msg_handler,
        )

        # Create validator nodes for each validator
        context.validator_nodes = [
            context.node_factory(
                validator,
                ExecutionMode.VALIDATOR,
                context.contract_snapshot_supplier(),
                context.consensus_data.leader_receipt,
                context.msg_handler,
                context.contract_snapshot_factory,
            )
            for validator in context.remaining_validators
        ]

        # Execute the transaction on each validator node and gather the results
        sem = asyncio.Semaphore(8)

        async def run_single_validator(validator: Node) -> Receipt:
            async with sem:
                return await validator.exec_transaction(context.transaction)

        validation_tasks = [
            run_single_validator(validator) for validator in context.validator_nodes
        ]
        context.validation_results = await asyncio.gather(*validation_tasks)

        # Transition to the RevealingState
        return RevealingState()


class RevealingState(TransactionState):
    """
    Class representing the revealing state of a transaction.
    """

    async def handle(self, context):
        """
        Handle the revealing state transition.

        Args:
            context (TransactionContext): The context of the transaction.

        Returns:
            TransactionState | None: The AcceptedState or ProposingState or None if the transaction is successfully appealed.
        """
        # Update the transaction status to REVEALING
        ConsensusAlgorithm.dispatch_transaction_status_update(
            context.transactions_processor,
            context.transaction.hash,
            TransactionStatus.REVEALING,
            context.msg_handler,
        )

        # Process each validation result and update the context
        for i, validation_result in enumerate(context.validation_results):
            # Store the vote from each validator node
            context.votes[context.validator_nodes[i].address] = (
                validation_result.vote.value
            )

            # Create a dictionary of votes for the current reveal so the rollup transaction contains leader vote and one validator vote (done for each validator)
            # create_rollup_transaction() is removed but we keep this code for future use
            single_reveal_votes = {
                context.consensus_data.leader_receipt.node_config[
                    "address"
                ]: context.consensus_data.leader_receipt.vote.value,
                context.validator_nodes[i].address: validation_result.vote.value,
            }

            # Update consensus data with the current reveal vote and validator
            context.consensus_data.votes = single_reveal_votes
            context.consensus_data.validators = [validation_result]

            # Set the consensus data of the transaction
            context.transactions_processor.set_transaction_result(
                context.transaction.hash, context.consensus_data.to_dict()
            )

        # Determine if the majority of validators agree
        majority_agrees = (
            len([vote for vote in context.votes.values() if vote == Vote.AGREE.value])
            > context.num_validators // 2
        )

        if context.transaction.appealed:
            # Update the consensus results with all new votes and validators
            context.consensus_data.votes = (
                context.transaction.consensus_data.votes | context.votes
            )

            # Overwrite old validator results based on the number of appeal failures
            if context.transaction.appeal_failed == 0:
                context.consensus_data.validators = (
                    context.transaction.consensus_data.validators
                    + context.validation_results
                )

            elif context.transaction.appeal_failed == 1:
                n = (len(context.transaction.consensus_data.validators) - 1) // 2
                context.consensus_data.validators = (
                    context.transaction.consensus_data.validators[: n - 1]
                    + context.validation_results
                )

            else:
                n = len(context.validation_results) - (
                    len(context.transaction.consensus_data.validators) + 1
                )
                context.consensus_data.validators = (
                    context.transaction.consensus_data.validators[: n - 1]
                    + context.validation_results
                )

            if majority_agrees:
                # Appeal failed, increment the appeal_failed counter
                context.transactions_processor.set_transaction_appeal_failed(
                    context.transaction.hash,
                    context.transaction.appeal_failed + 1,
                )
                return AcceptedState()

            else:
                # Appeal succeeded, set the status to PENDING and reset the appeal_failed counter
                context.transactions_processor.set_transaction_result(
                    context.transaction.hash, context.consensus_data.to_dict()
                )
                context.transactions_processor.set_transaction_appeal_failed(
                    context.transaction.hash,
                    0,
                )
                context.transactions_processor.update_consensus_history(
                    context.transaction.hash,
                    "Validator Appeal Successful",
                    None,
                    context.validation_results,
                )
                return "validator_appeal_success"

        else:
            # Not appealed, update consensus data with current votes and validators
            context.consensus_data.votes = context.votes
            context.consensus_data.validators = context.validation_results

            if majority_agrees:
                return AcceptedState()

            # If all rotations are done and no consensus is reached, transition to UndeterminedState
            elif context.rotation_count >= context.transaction.config_rotation_rounds:
                return UndeterminedState()

            else:
                # Add a new validator to the list of current validators when a rotation happens
                try:
                    context.involved_validators = ConsensusAlgorithm.add_new_validator(
                        context.snapshot.get_all_validators(),
                        context.remaining_validators,
                        context.leaders_used,
                    )
                except ValueError as e:
                    # No more validators
                    print(e, context.transaction.hash)
                    return UndeterminedState()

                context.rotation_count += 1
                # Log the failure to reach consensus and transition to ProposingState
                print(
                    "Consensus not reached for transaction, rotating leader: ",
                    context.transactions_processor.get_transaction_by_hash(
                        context.transaction.hash
                    ),
                )
                return ProposingState(leader_rotation=True)


class AcceptedState(TransactionState):
    """
    Class representing the accepted state of a transaction.
    """

    async def handle(self, context):
        """
        Handle the accepted state transition.

        Args:
            context (TransactionContext): The context of the transaction.

        Returns:
            None: The transaction is accepted.
        """
        # When appeal fails, the appeal window is not reset
        if context.transaction.appeal_undetermined:
            context.transactions_processor.update_consensus_history(
                context.transaction.hash,
                "Leader Appeal Successful",
                context.consensus_data.leader_receipt,
                context.validation_results,
            )
            context.transactions_processor.set_transaction_timestamp_awaiting_finalization(
                context.transaction.hash
            )
        elif not context.transaction.appealed:
            context.transactions_processor.update_consensus_history(
                context.transaction.hash,
                "Accepted",
                context.consensus_data.leader_receipt,
                context.validation_results,
            )
            context.transactions_processor.set_transaction_timestamp_awaiting_finalization(
                context.transaction.hash
            )
        else:
            context.transactions_processor.update_consensus_history(
                context.transaction.hash,
                "Validator Appeal Failed",
                None,
                context.validation_results,
            )
            # Set the transaction appeal status to False
            context.transactions_processor.set_transaction_appeal(
                context.transaction.hash, False
            )
            context.transaction.appealed = False

        # Set the transaction result
        context.transactions_processor.set_transaction_result(
            context.transaction.hash, context.consensus_data.to_dict()
        )

        # Update the transaction status to ACCEPTED
        ConsensusAlgorithm.dispatch_transaction_status_update(
            context.transactions_processor,
            context.transaction.hash,
            TransactionStatus.ACCEPTED,
            context.msg_handler,
        )

        # Send a message indicating consensus was reached
        context.msg_handler.send_message(
            LogEvent(
                "consensus_reached",
                EventType.SUCCESS,
                EventScope.CONSENSUS,
                "Reached consensus",
                context.consensus_data.to_dict(),
                transaction_hash=context.transaction.hash,
            )
        )

        # Update contract state
        # Retrieve the leader's receipt from the consensus data
        leader_receipt = context.consensus_data.leader_receipt

        # Get the contract snapshot for the transaction's target address
        leaders_contract_snapshot = context.contract_snapshot_supplier()

        # Do not deploy the contract if the execution failed
        if leader_receipt.execution_result == ExecutionResultStatus.SUCCESS:
            # Get the contract snapshot for the transaction's target address
            leaders_contract_snapshot = context.contract_snapshot_supplier()

            # Register contract if it is a new contract
            if context.transaction.type == TransactionType.DEPLOY_CONTRACT:
                new_contract = {
                    "id": context.transaction.data["contract_address"],
                    "data": {
                        "state": leader_receipt.contract_state,
                        "code": context.transaction.data["contract_code"],
                        "ghost_contract_address": context.transaction.ghost_contract_address,
                    },
                }
                leaders_contract_snapshot.register_contract(new_contract)

                # Send a message indicating successful contract deployment
                context.msg_handler.send_message(
                    LogEvent(
                        "deployed_contract",
                        EventType.SUCCESS,
                        EventScope.GENVM,
                        "Contract deployed",
                        new_contract,
                        transaction_hash=context.transaction.hash,
                    )
                )
            # Update contract state if it is an existing contract
            else:
                leaders_contract_snapshot.update_contract_state(
                    leader_receipt.contract_state
                )

        # Set the transaction appeal undetermined status to false and return appeal status
        if context.transaction.appeal_undetermined:
            context.transactions_processor.set_transaction_appeal_undetermined(
                context.transaction.hash, False
            )
            context.transaction.appeal_undetermined = False
            return "leader_appeal_success"
        else:
            return None


class UndeterminedState(TransactionState):
    """
    Class representing the undetermined state of a transaction.
    """

    async def handle(self, context):
        """
        Handle the undetermined state transition.

        Args:
            context (TransactionContext): The context of the transaction.

        Returns:
            None: The transaction remains in an undetermined state.
        """
        # Send a message indicating consensus failure
        context.msg_handler.send_message(
            LogEvent(
                "consensus_failed",
                EventType.ERROR,
                EventScope.CONSENSUS,
                "Failed to reach consensus",
                transaction_hash=context.transaction.hash,
            )
        )

        # When appeal fails, the appeal window is not reset
        if not context.transaction.appeal_undetermined:
            context.transactions_processor.set_transaction_timestamp_awaiting_finalization(
                context.transaction.hash
            )

        # Set the transaction appeal undetermined status to false
        if context.transaction.appeal_undetermined:
            context.transactions_processor.set_transaction_appeal_undetermined(
                context.transaction.hash, False
            )
            context.transaction.appeal_undetermined = False
            context.transactions_processor.update_consensus_history(
                context.transaction.hash,
                "Leader Appeal Failed",
                context.consensus_data.leader_receipt,
                context.consensus_data.validators,
            )
        else:
            context.transactions_processor.update_consensus_history(
                context.transaction.hash,
                "Undetermined",
                context.consensus_data.leader_receipt,
                context.consensus_data.validators,
            )

        # Set the transaction result with the current consensus data
        context.transactions_processor.set_transaction_result(
            context.transaction.hash,
            context.consensus_data.to_dict(),
        )

        # Update the transaction status to undetermined
        ConsensusAlgorithm.dispatch_transaction_status_update(
            context.transactions_processor,
            context.transaction.hash,
            TransactionStatus.UNDETERMINED,
            context.msg_handler,
        )

        # Log the failure to reach consensus for the transaction
        print(
            "Consensus not reached for transaction: ",
            context.transactions_processor.get_transaction_by_hash(
                context.transaction.hash
            ),
        )
        return None


class FinalizingState(TransactionState):
    """
    Class representing the finalizing state of a transaction.
    """

    async def handle(self, context):
        """
        Handle the finalizing state transition.

        Args:
            context (TransactionContext): The context of the transaction.

        Returns:
            None: The transaction is finalized.
        """
        # Update the transaction status to FINALIZED
        ConsensusAlgorithm.dispatch_transaction_status_update(
            context.transactions_processor,
            context.transaction.hash,
            TransactionStatus.FINALIZED,
            context.msg_handler,
        )

        if context.transaction.status != TransactionStatus.UNDETERMINED:
            # Insert pending transactions generated by contract-to-contract calls
            pending_transactions = (
                context.transaction.consensus_data.leader_receipt.pending_transactions
            )
            for pending_transaction in pending_transactions:
                nonce = context.transactions_processor.get_transaction_count(
                    context.transaction.to_address
                )
                data: dict
                transaction_type: TransactionType
                if pending_transaction.is_deploy():
                    transaction_type = TransactionType.DEPLOY_CONTRACT
                    new_contract_address: str
                    if pending_transaction.salt_nonce == 0:
                        # NOTE: this address is random, which doesn't 100% align with consensus spec
                        new_contract_address = (
                            context.accounts_manager.create_new_account().address
                        )
                    else:
                        from eth_utils.crypto import keccak
                        from backend.node.types import Address
                        from backend.node.base import SIMULATOR_CHAIN_ID

                        arr = bytearray()
                        arr.append(1)
                        arr.extend(Address(context.transaction.to_address).as_bytes)
                        arr.extend(
                            pending_transaction.salt_nonce.to_bytes(
                                32, "big", signed=False
                            )
                        )
                        arr.extend(SIMULATOR_CHAIN_ID.to_bytes(32, "big", signed=False))
                        new_contract_address = Address(keccak(arr)[:20]).as_hex
                        context.accounts_manager.create_new_account_with_address(
                            new_contract_address
                        )
                    pending_transaction.address = new_contract_address
                    data = {
                        "contract_address": new_contract_address,
                        "contract_code": pending_transaction.code,
                        "calldata": pending_transaction.calldata,
                    }
                else:
                    transaction_type = TransactionType.RUN_CONTRACT
                    data = {
                        "calldata": pending_transaction.calldata,
                    }
                context.transactions_processor.insert_transaction(
                    context.transaction.to_address,  # new calls are done by the contract
                    pending_transaction.address,
                    data,
                    value=0,  # we only handle EOA transfers at the moment, so no value gets transferred
                    type=transaction_type.value,
                    nonce=nonce,
                    leader_only=context.transaction.leader_only,  # Cascade
                    triggered_by_hash=context.transaction.hash,
                )<|MERGE_RESOLUTION|>--- conflicted
+++ resolved
@@ -176,13 +176,15 @@
         self.consensus_data = ConsensusData(
             votes={}, leader_receipt=None, validators=[]
         )
-        self.iterator_rotation: Iterator[list] | None = None
+        self.involved_validators: list[dict] = []
+        self.leaders_used: list[dict] = []
         self.remaining_validators: list = []
         self.num_validators: int = 0
         self.contract_snapshot_supplier: Callable[[], ContractSnapshot] | None = None
         self.votes: dict = {}
         self.validator_nodes: list = []
         self.validation_results: list = []
+        self.rotation_count: int = 0
 
 
 class ConsensusAlgorithm:
@@ -884,7 +886,6 @@
         self.finality_window_time = time
 
 
-<<<<<<< HEAD
 class TransactionContext:
     """
     Class representing the context of a transaction.
@@ -960,8 +961,6 @@
         self.rotation_count: int = 0
 
 
-=======
->>>>>>> bc15c90b
 class TransactionState(ABC):
     """
     Abstract base class representing a state in the transaction process.
@@ -1048,15 +1047,10 @@
         # Determine the involved validators based on whether the transaction is appealed
         if context.transaction.appealed:
             # If the transaction is appealed, remove the old leader
-<<<<<<< HEAD
             context.involved_validators = (
                 ConsensusAlgorithm.get_validators_from_consensus_data(
-                    all_validators, context.transaction.consensus_data
+                    all_validators, context.transaction.consensus_data, False
                 )
-=======
-            involved_validators = ConsensusAlgorithm.get_validators_from_consensus_data(
-                all_validators, context.transaction.consensus_data, False
->>>>>>> bc15c90b
             )
 
             # Reset the transaction appeal status
@@ -1076,16 +1070,10 @@
             context.involved_validators = current_validators + extra_validators
 
         else:
-<<<<<<< HEAD
-            # If not appealed, get the default number of validators for the transaction
-            context.involved_validators = get_validators_for_transaction(
-                all_validators, DEFAULT_VALIDATORS_COUNT
-            )
-=======
             # If there was no validator appeal or leader appeal
             if context.transaction.consensus_data:
                 # Transaction was rolled back, so we need to reuse the validators and leader
-                involved_validators = (
+                context.involved_validators = (
                     ConsensusAlgorithm.get_validators_from_consensus_data(
                         all_validators, context.transaction.consensus_data, True
                     )
@@ -1093,28 +1081,18 @@
 
             else:
                 # Transaction was never executed, get the default number of validators for the transaction
-                involved_validators = get_validators_for_transaction(
+                context.involved_validators = get_validators_for_transaction(
                     all_validators, DEFAULT_VALIDATORS_COUNT
                 )
->>>>>>> bc15c90b
 
         # Transition to the ProposingState
-        return ProposingState(leader_rotation=False)
+        return ProposingState()
 
 
 class ProposingState(TransactionState):
     """
     Class representing the proposing state of a transaction.
     """
-
-    def __init__(self, leader_rotation: bool):
-        """
-        Initialize the ProposingState.
-
-        Args:
-            leader_rotation (bool): Indicates if the ProposingState was called to do a leader rotation.
-        """
-        self.leader_rotation = leader_rotation
 
     async def handle(self, context):
         """
@@ -1126,33 +1104,6 @@
         Returns:
             TransactionState: The CommittingState or UndeterminedState if all rotations are done.
         """
-<<<<<<< HEAD
-=======
-        # Attempt to select the next leader from the iterator
-        try:
-            validators = next(context.iterator_rotation)
-        except StopIteration:
-            # If all rotations are done and no consensus is reached, transition to UndeterminedState
-            return UndeterminedState()
-
-        # Update the consensus history after the leader rotation happened
-        if self.leader_rotation:
-            if context.transaction.appeal_undetermined:
-                context.transactions_processor.update_consensus_history(
-                    context.transaction.hash,
-                    "Leader Rotation Appeal",
-                    context.consensus_data.leader_receipt,
-                    context.validation_results,
-                )
-            else:
-                context.transactions_processor.update_consensus_history(
-                    context.transaction.hash,
-                    "Leader Rotation",
-                    context.consensus_data.leader_receipt,
-                    context.validation_results,
-                )
-
->>>>>>> bc15c90b
         # Dispatch a transaction status update to PROPOSING
         ConsensusAlgorithm.dispatch_transaction_status_update(
             context.transactions_processor,
@@ -1394,6 +1345,7 @@
                     return UndeterminedState()
 
                 context.rotation_count += 1
+
                 # Log the failure to reach consensus and transition to ProposingState
                 print(
                     "Consensus not reached for transaction, rotating leader: ",
@@ -1401,7 +1353,23 @@
                         context.transaction.hash
                     ),
                 )
-                return ProposingState(leader_rotation=True)
+
+                # Update the consensus history
+                if context.transaction.appeal_undetermined:
+                    context.transactions_processor.update_consensus_history(
+                        context.transaction.hash,
+                        "Leader Rotation Appeal",
+                        context.consensus_data.leader_receipt,
+                        context.validation_results,
+                    )
+                else:
+                    context.transactions_processor.update_consensus_history(
+                        context.transaction.hash,
+                        "Leader Rotation",
+                        context.consensus_data.leader_receipt,
+                        context.validation_results,
+                    )
+                return ProposingState()
 
 
 class AcceptedState(TransactionState):
