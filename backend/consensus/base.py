--- conflicted
+++ resolved
@@ -1097,10 +1097,6 @@
                 context.transaction.hash, False, self.msg_handler
             )
             context.transaction.appealed = False
-<<<<<<< HEAD
-            context.transactions_processor.set_transaction_appeal_processing_time(
-                context.transaction.hash
-=======
             self.msg_handler.send_message(
                 log_event=LogEvent(
                     "transaction_appeal_updated",
@@ -1112,7 +1108,9 @@
                     },
                 ),
                 log_to_terminal=False,
->>>>>>> e5c6159b
+            )
+            context.transactions_processor.set_transaction_appeal_processing_time(
+                context.transaction.hash
             )
         else:
             # Set up the context for the committing state
