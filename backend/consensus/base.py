# backend/consensus/base.py

DEFAULT_VALIDATORS_COUNT = 5
DEFAULT_CONSENSUS_SLEEP_TIME = 5

import os
import asyncio
import traceback
from typing import Callable, Iterator, List, Iterable, Literal
import time
from abc import ABC, abstractmethod
import threading
import random
from copy import deepcopy

from sqlalchemy.orm import Session
from backend.consensus.vrf import get_validators_for_transaction
from backend.database_handler.chain_snapshot import ChainSnapshot
from backend.database_handler.contract_snapshot import ContractSnapshot
from backend.database_handler.contract_processor import ContractProcessor
from backend.database_handler.transactions_processor import (
    TransactionsProcessor,
    TransactionStatus,
)
from backend.database_handler.accounts_manager import AccountsManager
from backend.database_handler.types import ConsensusData
from backend.domain.types import (
    Transaction,
    TransactionType,
    LLMProvider,
    Validator,
)
from backend.node.base import Node
from backend.node.types import (
    ExecutionMode,
    Receipt,
    Vote,
    ExecutionResultStatus,
    PendingTransaction,
)
from backend.protocol_rpc.message_handler.base import MessageHandler
from backend.protocol_rpc.message_handler.types import (
    LogEvent,
    EventType,
    EventScope,
)
from backend.rollup.consensus_service import ConsensusService


def node_factory(
    validator: dict,
    validator_mode: ExecutionMode,
    contract_snapshot: ContractSnapshot,
    leader_receipt: Receipt | None,
    msg_handler: MessageHandler,
    contract_snapshot_factory: Callable[[str], ContractSnapshot],
) -> Node:
    """
    Factory function to create a Node instance.

    Args:
        validator (dict): Validator information.
        validator_mode (ExecutionMode): Mode of execution for the validator.
        contract_snapshot (ContractSnapshot): Snapshot of the contract state.
        leader_receipt (Receipt | None): Receipt of the leader node.
        msg_handler (MessageHandler): Handler for messaging.
        contract_snapshot_factory (Callable[[str], ContractSnapshot]): Factory function to create contract snapshots.

    Returns:
        Node: A new Node instance.
    """
    # Create a node instance with the provided parameters
    return Node(
        contract_snapshot=contract_snapshot,
        validator_mode=validator_mode,
        leader_receipt=leader_receipt,
        msg_handler=msg_handler,
        validator=Validator(
            address=validator["address"],
            private_key=validator["private_key"],
            stake=validator["stake"],
            llmprovider=LLMProvider(
                provider=validator["provider"],
                model=validator["model"],
                config=validator["config"],
                plugin=validator["plugin"],
                plugin_config=validator["plugin_config"],
            ),
        ),
        contract_snapshot_factory=contract_snapshot_factory,
    )


def contract_snapshot_factory(
    contract_address: str,
    session: Session,
    transaction: Transaction,
):
    """
    Factory function to create a ContractSnapshot instance.

    Args:
        contract_address (str): The address of the contract.
        session (Session): The database session.
        transaction (Transaction): The transaction related to the contract.

    Returns:
        ContractSnapshot: A new ContractSnapshot instance.
    """
    # Check if the transaction is a contract deployment and the contract address matches the transaction's to address
    if (
        transaction.type == TransactionType.DEPLOY_CONTRACT
        and contract_address == transaction.to_address
        and transaction.status
        not in [TransactionStatus.ACCEPTED, TransactionStatus.FINALIZED]
    ):
        # Create a new ContractSnapshot instance for the new contract
        ret = ContractSnapshot(None, session)
        ret.contract_address = transaction.to_address
        ret.contract_code = transaction.data["contract_code"]
        ret.balance = transaction.value or 0
        ret.states = {"accepted": {}, "finalized": {}}
        ret.ghost_contract_address = transaction.ghost_contract_address
        return ret

    # Return a ContractSnapshot instance for an existing contract
    return ContractSnapshot(contract_address, session)


def contract_processor_factory(session: Session):
    """
    Factory function to create a ContractProcessor instance.
    """
    return ContractProcessor(session)


def chain_snapshot_factory(session: Session):
    """
    Factory function to create a ChainSnapshot instance.

    Args:
        session (Session): The database session.

    Returns:
        ChainSnapshot: A new ChainSnapshot instance.
    """
    return ChainSnapshot(session)


def transactions_processor_factory(session: Session):
    """
    Factory function to create a TransactionsProcessor instance.

    Args:
        session (Session): The database session.

    Returns:
        TransactionsProcessor: A new TransactionsProcessor instance.
    """
    return TransactionsProcessor(session)


def accounts_manager_factory(session: Session):
    """
    Factory function to create an AccountsManager instance.

    Args:
        session (Session): The database session.

    Returns:
        AccountsManager: A new AccountsManager instance.
    """
    return AccountsManager(session)


class TransactionContext:
    """
    Class representing the context of a transaction.

    Attributes:
        transaction (Transaction): The transaction.
        transactions_processor (TransactionsProcessor): Instance responsible for handling transaction operations within the database.
        chain_snapshot (ChainSnapshot): Snapshot of the chain state.
        accounts_manager (AccountsManager): Manager for accounts.
        contract_snapshot_factory (Callable[[str], ContractSnapshot]): Factory function to create contract snapshots.
        node_factory (Callable[[dict, ExecutionMode, ContractSnapshot, Receipt | None, MessageHandler, Callable[[str], ContractSnapshot]], Node]): Factory function to create nodes.
        msg_handler (MessageHandler): Handler for messaging.
        consensus_data (ConsensusData): Data related to the consensus process.
        iterator_rotation (Iterator[list] | None): Iterator for rotating validators.
        remaining_validators (list): List of remaining validators.
        num_validators (int): Number of validators.
        contract_snapshot (ContractSnapshot | None): Snapshot of the contract state.
        votes (dict): Dictionary of votes.
        validator_nodes (list): List of validator nodes.
        validation_results (list): List of validation results.
        consensus_service (ConsensusService): Consensus service to interact with the rollup.
    """

    def __init__(
        self,
        transaction: Transaction,
        transactions_processor: TransactionsProcessor,
        chain_snapshot: ChainSnapshot,
        accounts_manager: AccountsManager,
        contract_snapshot_factory: Callable[[str], ContractSnapshot],
        contract_processor: ContractProcessor,
        node_factory: Callable[
            [
                dict,
                ExecutionMode,
                ContractSnapshot,
                Receipt | None,
                MessageHandler,
                Callable[[str], ContractSnapshot],
            ],
            Node,
        ],
        msg_handler: MessageHandler,
        consensus_service: ConsensusService,
    ):
        """
        Initialize the TransactionContext.

        Args:
            transaction (Transaction): The transaction.
            transactions_processor (TransactionsProcessor): Instance responsible for handling transaction operations within the database.
            chain_snapshot (ChainSnapshot): Snapshot of the chain state.
            accounts_manager (AccountsManager): Manager for accounts.
            contract_snapshot_factory (Callable[[str], ContractSnapshot]): Factory function to create contract snapshots.
            node_factory (Callable[[dict, ExecutionMode, ContractSnapshot, Receipt | None, MessageHandler, Callable[[str], ContractSnapshot]], Node]): Factory function to create nodes.
            msg_handler (MessageHandler): Handler for messaging.
            consensus_service (ConsensusService): Consensus service to interact with the rollup.
        """
        self.transaction = transaction
        self.transactions_processor = transactions_processor
        self.chain_snapshot = chain_snapshot
        self.accounts_manager = accounts_manager
        self.contract_snapshot_factory = contract_snapshot_factory
        self.contract_processor = contract_processor
        self.node_factory = node_factory
        self.msg_handler = msg_handler
        self.consensus_data = ConsensusData(
            votes={}, leader_receipt=None, validators=[]
        )
        self.involved_validators: list[dict] = []
        self.remaining_validators: list = []
        self.num_validators: int = 0
        self.contract_snapshot_supplier: Callable[[], ContractSnapshot] | None = None
        self.votes: dict = {}
        self.validator_nodes: list = []
        self.validation_results: list = []
        self.rotation_count: int = 0
        self.consensus_service = consensus_service


class ConsensusAlgorithm:
    """
    Class representing the consensus algorithm.

    Attributes:
        get_session (Callable[[], Session]): Function to get a database session.
        msg_handler (MessageHandler): Handler for messaging.
        consensus_service (ConsensusService): Consensus service to interact with the rollup.
        pending_queues (dict[str, asyncio.Queue]): Dictionary of pending_queues for transactions.
        finality_window_time (int): Time in seconds for the finality window.
        consensus_sleep_time (int): Time in seconds for the consensus sleep time.
    """

    def __init__(
        self,
        get_session: Callable[[], Session],
        msg_handler: MessageHandler,
        consensus_service: ConsensusService,
    ):
        """
        Initialize the ConsensusAlgorithm.

        Args:
            get_session (Callable[[], Session]): Function to get a database session.
            msg_handler (MessageHandler): Handler for messaging.
            consensus_service (ConsensusService): Consensus service to interact with the rollup.
        """
        self.get_session = get_session
        self.msg_handler = msg_handler
        self.consensus_service = consensus_service
        self.pending_queues: dict[str, asyncio.Queue] = {}
        self.finality_window_time = int(os.getenv("VITE_FINALITY_WINDOW"))
        self.finality_window_appeal_failed_reduction = float(
            os.getenv("VITE_FINALITY_WINDOW_APPEAL_FAILED_REDUCTION")
        )
        self.consensus_sleep_time = DEFAULT_CONSENSUS_SLEEP_TIME
        self.pending_queue_stop_events: dict[str, asyncio.Event] = (
            {}
        )  # Events to stop tasks for each pending queue
        self.pending_queue_task_running: dict[str, bool] = (
            {}
        )  # Track running state for each pending queue

    def run_crawl_snapshot_loop(
        self,
        chain_snapshot_factory: Callable[
            [Session], ChainSnapshot
        ] = chain_snapshot_factory,
        transactions_processor_factory: Callable[
            [Session], TransactionsProcessor
        ] = transactions_processor_factory,
        stop_event: threading.Event = threading.Event(),
    ):
        """
        Run the loop to crawl snapshots.

        Args:
            chain_snapshot_factory (Callable[[Session], ChainSnapshot]): Creates snapshots of the blockchain state at specific points in time.
            transactions_processor_factory (Callable[[Session], TransactionsProcessor]): Creates processors to modify transactions.
            stop_event (threading.Event): Control signal to terminate the loop.
        """
        # Create a new event loop for crawling snapshots
        loop = asyncio.new_event_loop()
        asyncio.set_event_loop(loop)
        loop.run_until_complete(
            self._crawl_snapshot(
                chain_snapshot_factory, transactions_processor_factory, stop_event
            )
        )
        loop.close()

    async def _crawl_snapshot(
        self,
        chain_snapshot_factory: Callable[[Session], ChainSnapshot],
        transactions_processor_factory: Callable[[Session], TransactionsProcessor],
        stop_event: threading.Event,
    ):
        """
        Crawl snapshots and process pending transactions.

        Args:
            chain_snapshot_factory (Callable[[Session], ChainSnapshot]): Creates snapshots of the blockchain state at specific points in time.
            transactions_processor_factory (Callable[[Session], TransactionsProcessor]): Creates processors to modify transactions.
            stop_event (threading.Event): Control signal to terminate the loop.
        """
        while not stop_event.is_set():
            with self.get_session() as session:
                chain_snapshot = chain_snapshot_factory(session)
                transactions_processor = transactions_processor_factory(session)
                pending_transactions = chain_snapshot.get_pending_transactions()
                for transaction in pending_transactions:
                    transaction = Transaction.from_dict(transaction)
                    address = transaction.to_address

                    # Initialize queue and stop event for the address if not present
                    if address not in self.pending_queues:
                        self.pending_queues[address] = asyncio.Queue()

                    if address not in self.pending_queue_stop_events:
                        self.pending_queue_stop_events[address] = asyncio.Event()

                    # Only add to the queue if the stop event is not set
                    if not self.pending_queue_stop_events[address].is_set():
                        await self.pending_queues[address].put(transaction)

                        # Set the transaction as activated so it is not added to the queue again
                        ConsensusAlgorithm.dispatch_transaction_status_update(
                            transactions_processor,
                            transaction.hash,
                            TransactionStatus.ACTIVATED,
                            self.msg_handler,
                        )

            await asyncio.sleep(self.consensus_sleep_time)

    def run_process_pending_transactions_loop(
        self,
        chain_snapshot_factory: Callable[
            [Session], ChainSnapshot
        ] = chain_snapshot_factory,
        transactions_processor_factory: Callable[
            [Session], TransactionsProcessor
        ] = transactions_processor_factory,
        accounts_manager_factory: Callable[
            [Session], AccountsManager
        ] = accounts_manager_factory,
        contract_snapshot_factory: Callable[
            [str, Session, Transaction], ContractSnapshot
        ] = contract_snapshot_factory,
        contract_processor_factory: Callable[
            [Session], ContractProcessor
        ] = contract_processor_factory,
        node_factory: Callable[
            [
                dict,
                ExecutionMode,
                ContractSnapshot,
                Receipt | None,
                MessageHandler,
                Callable[[str], ContractSnapshot],
            ],
            Node,
        ] = node_factory,
        stop_event: threading.Event = threading.Event(),
    ):
        """
        Run the process pending transactions loop.

        Args:
            chain_snapshot_factory (Callable[[Session], ChainSnapshot]): Creates snapshots of the blockchain state at specific points in time.
            transactions_processor_factory (Callable[[Session], TransactionsProcessor]): Creates processors to modify transactions.
            accounts_manager_factory (Callable[[Session], AccountsManager]): Creates managers to handle account state.
            contract_snapshot_factory (Callable[[str, Session, Transaction], ContractSnapshot]): Creates snapshots of contract states.
            node_factory (Callable[[dict, ExecutionMode, ContractSnapshot, Receipt | None, MessageHandler, Callable[[str], ContractSnapshot]], Node]): Creates node instances that can execute contracts and process transactions.
            stop_event (threading.Event): Control signal to terminate the pending transactions process.
        """
        # Create a new event loop for running the processing of pending transactions
        loop = asyncio.new_event_loop()
        asyncio.set_event_loop(loop)
        loop.run_until_complete(
            self._process_pending_transactions(
                chain_snapshot_factory,
                transactions_processor_factory,
                accounts_manager_factory,
                contract_snapshot_factory,
                contract_processor_factory,
                node_factory,
                stop_event,
            )
        )
        loop.close()

    async def _process_pending_transactions(
        self,
        chain_snapshot_factory: Callable[[Session], ChainSnapshot],
        transactions_processor_factory: Callable[[Session], TransactionsProcessor],
        accounts_manager_factory: Callable[[Session], AccountsManager],
        contract_snapshot_factory: Callable[
            [str, Session, Transaction], ContractSnapshot
        ],
        contract_processor_factory: Callable[[Session], ContractProcessor],
        node_factory: Callable[
            [
                dict,
                ExecutionMode,
                ContractSnapshot,
                Receipt | None,
                MessageHandler,
                Callable[[str], ContractSnapshot],
            ],
            Node,
        ],
        stop_event: threading.Event,
    ):
        """
        Process pending transactions.

        Args:
            chain_snapshot_factory (Callable[[Session], ChainSnapshot]): Creates snapshots of the blockchain state at specific points in time.
            transactions_processor_factory (Callable[[Session], TransactionsProcessor]): Creates processors to modify transactions.
            accounts_manager_factory (Callable[[Session], AccountsManager]): Creates managers to handle account state.
            contract_snapshot_factory (Callable[[str, Session, Transaction], ContractSnapshot]): Creates snapshots of contract states.
            node_factory (Callable[[dict, ExecutionMode, ContractSnapshot, Receipt | None, MessageHandler, Callable[[str], ContractSnapshot]], Node]): Creates node instances that can execute contracts and process transactions.
            stop_event (threading.Event): Control signal to terminate the pending transactions process.
        """
        # Set a new event loop for the processing of pending transactions
        asyncio.set_event_loop(asyncio.new_event_loop())
        # Note: ollama uses GPU resources and webrequest aka selenium uses RAM
        # TODO: Consider using async sessions to avoid blocking the current thread
        while not stop_event.is_set():
            try:
                async with asyncio.TaskGroup() as tg:
                    for queue_address, queue in self.pending_queues.items():
                        if (
                            not queue.empty()
                            and not self.pending_queue_stop_events.get(
                                queue_address, asyncio.Event()
                            ).is_set()
                        ):
                            # Sessions cannot be shared between coroutines; create a new session for each coroutine
                            # Reference: https://docs.sqlalchemy.org/en/20/orm/session_basics.html#is-the-session-thread-safe-is-asyncsession-safe-to-share-in-concurrent-tasks
                            self.pending_queue_task_running[queue_address] = True
                            transaction: Transaction = await queue.get()
                            with self.get_session() as session:

                                async def exec_transaction_with_session_handling(
                                    session: Session,
                                    transaction: Transaction,
                                    queue_address: str,
                                ):
                                    transactions_processor = (
                                        transactions_processor_factory(session)
                                    )
                                    await self.exec_transaction(
                                        transaction,
                                        transactions_processor,
                                        chain_snapshot_factory(session),
                                        accounts_manager_factory(session),
                                        lambda contract_address: contract_snapshot_factory(
                                            contract_address, session, transaction
                                        ),
                                        contract_processor_factory(session),
                                        node_factory,
                                    )
                                    session.commit()
                                    self.pending_queue_task_running[queue_address] = (
                                        False
                                    )

                            tg.create_task(
                                exec_transaction_with_session_handling(
                                    session, transaction, queue_address
                                )
                            )

            except Exception as e:
                print("Error running consensus", e)
                print(traceback.format_exc())
            finally:
                for queue_address in self.pending_queues:
                    self.pending_queue_task_running[queue_address] = False
            await asyncio.sleep(self.consensus_sleep_time)

    def is_pending_queue_task_running(self, address: str):
        """
        Check if a task for a specific pending queue is currently running.
        """
        return self.pending_queue_task_running.get(address, False)

    def stop_pending_queue_task(self, address: str):
        """
        Signal the task for a specific pending queue to stop.
        """
        if address in self.pending_queues:
            if address not in self.pending_queue_stop_events:
                self.pending_queue_stop_events[address] = asyncio.Event()
            self.pending_queue_stop_events[address].set()

    def start_pending_queue_task(self, address: str):
        """
        Allow the task for a specific pending queue to start.
        """
        if address in self.pending_queue_stop_events:
            self.pending_queue_stop_events[address].clear()

    async def exec_transaction(
        self,
        transaction: Transaction,
        transactions_processor: TransactionsProcessor,
        chain_snapshot: ChainSnapshot,
        accounts_manager: AccountsManager,
        contract_snapshot_factory: Callable[[str], ContractSnapshot],
        contract_processor: ContractProcessor,
        node_factory: Callable[
            [
                dict,
                ExecutionMode,
                ContractSnapshot,
                Receipt | None,
                MessageHandler,
                Callable[[str], ContractSnapshot],
            ],
            Node,
        ],
    ):
        """
        Execute a transaction.

        Args:
            transaction (Transaction): The transaction to execute.
            transactions_processor (TransactionsProcessor): Instance responsible for handling transaction operations within the database.
            chain_snapshot (ChainSnapshot): Snapshot of the chain state.
            accounts_manager (AccountsManager): Manager for accounts.
            contract_snapshot_factory (Callable[[str], ContractSnapshot]): Factory function to create contract snapshots.
            node_factory (Callable[[dict, ExecutionMode, ContractSnapshot, Receipt | None, MessageHandler, Callable[[str], ContractSnapshot]], Node]): Factory function to create nodes.
        """
        # Create initial state context for the transaction
        context = TransactionContext(
            transaction=transaction,
            transactions_processor=transactions_processor,
            chain_snapshot=chain_snapshot,
            accounts_manager=accounts_manager,
            contract_snapshot_factory=contract_snapshot_factory,
            contract_processor=contract_processor,
            node_factory=node_factory,
            msg_handler=self.msg_handler,
            consensus_service=self.consensus_service,
        )

        # Begin state transitions starting from PendingState
        state = PendingState()
        while True:
            next_state = await state.handle(context)
            if next_state is None:
                break
            state = next_state

    @staticmethod
    def dispatch_transaction_status_update(
        transactions_processor: TransactionsProcessor,
        transaction_hash: str,
        new_status: TransactionStatus,
        msg_handler: MessageHandler,
    ):
        """
        Dispatch a transaction status update.

        Args:
            transactions_processor (TransactionsProcessor): Instance responsible for handling transaction operations within the database.
            transaction_hash (str): Hash of the transaction.
            new_status (TransactionStatus): New status of the transaction.
            msg_handler (MessageHandler): Handler for messaging.
        """
        # Update the transaction status in the transactions processor
        transactions_processor.update_transaction_status(transaction_hash, new_status)

        # Send a message indicating the transaction status update
        msg_handler.send_message(
            LogEvent(
                "transaction_status_updated",
                EventType.INFO,
                EventScope.CONSENSUS,
                f"{str(new_status.value)} {str(transaction_hash)}",
                {
                    "hash": str(transaction_hash),
                    "new_status": str(new_status.value),
                },
                transaction_hash=transaction_hash,
            )
        )

    @staticmethod
    def execute_transfer(
        transaction: Transaction,
        transactions_processor: TransactionsProcessor,
        accounts_manager: AccountsManager,
        msg_handler: MessageHandler,
    ):
        """
        Executes a native token transfer between Externally Owned Accounts (EOAs).

        This function handles the transfer of native tokens from one EOA to another.
        It updates the balances of both the sender and recipient accounts, and
        manages the transaction status throughout the process.

        Args:
            transaction (dict): The transaction details including from_address, to_address, and value.
            transactions_processor (TransactionsProcessor): Instance responsible for handling transaction operations within the database.
            accounts_manager (AccountsManager): Manager to handle account balance updates.
        """

        # Check if the transaction is a fund_account call
        if not transaction.from_address is None:
            # Get the balance of the sender account
            from_balance = accounts_manager.get_account_balance(
                transaction.from_address
            )

            # Check if the sender has enough balance
            if from_balance < transaction.value:
                # Set the transaction status to UNDETERMINED if balance is insufficient
                ConsensusAlgorithm.dispatch_transaction_status_update(
                    transactions_processor,
                    transaction.hash,
                    TransactionStatus.UNDETERMINED,
                    msg_handler,
                )

                return

            # Update the balance of the sender account
            accounts_manager.update_account_balance(
                transaction.from_address, from_balance - transaction.value
            )

        # Check if the transaction is a burn call
        if not transaction.to_address is None:
            # Get the balance of the recipient account
            to_balance = accounts_manager.get_account_balance(transaction.to_address)

            # Update the balance of the recipient account
            accounts_manager.update_account_balance(
                transaction.to_address, to_balance + transaction.value
            )

        # Dispatch a transaction status update to FINALIZED
        ConsensusAlgorithm.dispatch_transaction_status_update(
            transactions_processor,
            transaction.hash,
            TransactionStatus.FINALIZED,
            msg_handler,
        )

    def run_appeal_window_loop(
        self,
        chain_snapshot_factory: Callable[
            [Session], ChainSnapshot
        ] = chain_snapshot_factory,
        transactions_processor_factory: Callable[
            [Session], TransactionsProcessor
        ] = transactions_processor_factory,
        accounts_manager_factory: Callable[
            [Session], AccountsManager
        ] = accounts_manager_factory,
        contract_snapshot_factory: Callable[
            [str, Session, Transaction], ContractSnapshot
        ] = contract_snapshot_factory,
        contract_processor_factory: Callable[
            [Session], ContractProcessor
        ] = contract_processor_factory,
        node_factory: Callable[
            [
                dict,
                ExecutionMode,
                ContractSnapshot,
                Receipt | None,
                MessageHandler,
                Callable[[str], ContractSnapshot],
            ],
            Node,
        ] = node_factory,
        stop_event: threading.Event = threading.Event(),
    ):
        """
        Run the loop to handle the appeal window.

        Args:
            chain_snapshot_factory (Callable[[Session], ChainSnapshot]): Creates snapshots of the blockchain state at specific points in time.
            transactions_processor_factory (Callable[[Session], TransactionsProcessor]): Creates processors to modify transactions.
            accounts_manager_factory (Callable[[Session], AccountsManager]): Creates managers to handle account state.
            contract_snapshot_factory (Callable[[str, Session, Transaction], ContractSnapshot]): Creates snapshots of contract states.
            node_factory (Callable[[dict, ExecutionMode, ContractSnapshot, Receipt | None, MessageHandler, Callable[[str], ContractSnapshot]], Node]): Creates node instances that can execute contracts and process transactions.
            stop_event (threading.Event): Control signal to terminate the appeal window process.
        """
        # Create a new event loop for running the appeal window
        loop = asyncio.new_event_loop()
        asyncio.set_event_loop(loop)
        loop.run_until_complete(
            self._appeal_window(
                chain_snapshot_factory,
                transactions_processor_factory,
                accounts_manager_factory,
                contract_snapshot_factory,
                contract_processor_factory,
                node_factory,
                stop_event,
            )
        )
        loop.close()

    async def _appeal_window(
        self,
        chain_snapshot_factory: Callable[[Session], ChainSnapshot],
        transactions_processor_factory: Callable[[Session], TransactionsProcessor],
        accounts_manager_factory: Callable[[Session], AccountsManager],
        contract_snapshot_factory: Callable[
            [str, Session, Transaction], ContractSnapshot
        ],
        contract_processor_factory: Callable[[Session], ContractProcessor],
        node_factory: Callable[
            [
                dict,
                ExecutionMode,
                ContractSnapshot,
                Receipt | None,
                MessageHandler,
                Callable[[str], ContractSnapshot],
            ],
            Node,
        ],
        stop_event: threading.Event,
    ):
        """
        Handle the appeal window for transactions, during which EOAs can challenge transaction results.

        Args:
            chain_snapshot_factory (Callable[[Session], ChainSnapshot]): Creates snapshots of the blockchain state at specific points in time.
            transactions_processor_factory (Callable[[Session], TransactionsProcessor]): Creates processors to modify transactions.
            accounts_manager_factory (Callable[[Session], AccountsManager]): Creates managers to handle account state.
            contract_snapshot_factory (Callable[[str, Session, Transaction], ContractSnapshot]): Creates snapshots of contract states.
            node_factory (Callable[[dict, ExecutionMode, ContractSnapshot, Receipt | None, MessageHandler, Callable[[str], ContractSnapshot]], Node]): Creates node instances that can execute contracts and process transactions.
            stop_event (threading.Event): Control signal to terminate the appeal window process.
        """
        # Set a new event loop for the appeal window
        asyncio.set_event_loop(asyncio.new_event_loop())

        while not stop_event.is_set():
            try:
                async with asyncio.TaskGroup() as tg:
                    with self.get_session() as session:
                        # Get the accepted and undetermined transactions per contract address
                        chain_snapshot = chain_snapshot_factory(session)
                        accepted_undetermined_transactions = (
                            chain_snapshot.get_accepted_undetermined_transactions()
                        )

                        # Iterate over the contracts
                        for (
                            accepted_undetermined_queue
                        ) in accepted_undetermined_transactions.values():

                            # Create a new session for each task so tasks can be run in parallel
                            with self.get_session() as task_session:

                                async def exec_appeal_window_with_session_handling(
                                    task_session: Session,
                                    accepted_undetermined_queue: list[dict],
                                ):
                                    transactions_processor = (
                                        transactions_processor_factory(task_session)
                                    )

                                    # Go through the whole queue to check for appeals and finalizations
                                    for index, transaction in enumerate(
                                        accepted_undetermined_queue
                                    ):
                                        transaction = Transaction.from_dict(transaction)

                                        # Check if the transaction is appealed
                                        if not transaction.appealed:

                                            # Check if the transaction can be finalized
                                            if self.can_finalize_transaction(
                                                transactions_processor,
                                                transaction,
                                                index,
                                                accepted_undetermined_queue,
                                            ):

                                                # Handle transactions that need to be finalized
                                                await self.process_finalization(
                                                    transaction,
                                                    transactions_processor,
                                                    chain_snapshot,
                                                    accounts_manager_factory(
                                                        task_session
                                                    ),
                                                    lambda contract_address: contract_snapshot_factory(
                                                        contract_address,
                                                        task_session,
                                                        transaction,
                                                    ),
                                                    contract_processor_factory(
                                                        task_session
                                                    ),
                                                    node_factory,
                                                )
                                                task_session.commit()

                                        else:
                                            # Handle transactions that are appealed
                                            if (
                                                transaction.status
                                                == TransactionStatus.UNDETERMINED
                                            ):
                                                # Leader appeal
                                                await self.process_leader_appeal(
                                                    transaction,
                                                    transactions_processor,
                                                    chain_snapshot,
                                                    accounts_manager_factory(
                                                        task_session
                                                    ),
                                                    lambda contract_address: contract_snapshot_factory(
                                                        contract_address,
                                                        task_session,
                                                        transaction,
                                                    ),
                                                    contract_processor_factory(
                                                        task_session
                                                    ),
                                                    node_factory,
                                                )
                                                task_session.commit()

                                            else:
                                                # Validator appeal
                                                await self.process_validator_appeal(
                                                    transaction,
                                                    transactions_processor,
                                                    chain_snapshot,
                                                    accounts_manager_factory(
                                                        task_session
                                                    ),
                                                    lambda contract_address: contract_snapshot_factory(
                                                        contract_address,
                                                        task_session,
                                                        transaction,
                                                    ),
                                                    contract_processor_factory(
                                                        task_session
                                                    ),
                                                    node_factory,
                                                )
                                                task_session.commit()

                                tg.create_task(
                                    exec_appeal_window_with_session_handling(
                                        task_session, accepted_undetermined_queue
                                    )
                                )

            except Exception as e:
                print("Error running consensus", e)
                print(traceback.format_exc())
            await asyncio.sleep(self.consensus_sleep_time)

    def can_finalize_transaction(
        self,
        transactions_processor: TransactionsProcessor,
        transaction: Transaction,
        index: int,
        accepted_undetermined_queue: list[dict],
    ) -> bool:
        """
        Check if the transaction can be finalized based on the following criteria:
        - The transaction is a leader only transaction
        - The transaction has exceeded the finality window
        - The previous transaction has been finalized

        Args:
            transactions_processor (TransactionsProcessor): The transactions processor instance.
            transaction (Transaction): The transaction to be possibly finalized.
            index (int): The index of the current transaction in the accepted_undetermined_queue.
            accepted_undetermined_queue (list[dict]): The list of accepted and undetermined transactions for one contract.

        Returns:
            bool: True if the transaction can be finalized, False otherwise.
        """
        if (transaction.leader_only) or (
            (
                time.time()
                - transaction.timestamp_awaiting_finalization
                - transaction.appeal_processing_time
            )
            > self.finality_window_time
            * (
                (1 - self.finality_window_appeal_failed_reduction)
                ** transaction.appeal_failed
            )
        ):
            if index == 0:
                return True
            else:
                previous_transaction_hash = accepted_undetermined_queue[index - 1][
                    "hash"
                ]
                previous_transaction = transactions_processor.get_transaction_by_hash(
                    previous_transaction_hash
                )
                if previous_transaction["status"] == TransactionStatus.FINALIZED.value:
                    return True
                else:
                    return False
        else:
            return False

    async def process_finalization(
        self,
        transaction: Transaction,
        transactions_processor: TransactionsProcessor,
        chain_snapshot: ChainSnapshot,
        accounts_manager: AccountsManager,
        contract_snapshot_factory: Callable[[str], ContractSnapshot],
        contract_processor: ContractProcessor,
        node_factory: Callable[
            [
                dict,
                ExecutionMode,
                ContractSnapshot,
                Receipt | None,
                MessageHandler,
                Callable[[str], ContractSnapshot],
            ],
            Node,
        ],
    ):
        """
        Process the finalization of a transaction.

        Args:
            transaction (Transaction): The transaction to finalize.
            transactions_processor (TransactionsProcessor): Instance responsible for handling transaction operations within the database.
            chain_snapshot (ChainSnapshot): Snapshot of the chain state.
            accounts_manager (AccountsManager): Manager for accounts.
            contract_snapshot_factory (Callable[[str], ContractSnapshot]): Factory function to create contract snapshots.
            node_factory (Callable[[dict, ExecutionMode, ContractSnapshot, Receipt | None, MessageHandler, Callable[[str], ContractSnapshot]], Node]): Factory function to create nodes.
        """
        # Create a transaction context for finalizing the transaction
        context = TransactionContext(
            transaction=transaction,
            transactions_processor=transactions_processor,
            chain_snapshot=chain_snapshot,
            accounts_manager=accounts_manager,
            contract_snapshot_factory=contract_snapshot_factory,
            contract_processor=contract_processor,
            node_factory=node_factory,
            msg_handler=self.msg_handler,
            consensus_service=self.consensus_service,
        )

        # Transition to the FinalizingState
        state = FinalizingState()
        await state.handle(context)

    async def process_leader_appeal(
        self,
        transaction: Transaction,
        transactions_processor: TransactionsProcessor,
        chain_snapshot: ChainSnapshot,
        accounts_manager: AccountsManager,
        contract_snapshot_factory: Callable[[str], ContractSnapshot],
        contract_processor: ContractProcessor,
        node_factory: Callable[
            [
                dict,
                ExecutionMode,
                ContractSnapshot,
                Receipt | None,
                MessageHandler,
                Callable[[str], ContractSnapshot],
            ],
            Node,
        ],
    ):
        """
        Process the leader appeal of a transaction.

        Args:
            transaction (Transaction): The transaction to appeal.
            transactions_processor (TransactionsProcessor): Instance responsible for handling transaction operations within the database.
            chain_snapshot (ChainSnapshot): Snapshot of the chain state.
            accounts_manager (AccountsManager): Manager for accounts.
            contract_snapshot_factory (Callable[[str], ContractSnapshot]): Factory function to create contract snapshots.
            node_factory (Callable[[dict, ExecutionMode, ContractSnapshot, Receipt | None, MessageHandler, Callable[[str], ContractSnapshot]], Node]): Factory function to create nodes.
        """
        # Create a transaction context for the appeal
        context = TransactionContext(
            transaction=transaction,
            transactions_processor=transactions_processor,
            chain_snapshot=chain_snapshot,
            accounts_manager=accounts_manager,
            contract_snapshot_factory=contract_snapshot_factory,
            contract_processor=contract_processor,
            node_factory=node_factory,
            msg_handler=self.msg_handler,
            consensus_service=self.consensus_service,
        )

        transactions_processor.set_transaction_appeal(transaction.hash, False)
        transaction.appealed = False

        used_leader_addresses = (
            ConsensusAlgorithm.get_used_leader_addresses_from_consensus_history(
                context.transactions_processor.get_transaction_by_hash(
                    context.transaction.hash
                )["consensus_history"]
            )
        )
        if len(transaction.consensus_data.validators) + len(
            used_leader_addresses
        ) >= len(chain_snapshot.get_all_validators()):
            self.msg_handler.send_message(
                LogEvent(
                    "consensus_event",
                    EventType.ERROR,
                    EventScope.CONSENSUS,
                    "Appeal failed, no validators found to process the appeal",
                    {
                        "transaction_hash": transaction.hash,
                    },
                    transaction_hash=transaction.hash,
                )
            )
            self.msg_handler.send_message(
                log_event=LogEvent(
                    "transaction_appeal_updated",
                    EventType.INFO,
                    EventScope.CONSENSUS,
                    "Set transaction appealed",
                    {
                        "hash": context.transaction.hash,
                    },
                ),
                log_to_terminal=False,
            )

        else:
            # Appeal data member is used in the frontend for both types of appeals
            # Here the type is refined based on the status
            transactions_processor.set_transaction_appeal_undetermined(
                transaction.hash, True
            )
            transaction.appeal_undetermined = True

            context.contract_snapshot_supplier = (
                lambda: context.contract_snapshot_factory(
                    context.transaction.to_address
                )
            )

            # Begin state transitions starting from PendingState
            state = PendingState()
            while True:
                next_state = await state.handle(context)
                if next_state is None:
                    break
                elif next_state == "leader_appeal_success":
                    self.rollback_transactions(context)
                    break
                state = next_state

    async def process_validator_appeal(
        self,
        transaction: Transaction,
        transactions_processor: TransactionsProcessor,
        chain_snapshot: ChainSnapshot,
        accounts_manager: AccountsManager,
        contract_snapshot_factory: Callable[[str], ContractSnapshot],
        contract_processor: ContractProcessor,
        node_factory: Callable[
            [
                dict,
                ExecutionMode,
                ContractSnapshot,
                Receipt | None,
                MessageHandler,
                Callable[[str], ContractSnapshot],
            ],
            Node,
        ],
    ):
        """
        Process the validator appeal of a transaction.

        Args:
            transaction (Transaction): The transaction to appeal.
            transactions_processor (TransactionsProcessor): Instance responsible for handling transaction operations within the database.
            chain_snapshot (ChainSnapshot): Snapshot of the chain state.
            accounts_manager (AccountsManager): Manager for accounts.
            contract_snapshot_factory (Callable[[str], ContractSnapshot]): Factory function to create contract snapshots.
            node_factory (Callable[[dict, ExecutionMode, ContractSnapshot, Receipt | None, MessageHandler, Callable[[str], ContractSnapshot]], Node]): Factory function to create nodes.
        """
        # Create a transaction context for the appeal
        context = TransactionContext(
            transaction=transaction,
            transactions_processor=transactions_processor,
            chain_snapshot=chain_snapshot,
            accounts_manager=accounts_manager,
            contract_snapshot_factory=contract_snapshot_factory,
            contract_processor=contract_processor,
            node_factory=node_factory,
            msg_handler=self.msg_handler,
            consensus_service=self.consensus_service,
        )

        # Set the leader receipt in the context
        context.consensus_data.leader_receipt = (
            transaction.consensus_data.leader_receipt
        )
        try:
            # Attempt to get extra validators for the appeal process
            _, context.remaining_validators = ConsensusAlgorithm.get_extra_validators(
                chain_snapshot.get_all_validators(),
                transaction.consensus_history,
                transaction.consensus_data,
                transaction.appeal_failed,
            )
        except ValueError as e:
            # When no validators are found, then the appeal failed
            context.msg_handler.send_message(
                LogEvent(
                    "consensus_event",
                    EventType.ERROR,
                    EventScope.CONSENSUS,
                    "Appeal failed, no validators found to process the appeal",
                    {
                        "transaction_hash": context.transaction.hash,
                    },
                    transaction_hash=context.transaction.hash,
                )
            )
            context.transactions_processor.set_transaction_appeal(
                context.transaction.hash, False
            )
            context.transaction.appealed = False
            self.msg_handler.send_message(
                log_event=LogEvent(
                    "transaction_appeal_updated",
                    EventType.INFO,
                    EventScope.CONSENSUS,
                    "Set transaction appealed",
                    {
                        "hash": context.transaction.hash,
                    },
                ),
                log_to_terminal=False,
            )
            context.transactions_processor.set_transaction_appeal_processing_time(
                context.transaction.hash
            )
        else:
            # Set up the context for the committing state
            context.num_validators = len(context.remaining_validators)
            context.votes = {}
            context.contract_snapshot_supplier = (
                lambda: context.contract_snapshot_factory(
                    context.transaction.to_address
                )
            )

            # Send events in rollup to communicate the appeal is started
            context.consensus_service.emit_transaction_event(
                "emitAppealStarted",
                context.remaining_validators[0],
                context.transaction.hash,
                context.remaining_validators[0]["address"],
                0,
                [v["address"] for v in context.remaining_validators],
            )

            # Begin state transitions starting from CommittingState
            state = CommittingState()
            while True:
                next_state = await state.handle(context)
                if next_state is None:
                    break
                elif next_state == "validator_appeal_success":
                    self.rollback_transactions(context)
                    ConsensusAlgorithm.dispatch_transaction_status_update(
                        context.transactions_processor,
                        context.transaction.hash,
                        TransactionStatus.PENDING,
                        context.msg_handler,
                    )

                    # Get the previous state of the contract
<<<<<<< HEAD
                    previous_contact_state = (
                        context.transaction.contract_snapshot.states["accepted"]
                    )
=======
                    if context.transaction.contract_snapshot:
                        previous_contact_state = (
                            context.transaction.contract_snapshot.encoded_state
                        )
                    else:
                        previous_contact_state = {}
>>>>>>> 7229f84c

                    # Restore the contract state
                    context.contract_processor.update_contract_state(
                        context.transaction.to_address,
                        accepted_state=previous_contact_state,
                    )

                    # Reset the contract snapshot for the transaction
                    context.transactions_processor.set_transaction_contract_snapshot(
                        context.transaction.hash, None
                    )

                    # Transaction will be picked up by _crawl_snapshot
                    break
                state = next_state

    def rollback_transactions(self, context: TransactionContext):
        """
        Rollback newer transactions.
        """
        # Rollback all future transactions for the current contract
        # Stop the _crawl_snapshot and the _run_consensus for the current contract
        address = context.transaction.to_address
        self.stop_pending_queue_task(address)

        # Wait until task is finished
        while self.is_pending_queue_task_running(address):
            time.sleep(1)

        # Empty the pending queue
        self.pending_queues[address] = asyncio.Queue()

        # Set all transactions with higher created_at to PENDING
        future_transactions = context.transactions_processor.get_newer_transactions(
            context.transaction.hash
        )
        for future_transaction in future_transactions:
            ConsensusAlgorithm.dispatch_transaction_status_update(
                context.transactions_processor,
                future_transaction["hash"],
                TransactionStatus.PENDING,
                context.msg_handler,
            )

            # Reset the contract snapshot for the transaction
            context.transactions_processor.set_transaction_contract_snapshot(
                future_transaction["hash"], None
            )

        # Start the queue loop again
        self.start_pending_queue_task(address)

    @staticmethod
    def get_extra_validators(
        all_validators: List[dict],
        consensus_history: dict,
        consensus_data: ConsensusData,
        appeal_failed: int,
    ):
        """
        Get extra validators for the appeal process according to the following formula:
        - when appeal_failed = 0, add n + 2 validators
        - when appeal_failed > 0, add (2 * appeal_failed * n + 1) + 2 validators
        Note that for appeal_failed > 0, the returned set contains the old validators
        from the previous appeal round and new validators.

        Selection of the extra validators:
        appeal_failed | PendingState | Reused validators | Extra selected     | Total
                      | validators   | from the previous | validators for the | validators
                      |              | appeal round      | appeal             |
        ----------------------------------------------------------------------------------
               0      |       n      |          0        |        n+2         |    2n+2
               1      |       n      |        n+2        |        n+1         |    3n+3
               2      |       n      |       2n+3        |         2n         |    5n+3
               3      |       n      |       4n+3        |         2n         |    7n+3
                              └───────┬──────┘  └─────────┬────────┘
                                      │                   |
        Validators after the ◄────────┘                   └──► Validators during the appeal
        appeal. This equals                                    for appeal_failed > 0
        the Total validators                                   = (2*appeal_failed*n+1)+2
        of the row above,                                      This is the formula from
        and are in consensus_data.                             above and it is what is
        For appeal_failed > 0                                  returned by this function
        = (2*appeal_failed-1)*n+3
        This is used to calculate n

        Args:
            all_validators (List[dict]): List of all validators.
            consensus_history (dict): Dictionary of consensus rounds results and status changes.
            consensus_data (ConsensusData): Data related to the consensus process.
            appeal_failed (int): Number of times the appeal has failed.

        Returns:
            list: List of current validators.
            list: List of extra validators.
        """
        # Get current validators and a dictionary mapping addresses to validators not used in the consensus process
        current_validators, validator_map = (
            ConsensusAlgorithm.get_validators_from_consensus_data(
                all_validators, consensus_data, False
            )
        )

        # Remove used leaders from validator_map
        used_leader_addresses = (
            ConsensusAlgorithm.get_used_leader_addresses_from_consensus_history(
                consensus_history
            )
        )
        for used_leader_address in used_leader_addresses:
            if used_leader_address in validator_map:
                validator_map.pop(used_leader_address)

        # Set not_used_validators to the remaining validators in validator_map
        not_used_validators = list(validator_map.values())

        if len(not_used_validators) == 0:
            raise ValueError("No validators found")

        nb_current_validators = len(current_validators) + 1  # including the leader
        if appeal_failed == 0:
            # Calculate extra validators when no appeal has failed
            extra_validators = get_validators_for_transaction(
                not_used_validators, nb_current_validators + 2
            )
        elif appeal_failed == 1:
            # Calculate extra validators when one appeal has failed
            n = (nb_current_validators - 2) // 2
            extra_validators = get_validators_for_transaction(
                not_used_validators, n + 1
            )
            extra_validators = current_validators[n - 1 :] + extra_validators
        else:
            # Calculate extra validators when more than one appeal has failed
            n = (nb_current_validators - 3) // (2 * appeal_failed - 1)
            extra_validators = get_validators_for_transaction(
                not_used_validators, 2 * n
            )
            extra_validators = current_validators[n - 1 :] + extra_validators

        return current_validators, extra_validators

    @staticmethod
    def get_validators_from_consensus_data(
        all_validators: List[dict], consensus_data: ConsensusData, include_leader: bool
    ):
        """
        Get validators from consensus data.

        Args:
            all_validators (List[dict]): List of all validators.
            consensus_data (ConsensusData): Data related to the consensus process.
            include_leader (bool): Whether to get the leader in the validator set.
        Returns:
            list: List of validators involved in the consensus process (can include the leader).
            dict: Dictionary mapping addresses to validators not used in the consensus process.
        """
        # Create a dictionary to map addresses to a validator
        validator_map = {
            validator["address"]: validator for validator in all_validators
        }

        # Extract address of the leader from consensus data
        if include_leader:
            receipt_addresses = [consensus_data.leader_receipt.node_config["address"]]
        else:
            receipt_addresses = []

        # Extract addresses of validators from consensus data
        receipt_addresses += [
            receipt.node_config["address"] for receipt in consensus_data.validators
        ]

        # Return validators whose addresses are in the receipt addresses
        validators = [
            validator_map.pop(receipt_address)
            for receipt_address in receipt_addresses
            if receipt_address in validator_map
        ]

        return validators, validator_map

    @staticmethod
    def add_new_validator(
        all_validators: List[dict], validators: List[dict], leader_addresses: set[str]
    ):
        """
        Add a new validator to the list of validators.

        Args:
            all_validators (List[dict]): List of all validators.
            validators (list[dict]): List of validators.
            leader_addresses (set[str]): Set of leader addresses.

        Returns:
            list: List of validators.
        """
        # Check if there is a validator to be possibly selected
        if len(leader_addresses) + len(validators) >= len(all_validators):
            raise ValueError("No more validators found to add a new validator")

        # Extract a set of addresses of validators and leaders
        addresses = {validator["address"] for validator in validators}
        addresses.update(leader_addresses)

        # Get not used validators
        not_used_validators = [
            validator
            for validator in all_validators
            if validator["address"] not in addresses
        ]

        # Get new validator
        new_validator = get_validators_for_transaction(not_used_validators, 1)

        return new_validator + validators

    @staticmethod
    def get_used_leader_addresses_from_consensus_history(
        consensus_history: dict, current_leader_receipt: Receipt | None = None
    ):
        """
        Get the used leader addresses from the consensus history.

        Args:
            consensus_history (dict): Dictionary of consensus rounds results and status changes.
            current_leader_receipt (Receipt | None): Current leader receipt.

        Returns:
            set[str]: Set of used leader addresses.
        """
        used_leader_addresses = set()
        if "consensus_results" in consensus_history:
            for consensus_round in consensus_history["consensus_results"]:
                leader_receipt = consensus_round["leader_result"]
                if leader_receipt:
                    used_leader_addresses.update(
                        [leader_receipt["node_config"]["address"]]
                    )

        # consensus_history does not contain the latest consensus_data
        if current_leader_receipt:
            used_leader_addresses.update(
                [current_leader_receipt.node_config["address"]]
            )

        return used_leader_addresses

    def set_finality_window_time(self, time: int):
        """
        Set the finality window time.

        Args:
            time (int): The finality window time.
        """
        self.finality_window_time = time

        # Send log event to update the frontend value
        self.msg_handler.send_message(
            LogEvent(
                name="finality_window_time_updated",
                type=EventType.INFO,
                scope=EventScope.RPC,
                message=f"Finality window time updated to {time}",
                data={"time": time},
            ),
            log_to_terminal=False,
        )


class TransactionState(ABC):
    """
    Abstract base class representing a state in the transaction process.
    """

    @abstractmethod
    async def handle(self, context: TransactionContext):
        """
        Handle the state transition.

        Args:
            context (TransactionContext): The context of the transaction.
        """
        pass


class PendingState(TransactionState):
    """
    Class representing the pending state of a transaction.
    """

    async def handle(self, context):
        """
        Handle the pending state transition.

        Args:
            context (TransactionContext): The context of the transaction.

        Returns:
            TransactionState | None: The ProposingState or None if the transaction is already in process, when it is a transaction or when there are no validators.
        """
        # Transactions that are put back to pending are processed again, so we need to get the latest data of the transaction
        context.transaction = Transaction.from_dict(
            context.transactions_processor.get_transaction_by_hash(
                context.transaction.hash
            )
        )

        context.msg_handler.send_message(
            LogEvent(
                "consensus_event",
                EventType.INFO,
                EventScope.CONSENSUS,
                "Executing transaction",
                {
                    "transaction_hash": context.transaction.hash,
                    "transaction": context.transaction.to_dict(),
                },
                transaction_hash=context.transaction.hash,
            )
        )

        # If transaction is a transfer, execute it
        # TODO: consider when the transfer involves a contract account, bridging, etc.
        if context.transaction.type == TransactionType.SEND:
            ConsensusAlgorithm.execute_transfer(
                context.transaction,
                context.transactions_processor,
                context.accounts_manager,
                context.msg_handler,
            )
            return None

        # Retrieve all validators from the snapshot
        all_validators = context.chain_snapshot.get_all_validators()

        # Check if there are validators available
        if not all_validators:
            context.msg_handler.send_message(
                LogEvent(
                    "consensus_event",
                    EventType.ERROR,
                    EventScope.CONSENSUS,
                    "No validators found to process transaction",
                    {
                        "transaction_hash": context.transaction.hash,
                    },
                    transaction_hash=context.transaction.hash,
                )
            )
            return None

        # Determine the involved validators based on whether the transaction is appealed
        if context.transaction.appealed:
            # If the transaction is appealed, remove the old leader
            context.involved_validators, _ = (
                ConsensusAlgorithm.get_validators_from_consensus_data(
                    all_validators, context.transaction.consensus_data, False
                )
            )

            # Reset the transaction appeal status
            context.transactions_processor.set_transaction_appeal(
                context.transaction.hash, False
            )
            context.transaction.appealed = False

        elif context.transaction.appeal_undetermined:
            # Add n+2 validators, remove the old leader
            current_validators, extra_validators = (
                ConsensusAlgorithm.get_extra_validators(
                    all_validators,
                    context.transaction.consensus_history,
                    context.transaction.consensus_data,
                    0,
                )
            )
            context.involved_validators = current_validators + extra_validators

            # Send events in rollup to communicate the appeal is started
            context.consensus_service.emit_transaction_event(
                "emitAppealStarted",
                context.involved_validators[0],
                context.transaction.hash,
                context.involved_validators[0]["address"],
                0,
                [v["address"] for v in context.involved_validators],
            )

        else:
            # If there was no validator appeal or leader appeal
            if context.transaction.consensus_data:
                # Transaction was rolled back, so we need to reuse the validators and leader
                context.involved_validators, _ = (
                    ConsensusAlgorithm.get_validators_from_consensus_data(
                        all_validators, context.transaction.consensus_data, True
                    )
                )

            else:
                # Transaction was never executed, get the default number of validators for the transaction
                context.involved_validators = get_validators_for_transaction(
                    all_validators, DEFAULT_VALIDATORS_COUNT
                )

        # Transition to the ProposingState
        return ProposingState(
            activate=False if context.transaction.appeal_undetermined else True
        )


class ProposingState(TransactionState):
    """
    Class representing the proposing state of a transaction.
    """

    def __init__(self, activate: bool = False):
        self.activate = activate

    async def handle(self, context):
        """
        Handle the proposing state transition.

        Args:
            context (TransactionContext): The context of the transaction.

        Returns:
            TransactionState: The CommittingState or UndeterminedState if all rotations are done.
        """
        # Dispatch a transaction status update to PROPOSING
        ConsensusAlgorithm.dispatch_transaction_status_update(
            context.transactions_processor,
            context.transaction.hash,
            TransactionStatus.PROPOSING,
            context.msg_handler,
        )

        # The leader is elected randomly
        random.shuffle(context.involved_validators)

        # Unpack the leader and validators
        [leader, *context.remaining_validators] = context.involved_validators

        # If the transaction is leader-only, clear the validators
        if context.transaction.leader_only:
            context.remaining_validators = []

        # Send event in rollup to communicate the transaction is activated
        if self.activate:
            context.consensus_service.emit_transaction_event(
                "emitTransactionActivated",
                leader,
                context.transaction.hash,
                leader["address"],
                [leader["address"]]
                + [v["address"] for v in context.remaining_validators],
            )

        # Create a contract snapshot for the transaction if not exists
        if context.transaction.contract_snapshot:
            contract_snapshot = deepcopy(context.transaction.contract_snapshot)
        else:
            contract_snapshot_supplier = lambda: context.contract_snapshot_factory(
                context.transaction.to_address
            )
            context.contract_snapshot_supplier = contract_snapshot_supplier
            contract_snapshot = contract_snapshot_supplier()

        # Create a leader node for executing the transaction
        leader_node = context.node_factory(
            leader,
            ExecutionMode.LEADER,
            contract_snapshot,
            None,
            context.msg_handler,
            context.contract_snapshot_factory,
        )

        # Execute the transaction and obtain the leader receipt
        leader_receipt = await leader_node.exec_transaction(context.transaction)

        # Send event in rollup to communicate the receipt proposed
        context.consensus_service.emit_transaction_event(
            "emitTransactionReceiptProposed",
            leader,
            context.transaction.hash,
        )

        # Update the consensus data with the leader's vote and receipt
        votes = {leader["address"]: leader_receipt.vote.value}
        context.consensus_data.votes = votes
        context.consensus_data.leader_receipt = leader_receipt
        context.consensus_data.validators = []
        context.transactions_processor.set_transaction_result(
            context.transaction.hash, context.consensus_data.to_dict()
        )

        # Set the validators and other context attributes
        context.num_validators = len(context.remaining_validators) + 1
        context.votes = votes

        # Transition to the CommittingState
        return CommittingState()


class CommittingState(TransactionState):
    """
    Class representing the committing state of a transaction.
    """

    async def handle(self, context):
        """
        Handle the committing state transition. There are no encrypted votes.

        Args:
            context (TransactionContext): The context of the transaction.

        Returns:
            TransactionState: The RevealingState.
        """
        # Dispatch a transaction status update to COMMITTING
        ConsensusAlgorithm.dispatch_transaction_status_update(
            context.transactions_processor,
            context.transaction.hash,
            TransactionStatus.COMMITTING,
            context.msg_handler,
        )

        # Create validator nodes for each validator
        context.validator_nodes = [
            context.node_factory(
                validator,
                ExecutionMode.VALIDATOR,
                (
                    deepcopy(context.transaction.contract_snapshot)
                    if context.transaction.contract_snapshot
                    else context.contract_snapshot_supplier()
                ),
                context.consensus_data.leader_receipt,
                context.msg_handler,
                context.contract_snapshot_factory,
            )
            for validator in context.remaining_validators
        ]

        # Execute the transaction on each validator node and gather the results
        sem = asyncio.Semaphore(8)

        async def run_single_validator(validator: Node) -> Receipt:
            async with sem:
                return await validator.exec_transaction(context.transaction)

        validation_tasks = [
            run_single_validator(validator) for validator in context.validator_nodes
        ]
        context.validation_results = await asyncio.gather(*validation_tasks)

        # Send events in rollup to communicate the votes are committed
        context.consensus_service.emit_transaction_event(
            "emitVoteCommitted",
            context.consensus_data.leader_receipt.node_config,
            context.transaction.hash,
            context.consensus_data.leader_receipt.node_config["address"],
            False,
        )
        for i, validator in enumerate(context.remaining_validators):
            context.consensus_service.emit_transaction_event(
                "emitVoteCommitted",
                validator,
                context.transaction.hash,
                validator["address"],
                True if i == len(context.remaining_validators) - 1 else False,
            )

        # Transition to the RevealingState
        return RevealingState()


class RevealingState(TransactionState):
    """
    Class representing the revealing state of a transaction.
    """

    async def handle(self, context):
        """
        Handle the revealing state transition.

        Args:
            context (TransactionContext): The context of the transaction.

        Returns:
            TransactionState | None: The AcceptedState or ProposingState or None if the transaction is successfully appealed.
        """
        # Update the transaction status to REVEALING
        ConsensusAlgorithm.dispatch_transaction_status_update(
            context.transactions_processor,
            context.transaction.hash,
            TransactionStatus.REVEALING,
            context.msg_handler,
        )

        # Process each validation result and update the context
        for i, validation_result in enumerate(context.validation_results):
            # Store the vote from each validator node
            context.votes[context.validator_nodes[i].address] = (
                validation_result.vote.value
            )

        # Determine if the majority of validators agree
        majority_agrees = (
            len([vote for vote in context.votes.values() if vote == Vote.AGREE.value])
            > context.num_validators // 2
        )

        # Send event in rollup to communicate the votes are revealed
        context.consensus_service.emit_transaction_event(
            "emitVoteRevealed",
            context.consensus_data.leader_receipt.node_config,
            context.transaction.hash,
            context.consensus_data.leader_receipt.node_config["address"],
            1,
            False,
            0,
        )
        for i, validation_result in enumerate(context.validation_results):
            if validation_result.vote == Vote.AGREE:
                type_vote = 1
            elif validation_result.vote == Vote.DISAGREE:
                type_vote = 2
            else:
                type_vote = 0

            if i == len(context.validation_results) - 1:
                last_vote = True
                if majority_agrees:
                    result_vote = 6
                else:
                    result_vote = 7
            else:
                last_vote = False
                result_vote = 0

            context.consensus_service.emit_transaction_event(
                "emitVoteRevealed",
                validation_result.node_config,
                context.transaction.hash,
                validation_result.node_config["address"],
                type_vote,
                last_vote,
                result_vote,
            )

        if context.transaction.appealed:

            # Update the consensus results with all new votes and validators
            context.consensus_data.votes = (
                context.transaction.consensus_data.votes | context.votes
            )

            # Overwrite old validator results based on the number of appeal failures
            if context.transaction.appeal_failed == 0:
                context.consensus_data.validators = (
                    context.transaction.consensus_data.validators
                    + context.validation_results
                )

            elif context.transaction.appeal_failed == 1:
                n = (len(context.transaction.consensus_data.validators) - 1) // 2
                context.consensus_data.validators = (
                    context.transaction.consensus_data.validators[: n - 1]
                    + context.validation_results
                )

            else:
                n = len(context.validation_results) - (
                    len(context.transaction.consensus_data.validators) + 1
                )
                context.consensus_data.validators = (
                    context.transaction.consensus_data.validators[: n - 1]
                    + context.validation_results
                )

            if majority_agrees:
                return AcceptedState()

            else:
                # Appeal succeeded, set the status to PENDING and reset the appeal_failed counter
                context.transactions_processor.set_transaction_result(
                    context.transaction.hash, context.consensus_data.to_dict()
                )

                context.transactions_processor.set_transaction_appeal_failed(
                    context.transaction.hash,
                    0,
                )
                context.transactions_processor.update_consensus_history(
                    context.transaction.hash,
                    "Validator Appeal Successful",
                    None,
                    context.validation_results,
                )

                # Reset the appeal processing time
                context.transactions_processor.reset_transaction_appeal_processing_time(
                    context.transaction.hash
                )
                context.transactions_processor.set_transaction_timestamp_appeal(
                    context.transaction.hash, None
                )

                return "validator_appeal_success"

        else:
            # Not appealed, update consensus data with current votes and validators
            context.consensus_data.votes = context.votes
            context.consensus_data.validators = context.validation_results

            if majority_agrees:
                return AcceptedState()

            # If all rotations are done and no consensus is reached, transition to UndeterminedState
            elif context.rotation_count >= context.transaction.config_rotation_rounds:
                return UndeterminedState()

            else:
                used_leader_addresses = (
                    ConsensusAlgorithm.get_used_leader_addresses_from_consensus_history(
                        context.transactions_processor.get_transaction_by_hash(
                            context.transaction.hash
                        )["consensus_history"],
                        context.consensus_data.leader_receipt,
                    )
                )
                # Add a new validator to the list of current validators when a rotation happens
                try:
                    context.involved_validators = ConsensusAlgorithm.add_new_validator(
                        context.chain_snapshot.get_all_validators(),
                        context.remaining_validators,
                        used_leader_addresses,
                    )
                except ValueError as e:
                    # No more validators
                    context.msg_handler.send_message(
                        LogEvent(
                            "consensus_event",
                            EventType.ERROR,
                            EventScope.CONSENSUS,
                            str(e),
                            {
                                "transaction_hash": context.transaction.hash,
                            },
                            transaction_hash=context.transaction.hash,
                        )
                    )
                    return UndeterminedState()

                context.rotation_count += 1

                # Log the failure to reach consensus and transition to ProposingState
                context.msg_handler.send_message(
                    LogEvent(
                        "consensus_event",
                        EventType.INFO,
                        EventScope.CONSENSUS,
                        "Majority disagreement, rotating the leader",
                        {
                            "transaction_hash": context.transaction.hash,
                        },
                        transaction_hash=context.transaction.hash,
                    )
                )

                # Send events in rollup to communicate the leader rotation
                context.consensus_service.emit_transaction_event(
                    "emitTransactionLeaderRotated",
                    context.consensus_data.leader_receipt.node_config,
                    context.transaction.hash,
                    context.involved_validators[0]["address"],
                )

                # Update the consensus history
                if context.transaction.appeal_undetermined:
                    consensus_round = "Leader Rotation Appeal"
                else:
                    consensus_round = "Leader Rotation"
                context.transactions_processor.update_consensus_history(
                    context.transaction.hash,
                    consensus_round,
                    context.consensus_data.leader_receipt,
                    context.validation_results,
                )
                return ProposingState()


class AcceptedState(TransactionState):
    """
    Class representing the accepted state of a transaction.
    """

    async def handle(self, context):
        """
        Handle the accepted state transition.

        Args:
            context (TransactionContext): The context of the transaction.

        Returns:
            None: The transaction is accepted.
        """
        # When appeal fails, the appeal window is not reset
        if context.transaction.appeal_undetermined:
            consensus_round = "Leader Appeal Successful"
            context.transactions_processor.set_transaction_timestamp_awaiting_finalization(
                context.transaction.hash
            )
            context.transactions_processor.reset_transaction_appeal_processing_time(
                context.transaction.hash
            )
            context.transactions_processor.set_transaction_timestamp_appeal(
                context.transaction.hash, None
            )
            context.transaction.timestamp_appeal = None
            context.transactions_processor.set_transaction_appeal_failed(
                context.transaction.hash,
                0,
            )
        elif not context.transaction.appealed:
            consensus_round = "Accepted"
            context.transactions_processor.set_transaction_timestamp_awaiting_finalization(
                context.transaction.hash
            )
        else:
            consensus_round = "Validator Appeal Failed"
            # Set the transaction appeal status to False
            context.transactions_processor.set_transaction_appeal(
                context.transaction.hash, False
            )

            # Increment the appeal processing time when the transaction was appealed
            context.transactions_processor.set_transaction_appeal_processing_time(
                context.transaction.hash
            )

            # Appeal failed, increment the appeal_failed counter
            context.transactions_processor.set_transaction_appeal_failed(
                context.transaction.hash,
                context.transaction.appeal_failed + 1,
            )

        # Set the transaction result
        context.transactions_processor.set_transaction_result(
            context.transaction.hash, context.consensus_data.to_dict()
        )

        # Update the transaction status to ACCEPTED
        ConsensusAlgorithm.dispatch_transaction_status_update(
            context.transactions_processor,
            context.transaction.hash,
            TransactionStatus.ACCEPTED,
            context.msg_handler,
        )

        context.transactions_processor.update_consensus_history(
            context.transaction.hash,
            consensus_round,
            (
                None
                if consensus_round == "Validator Appeal Failed"
                else context.consensus_data.leader_receipt
            ),
            context.validation_results,
        )

        # Send events in rollup to communicate the transaction is accepted
        context.consensus_service.emit_transaction_event(
            "emitTransactionAccepted",
            context.consensus_data.leader_receipt.node_config,
            context.transaction.hash,
        )

        # Send a message indicating consensus was reached
        context.msg_handler.send_message(
            LogEvent(
                "consensus_event",
                EventType.SUCCESS,
                EventScope.CONSENSUS,
                "Reached consensus",
                {
                    "transaction_hash": context.transaction.hash,
                    "consensus_data": context.consensus_data.to_dict(),
                },
                transaction_hash=context.transaction.hash,
            )
        )

        # Retrieve the leader's receipt from the consensus data
        leader_receipt = context.consensus_data.leader_receipt

        # Do not deploy or update the contract if validator appeal failed
        if not context.transaction.appealed:
            # Get the contract snapshot for the transaction's target address
            leaders_contract_snapshot = context.contract_snapshot_supplier()

            # Set the contract snapshot for the transaction for a future rollback
            if not context.transaction.contract_snapshot:
                context.transactions_processor.set_transaction_contract_snapshot(
                    context.transaction.hash, leaders_contract_snapshot.to_dict()
                )

            # Do not deploy or update the contract if the execution failed
            if leader_receipt.execution_result == ExecutionResultStatus.SUCCESS:
                # Register contract if it is a new contract
                if context.transaction.type == TransactionType.DEPLOY_CONTRACT:
                    new_contract = {
                        "id": context.transaction.data["contract_address"],
                        "data": {
                            "state": {
                                "accepted": leader_receipt.contract_state,
                                "finalized": {},
                            },
                            "code": context.transaction.data["contract_code"],
                            "ghost_contract_address": context.transaction.ghost_contract_address,
                        },
                    }
                    context.contract_processor.register_contract(new_contract)

                    # Send a message indicating successful contract deployment
                    context.msg_handler.send_message(
                        LogEvent(
                            "deployed_contract",
                            EventType.SUCCESS,
                            EventScope.GENVM,
                            "Contract deployed",
                            new_contract,
                            transaction_hash=context.transaction.hash,
                        )
                    )
                # Update contract state if it is an existing contract
                else:
                    context.contract_processor.update_contract_state(
                        context.transaction.to_address,
                        accepted_state=leader_receipt.contract_state,
                    )

                _emit_transactions(
                    context, leader_receipt.pending_transactions, "accepted"
                )

        else:
            context.transaction.appealed = False

        # Set the transaction appeal undetermined status to false and return appeal status
        if context.transaction.appeal_undetermined:
            context.transactions_processor.set_transaction_appeal_undetermined(
                context.transaction.hash, False
            )
            context.transaction.appeal_undetermined = False
            return "leader_appeal_success"
        else:
            return None


class UndeterminedState(TransactionState):
    """
    Class representing the undetermined state of a transaction.
    """

    async def handle(self, context):
        """
        Handle the undetermined state transition.

        Args:
            context (TransactionContext): The context of the transaction.

        Returns:
            None: The transaction remains in an undetermined state.
        """
        # Send a message indicating consensus failure
        context.msg_handler.send_message(
            LogEvent(
                "consensus_event",
                EventType.ERROR,
                EventScope.CONSENSUS,
                "Failed to reach consensus",
                {
                    "transaction_hash": context.transaction.hash,
                    "consensus_data": context.consensus_data.to_dict(),
                },
                transaction_hash=context.transaction.hash,
            )
        )

        # When appeal fails, the appeal window is not reset
        if not context.transaction.appeal_undetermined:
            context.transactions_processor.set_transaction_timestamp_awaiting_finalization(
                context.transaction.hash
            )

        # Set the transaction appeal undetermined status to false
        if context.transaction.appeal_undetermined:
            context.transactions_processor.set_transaction_appeal_undetermined(
                context.transaction.hash, False
            )
            context.transaction.appeal_undetermined = False
            consensus_round = "Leader Appeal Failed"
            context.transactions_processor.set_transaction_appeal_failed(
                context.transaction.hash,
                context.transaction.appeal_failed + 1,
            )
        else:
            consensus_round = "Undetermined"

        # Save the contract snapshot for potential future appeals
        if not context.transaction.contract_snapshot:
            context.transactions_processor.set_transaction_contract_snapshot(
                context.transaction.hash, context.contract_snapshot_supplier().to_dict()
            )

        # Set the transaction result with the current consensus data
        context.transactions_processor.set_transaction_result(
            context.transaction.hash,
            context.consensus_data.to_dict(),
        )

        # Increment the appeal processing time when the transaction was appealed
        if context.transaction.timestamp_appeal is not None:
            context.transactions_processor.set_transaction_appeal_processing_time(
                context.transaction.hash
            )

        # Update the transaction status to undetermined
        ConsensusAlgorithm.dispatch_transaction_status_update(
            context.transactions_processor,
            context.transaction.hash,
            TransactionStatus.UNDETERMINED,
            context.msg_handler,
        )

        context.transactions_processor.update_consensus_history(
            context.transaction.hash,
            consensus_round,
            context.consensus_data.leader_receipt,
            context.consensus_data.validators,
        )

        return None


class FinalizingState(TransactionState):
    """
    Class representing the finalizing state of a transaction.
    """

    async def handle(self, context):
        """
        Handle the finalizing state transition.

        Args:
            context (TransactionContext): The context of the transaction.

        Returns:
            None: The transaction is finalized.
        """
        # Retrieve the leader's receipt from the consensus data
        leader_receipt = context.transaction.consensus_data.leader_receipt

        # Update contract state
        if (context.transaction.status == TransactionStatus.ACCEPTED) and (
            leader_receipt.execution_result == ExecutionResultStatus.SUCCESS
        ):
            context.contract_processor.update_contract_state(
                context.transaction.to_address,
                finalized_state=leader_receipt.contract_state,
            )

        # Update the transaction status to FINALIZED
        ConsensusAlgorithm.dispatch_transaction_status_update(
            context.transactions_processor,
            context.transaction.hash,
            TransactionStatus.FINALIZED,
            context.msg_handler,
        )

        # Send events in rollup to communicate the transaction is finalized
        context.consensus_service.emit_transaction_event(
            "emitTransactionFinalized",
            leader_receipt.node_config,
            context.transaction.hash,
        )

        if context.transaction.status != TransactionStatus.UNDETERMINED:
            # Insert pending transactions generated by contract-to-contract calls
            _emit_transactions(
                context,
                context.transaction.consensus_data.leader_receipt.pending_transactions,
                "finalized",
            )


def _emit_transactions(
    context: TransactionContext,
    pending_transactions: Iterable[PendingTransaction],
    on: Literal["accepted", "finalized"],
):
    for pending_transaction in filter(lambda t: t.on == on, pending_transactions):
        nonce = context.transactions_processor.get_transaction_count(
            context.transaction.to_address
        )
        data: dict
        transaction_type: TransactionType
        if pending_transaction.is_deploy():
            transaction_type = TransactionType.DEPLOY_CONTRACT
            new_contract_address: str
            if pending_transaction.salt_nonce == 0:
                # NOTE: this address is random, which doesn't 100% align with consensus spec
                new_contract_address = (
                    context.accounts_manager.create_new_account().address
                )
            else:
                from eth_utils.crypto import keccak
                from backend.node.types import Address
                from backend.node.base import SIMULATOR_CHAIN_ID

                arr = bytearray()
                arr.append(1)
                arr.extend(Address(context.transaction.to_address).as_bytes)
                arr.extend(
                    pending_transaction.salt_nonce.to_bytes(32, "big", signed=False)
                )
                arr.extend(SIMULATOR_CHAIN_ID.to_bytes(32, "big", signed=False))
                new_contract_address = Address(keccak(arr)[:20]).as_hex
                context.accounts_manager.create_new_account_with_address(
                    new_contract_address
                )
            pending_transaction.address = new_contract_address
            data = {
                "contract_address": new_contract_address,
                "contract_code": pending_transaction.code,
                "calldata": pending_transaction.calldata,
            }
        else:
            transaction_type = TransactionType.RUN_CONTRACT
            data = {
                "calldata": pending_transaction.calldata,
            }
        context.transactions_processor.insert_transaction(
            context.transaction.to_address,  # new calls are done by the contract
            pending_transaction.address,
            data,
            value=0,  # we only handle EOA transfers at the moment, so no value gets transferred
            type=transaction_type.value,
            nonce=nonce,
            leader_only=context.transaction.leader_only,  # Cascade
            triggered_by_hash=context.transaction.hash,
        )<|MERGE_RESOLUTION|>--- conflicted
+++ resolved
@@ -1230,18 +1230,12 @@
                     )
 
                     # Get the previous state of the contract
-<<<<<<< HEAD
-                    previous_contact_state = (
-                        context.transaction.contract_snapshot.states["accepted"]
-                    )
-=======
                     if context.transaction.contract_snapshot:
                         previous_contact_state = (
-                            context.transaction.contract_snapshot.encoded_state
+                            context.transaction.contract_snapshot.states["accepted"]
                         )
                     else:
                         previous_contact_state = {}
->>>>>>> 7229f84c
 
                     # Restore the contract state
                     context.contract_processor.update_contract_state(
