# backend/consensus/base.py

DEFAULT_VALIDATORS_COUNT = 5
DEFAULT_CONSENSUS_SLEEP_TIME = 5

import os
import asyncio
from collections import deque
import traceback
from typing import Callable, Iterator, List, Iterable, Literal
import time
from abc import ABC, abstractmethod
import threading
import copy

from sqlalchemy.orm import Session
from backend.consensus.vrf import get_validators_for_transaction
from backend.database_handler.chain_snapshot import ChainSnapshot
from backend.database_handler.contract_snapshot import ContractSnapshot
from backend.database_handler.transactions_processor import (
    TransactionsProcessor,
    TransactionStatus,
)
from backend.database_handler.accounts_manager import AccountsManager
from backend.database_handler.types import ConsensusData
from backend.domain.types import (
    Transaction,
    TransactionType,
    LLMProvider,
    Validator,
)
from backend.node.base import Node
from backend.node.types import (
    ExecutionMode,
    Receipt,
    Vote,
    ExecutionResultStatus,
    PendingTransaction,
)
from backend.protocol_rpc.message_handler.base import MessageHandler
from backend.protocol_rpc.message_handler.types import (
    LogEvent,
    EventType,
    EventScope,
)


def node_factory(
    validator: dict,
    validator_mode: ExecutionMode,
    contract_snapshot: ContractSnapshot,
    leader_receipt: Receipt | None,
    msg_handler: MessageHandler,
    contract_snapshot_factory: Callable[[str], ContractSnapshot],
) -> Node:
    """
    Factory function to create a Node instance.

    Args:
        validator (dict): Validator information.
        validator_mode (ExecutionMode): Mode of execution for the validator.
        contract_snapshot (ContractSnapshot): Snapshot of the contract state.
        leader_receipt (Receipt | None): Receipt of the leader node.
        msg_handler (MessageHandler): Handler for messaging.
        contract_snapshot_factory (Callable[[str], ContractSnapshot]): Factory function to create contract snapshots.

    Returns:
        Node: A new Node instance.
    """
    # Create a node instance with the provided parameters
    return Node(
        contract_snapshot=contract_snapshot,
        validator_mode=validator_mode,
        leader_receipt=leader_receipt,
        msg_handler=msg_handler,
        validator=Validator(
            address=validator["address"],
            stake=validator["stake"],
            llmprovider=LLMProvider(
                provider=validator["provider"],
                model=validator["model"],
                config=validator["config"],
                plugin=validator["plugin"],
                plugin_config=validator["plugin_config"],
            ),
        ),
        contract_snapshot_factory=contract_snapshot_factory,
    )


def contract_snapshot_factory(
    contract_address: str,
    session: Session,
    transaction: Transaction,
):
    """
    Factory function to create a ContractSnapshot instance.

    Args:
        contract_address (str): The address of the contract.
        session (Session): The database session.
        transaction (Transaction): The transaction related to the contract.

    Returns:
        ContractSnapshot: A new ContractSnapshot instance.
    """
    # Check if the transaction is a contract deployment and the contract address matches the transaction's to address
    if (
        transaction.type == TransactionType.DEPLOY_CONTRACT
        and contract_address == transaction.to_address
        and transaction.status != TransactionStatus.ACCEPTED
    ):
        # Create a new ContractSnapshot instance for the new contract
        ret = ContractSnapshot(None, session)
        ret.contract_address = transaction.to_address
        ret.contract_code = transaction.data["contract_code"]
<<<<<<< HEAD
        ret.states = {"accepted": {}, "finalized": {}}
        ret.encoded_state = ret.states["accepted"]
        ret.ghost_contract_address = transaction.ghost_contract_address
=======
        ret.balance = transaction.value or 0
        ret.states = {"accepted": {}, "finalized": {}}
        ret.encoded_state = ret.states["accepted"]
>>>>>>> a49d54c6
        return ret

    # Return a ContractSnapshot instance for an existing contract
    return ContractSnapshot(contract_address, session)


def chain_snapshot_factory(session: Session):
    """
    Factory function to create a ChainSnapshot instance.

    Args:
        session (Session): The database session.

    Returns:
        ChainSnapshot: A new ChainSnapshot instance.
    """
    return ChainSnapshot(session)


def transactions_processor_factory(session: Session):
    """
    Factory function to create a TransactionsProcessor instance.

    Args:
        session (Session): The database session.

    Returns:
        TransactionsProcessor: A new TransactionsProcessor instance.
    """
    return TransactionsProcessor(session)


def accounts_manager_factory(session: Session):
    """
    Factory function to create an AccountsManager instance.

    Args:
        session (Session): The database session.

    Returns:
        AccountsManager: A new AccountsManager instance.
    """
    return AccountsManager(session)


class TransactionContext:
    """
    Class representing the context of a transaction.

    Attributes:
        transaction (Transaction): The transaction.
        transactions_processor (TransactionsProcessor): Instance responsible for handling transaction operations within the database.
        chain_snapshot (ChainSnapshot): Snapshot of the chain state.
        accounts_manager (AccountsManager): Manager for accounts.
        contract_snapshot_factory (Callable[[str], ContractSnapshot]): Factory function to create contract snapshots.
        node_factory (Callable[[dict, ExecutionMode, ContractSnapshot, Receipt | None, MessageHandler, Callable[[str], ContractSnapshot]], Node]): Factory function to create nodes.
        msg_handler (MessageHandler): Handler for messaging.
        consensus_data (ConsensusData): Data related to the consensus process.
        iterator_rotation (Iterator[list] | None): Iterator for rotating validators.
        remaining_validators (list): List of remaining validators.
        num_validators (int): Number of validators.
        contract_snapshot (ContractSnapshot | None): Snapshot of the contract state.
        votes (dict): Dictionary of votes.
        validator_nodes (list): List of validator nodes.
        validation_results (list): List of validation results.
    """

    def __init__(
        self,
        transaction: Transaction,
        transactions_processor: TransactionsProcessor,
        chain_snapshot: ChainSnapshot,
        accounts_manager: AccountsManager,
        contract_snapshot_factory: Callable[[str], ContractSnapshot],
        node_factory: Callable[
            [
                dict,
                ExecutionMode,
                ContractSnapshot,
                Receipt | None,
                MessageHandler,
                Callable[[str], ContractSnapshot],
            ],
            Node,
        ],
        msg_handler: MessageHandler,
    ):
        """
        Initialize the TransactionContext.

        Args:
            transaction (Transaction): The transaction.
            transactions_processor (TransactionsProcessor): Instance responsible for handling transaction operations within the database.
            chain_snapshot (ChainSnapshot): Snapshot of the chain state.
            accounts_manager (AccountsManager): Manager for accounts.
            contract_snapshot_factory (Callable[[str], ContractSnapshot]): Factory function to create contract snapshots.
            node_factory (Callable[[dict, ExecutionMode, ContractSnapshot, Receipt | None, MessageHandler, Callable[[str], ContractSnapshot]], Node]): Factory function to create nodes.
            msg_handler (MessageHandler): Handler for messaging.
        """
        self.transaction = transaction
        self.transactions_processor = transactions_processor
        self.chain_snapshot = chain_snapshot
        self.accounts_manager = accounts_manager
        self.contract_snapshot_factory = contract_snapshot_factory
        self.node_factory = node_factory
        self.msg_handler = msg_handler
        self.consensus_data = ConsensusData(
            votes={}, leader_receipt=None, validators=[]
        )
        self.iterator_rotation: Iterator[list] | None = None
        self.remaining_validators: list = []
        self.num_validators: int = 0
        self.contract_snapshot_supplier: Callable[[], ContractSnapshot] | None = None
        self.votes: dict = {}
        self.validator_nodes: list = []
        self.validation_results: list = []


class ConsensusAlgorithm:
    """
    Class representing the consensus algorithm.

    Attributes:
        get_session (Callable[[], Session]): Function to get a database session.
        msg_handler (MessageHandler): Handler for messaging.
        pending_queues (dict[str, asyncio.Queue]): Dictionary of pending_queues for transactions.
        finality_window_time (int): Time in seconds for the finality window.
        consensus_sleep_time (int): Time in seconds for the consensus sleep time.
    """

    def __init__(
        self,
        get_session: Callable[[], Session],
        msg_handler: MessageHandler,
    ):
        """
        Initialize the ConsensusAlgorithm.

        Args:
            get_session (Callable[[], Session]): Function to get a database session.
            msg_handler (MessageHandler): Handler for messaging.
        """
        self.get_session = get_session
        self.msg_handler = msg_handler
        self.pending_queues: dict[str, asyncio.Queue] = {}
        self.finality_window_time = int(os.getenv("VITE_FINALITY_WINDOW"))
        self.consensus_sleep_time = DEFAULT_CONSENSUS_SLEEP_TIME
        self.pending_queue_stop_events: dict[str, asyncio.Event] = (
            {}
        )  # Events to stop tasks for each pending queue
        self.pending_queue_task_running: dict[str, bool] = (
            {}
        )  # Track running state for each pending queue

    def run_crawl_snapshot_loop(
        self,
        chain_snapshot_factory: Callable[
            [Session], ChainSnapshot
        ] = chain_snapshot_factory,
        transactions_processor_factory: Callable[
            [Session], TransactionsProcessor
        ] = transactions_processor_factory,
        stop_event: threading.Event = threading.Event(),
    ):
        """
        Run the loop to crawl snapshots.

        Args:
            chain_snapshot_factory (Callable[[Session], ChainSnapshot]): Creates snapshots of the blockchain state at specific points in time.
            transactions_processor_factory (Callable[[Session], TransactionsProcessor]): Creates processors to modify transactions.
            stop_event (threading.Event): Control signal to terminate the loop.
        """
        # Create a new event loop for crawling snapshots
        loop = asyncio.new_event_loop()
        asyncio.set_event_loop(loop)
        loop.run_until_complete(
            self._crawl_snapshot(
                chain_snapshot_factory, transactions_processor_factory, stop_event
            )
        )
        loop.close()

    async def _crawl_snapshot(
        self,
        chain_snapshot_factory: Callable[[Session], ChainSnapshot],
        transactions_processor_factory: Callable[[Session], TransactionsProcessor],
        stop_event: threading.Event,
    ):
        """
        Crawl snapshots and process pending transactions.

        Args:
            chain_snapshot_factory (Callable[[Session], ChainSnapshot]): Creates snapshots of the blockchain state at specific points in time.
            transactions_processor_factory (Callable[[Session], TransactionsProcessor]): Creates processors to modify transactions.
            stop_event (threading.Event): Control signal to terminate the loop.
        """
        while not stop_event.is_set():
            with self.get_session() as session:
                chain_snapshot = chain_snapshot_factory(session)
                transactions_processor = transactions_processor_factory(session)
                pending_transactions = chain_snapshot.get_pending_transactions()
                for transaction in pending_transactions:
                    transaction = Transaction.from_dict(transaction)
                    address = transaction.to_address

                    # Initialize queue and stop event for the address if not present
                    if address not in self.pending_queues:
                        self.pending_queues[address] = asyncio.Queue()

                    if address not in self.pending_queue_stop_events:
                        self.pending_queue_stop_events[address] = asyncio.Event()

                    # Only add to the queue if the stop event is not set
                    if not self.pending_queue_stop_events[address].is_set():
                        await self.pending_queues[address].put(transaction)

                        # Set the transaction as activated so it is not added to the queue again
                        ConsensusAlgorithm.dispatch_transaction_status_update(
                            transactions_processor,
                            transaction.hash,
                            TransactionStatus.ACTIVATED,
                            self.msg_handler,
                        )

            await asyncio.sleep(self.consensus_sleep_time)

    def run_process_pending_transactions_loop(
        self,
        chain_snapshot_factory: Callable[
            [Session], ChainSnapshot
        ] = chain_snapshot_factory,
        transactions_processor_factory: Callable[
            [Session], TransactionsProcessor
        ] = transactions_processor_factory,
        accounts_manager_factory: Callable[
            [Session], AccountsManager
        ] = accounts_manager_factory,
        contract_snapshot_factory: Callable[
            [str, Session, Transaction], ContractSnapshot
        ] = contract_snapshot_factory,
        node_factory: Callable[
            [
                dict,
                ExecutionMode,
                ContractSnapshot,
                Receipt | None,
                MessageHandler,
                Callable[[str], ContractSnapshot],
            ],
            Node,
        ] = node_factory,
        stop_event: threading.Event = threading.Event(),
    ):
        """
        Run the process pending transactions loop.

        Args:
            chain_snapshot_factory (Callable[[Session], ChainSnapshot]): Creates snapshots of the blockchain state at specific points in time.
            transactions_processor_factory (Callable[[Session], TransactionsProcessor]): Creates processors to modify transactions.
            accounts_manager_factory (Callable[[Session], AccountsManager]): Creates managers to handle account state.
            contract_snapshot_factory (Callable[[str, Session, Transaction], ContractSnapshot]): Creates snapshots of contract states.
            node_factory (Callable[[dict, ExecutionMode, ContractSnapshot, Receipt | None, MessageHandler, Callable[[str], ContractSnapshot]], Node]): Creates node instances that can execute contracts and process transactions.
            stop_event (threading.Event): Control signal to terminate the pending transactions process.
        """
        # Create a new event loop for running the processing of pending transactions
        loop = asyncio.new_event_loop()
        asyncio.set_event_loop(loop)
        loop.run_until_complete(
            self._process_pending_transactions(
                chain_snapshot_factory,
                transactions_processor_factory,
                accounts_manager_factory,
                contract_snapshot_factory,
                node_factory,
                stop_event,
            )
        )
        loop.close()

    async def _process_pending_transactions(
        self,
        chain_snapshot_factory: Callable[[Session], ChainSnapshot],
        transactions_processor_factory: Callable[[Session], TransactionsProcessor],
        accounts_manager_factory: Callable[[Session], AccountsManager],
        contract_snapshot_factory: Callable[
            [str, Session, Transaction], ContractSnapshot
        ],
        node_factory: Callable[
            [
                dict,
                ExecutionMode,
                ContractSnapshot,
                Receipt | None,
                MessageHandler,
                Callable[[str], ContractSnapshot],
            ],
            Node,
        ],
        stop_event: threading.Event,
    ):
        """
        Process pending transactions.

        Args:
            chain_snapshot_factory (Callable[[Session], ChainSnapshot]): Creates snapshots of the blockchain state at specific points in time.
            transactions_processor_factory (Callable[[Session], TransactionsProcessor]): Creates processors to modify transactions.
            accounts_manager_factory (Callable[[Session], AccountsManager]): Creates managers to handle account state.
            contract_snapshot_factory (Callable[[str, Session, Transaction], ContractSnapshot]): Creates snapshots of contract states.
            node_factory (Callable[[dict, ExecutionMode, ContractSnapshot, Receipt | None, MessageHandler, Callable[[str], ContractSnapshot]], Node]): Creates node instances that can execute contracts and process transactions.
            stop_event (threading.Event): Control signal to terminate the pending transactions process.
        """
        # Set a new event loop for the processing of pending transactions
        asyncio.set_event_loop(asyncio.new_event_loop())
        # Note: ollama uses GPU resources and webrequest aka selenium uses RAM
        # TODO: Consider using async sessions to avoid blocking the current thread
        while not stop_event.is_set():
            try:
                async with asyncio.TaskGroup() as tg:
                    for queue_address, queue in self.pending_queues.items():
                        if (
                            not queue.empty()
                            and not self.pending_queue_stop_events.get(
                                queue_address, asyncio.Event()
                            ).is_set()
                        ):
                            # Sessions cannot be shared between coroutines; create a new session for each coroutine
                            # Reference: https://docs.sqlalchemy.org/en/20/orm/session_basics.html#is-the-session-thread-safe-is-asyncsession-safe-to-share-in-concurrent-tasks
                            self.pending_queue_task_running[queue_address] = True
                            transaction: Transaction = await queue.get()
                            with self.get_session() as session:

                                async def exec_transaction_with_session_handling(
                                    session: Session,
                                    transaction: Transaction,
                                    queue_address: str,
                                ):
                                    transactions_processor = (
                                        transactions_processor_factory(session)
                                    )
                                    await self.exec_transaction(
                                        transaction,
                                        transactions_processor,
                                        chain_snapshot_factory(session),
                                        accounts_manager_factory(session),
                                        lambda contract_address: contract_snapshot_factory(
                                            contract_address, session, transaction
                                        ),
                                        node_factory,
                                    )
                                    session.commit()
                                    self.pending_queue_task_running[queue_address] = (
                                        False
                                    )

                            tg.create_task(
                                exec_transaction_with_session_handling(
                                    session, transaction, queue_address
                                )
                            )

            except Exception as e:
                print("Error running consensus", e)
                print(traceback.format_exc())
            finally:
                for queue_address in self.pending_queues:
                    self.pending_queue_task_running[queue_address] = False
            await asyncio.sleep(self.consensus_sleep_time)

    def is_pending_queue_task_running(self, address: str):
        """
        Check if a task for a specific pending queue is currently running.
        """
        return self.pending_queue_task_running.get(address, False)

    def stop_pending_queue_task(self, address: str):
        """
        Signal the task for a specific pending queue to stop.
        """
        if address in self.pending_queues:
            if address not in self.pending_queue_stop_events:
                self.pending_queue_stop_events[address] = asyncio.Event()
            self.pending_queue_stop_events[address].set()

    def start_pending_queue_task(self, address: str):
        """
        Allow the task for a specific pending queue to start.
        """
        if address in self.pending_queue_stop_events:
            self.pending_queue_stop_events[address].clear()

    async def exec_transaction(
        self,
        transaction: Transaction,
        transactions_processor: TransactionsProcessor,
        chain_snapshot: ChainSnapshot,
        accounts_manager: AccountsManager,
        contract_snapshot_factory: Callable[[str], ContractSnapshot],
        node_factory: Callable[
            [
                dict,
                ExecutionMode,
                ContractSnapshot,
                Receipt | None,
                MessageHandler,
                Callable[[str], ContractSnapshot],
            ],
            Node,
        ],
    ):
        """
        Execute a transaction.

        Args:
            transaction (Transaction): The transaction to execute.
            transactions_processor (TransactionsProcessor): Instance responsible for handling transaction operations within the database.
            chain_snapshot (ChainSnapshot): Snapshot of the chain state.
            accounts_manager (AccountsManager): Manager for accounts.
            contract_snapshot_factory (Callable[[str], ContractSnapshot]): Factory function to create contract snapshots.
            node_factory (Callable[[dict, ExecutionMode, ContractSnapshot, Receipt | None, MessageHandler, Callable[[str], ContractSnapshot]], Node]): Factory function to create nodes.
        """
        # Create initial state context for the transaction
        context = TransactionContext(
            transaction=transaction,
            transactions_processor=transactions_processor,
            chain_snapshot=chain_snapshot,
            accounts_manager=accounts_manager,
            contract_snapshot_factory=contract_snapshot_factory,
            node_factory=node_factory,
            msg_handler=self.msg_handler,
        )

        # Begin state transitions starting from PendingState
        state = PendingState()
        while True:
            next_state = await state.handle(context)
            if next_state is None:
                break
            state = next_state

    @staticmethod
    def dispatch_transaction_status_update(
        transactions_processor: TransactionsProcessor,
        transaction_hash: str,
        new_status: TransactionStatus,
        msg_handler: MessageHandler,
    ):
        """
        Dispatch a transaction status update.

        Args:
            transactions_processor (TransactionsProcessor): Instance responsible for handling transaction operations within the database.
            transaction_hash (str): Hash of the transaction.
            new_status (TransactionStatus): New status of the transaction.
            msg_handler (MessageHandler): Handler for messaging.
        """
        # Update the transaction status in the transactions processor
        transactions_processor.update_transaction_status(transaction_hash, new_status)

        # Send a message indicating the transaction status update
        msg_handler.send_message(
            LogEvent(
                "transaction_status_updated",
                EventType.INFO,
                EventScope.CONSENSUS,
                f"{str(new_status.value)} {str(transaction_hash)}",
                {
                    "hash": str(transaction_hash),
                    "new_status": str(new_status.value),
                },
                transaction_hash=transaction_hash,
            )
        )

    @staticmethod
    def execute_transfer(
        transaction: Transaction,
        transactions_processor: TransactionsProcessor,
        accounts_manager: AccountsManager,
        msg_handler: MessageHandler,
    ):
        """
        Executes a native token transfer between Externally Owned Accounts (EOAs).

        This function handles the transfer of native tokens from one EOA to another.
        It updates the balances of both the sender and recipient accounts, and
        manages the transaction status throughout the process.

        Args:
            transaction (dict): The transaction details including from_address, to_address, and value.
            transactions_processor (TransactionsProcessor): Instance responsible for handling transaction operations within the database.
            accounts_manager (AccountsManager): Manager to handle account balance updates.
        """

        # Check if the transaction is a fund_account call
        if not transaction.from_address is None:
            # Get the balance of the sender account
            from_balance = accounts_manager.get_account_balance(
                transaction.from_address
            )

            # Check if the sender has enough balance
            if from_balance < transaction.value:
                # Set the transaction status to UNDETERMINED if balance is insufficient
                ConsensusAlgorithm.dispatch_transaction_status_update(
                    transactions_processor,
                    transaction.hash,
                    TransactionStatus.UNDETERMINED,
                    msg_handler,
                )

                transactions_processor.create_rollup_transaction(transaction.hash)
                return

            # Update the balance of the sender account
            accounts_manager.update_account_balance(
                transaction.from_address, from_balance - transaction.value
            )

        # Check if the transaction is a burn call
        if not transaction.to_address is None:
            # Get the balance of the recipient account
            to_balance = accounts_manager.get_account_balance(transaction.to_address)

            # Update the balance of the recipient account
            accounts_manager.update_account_balance(
                transaction.to_address, to_balance + transaction.value
            )

        # Dispatch a transaction status update to FINALIZED
        ConsensusAlgorithm.dispatch_transaction_status_update(
            transactions_processor,
            transaction.hash,
            TransactionStatus.FINALIZED,
            msg_handler,
        )

        transactions_processor.create_rollup_transaction(transaction.hash)

    def run_appeal_window_loop(
        self,
        chain_snapshot_factory: Callable[
            [Session], ChainSnapshot
        ] = chain_snapshot_factory,
        transactions_processor_factory: Callable[
            [Session], TransactionsProcessor
        ] = transactions_processor_factory,
        accounts_manager_factory: Callable[
            [Session], AccountsManager
        ] = accounts_manager_factory,
        contract_snapshot_factory: Callable[
            [str, Session, Transaction], ContractSnapshot
        ] = contract_snapshot_factory,
        node_factory: Callable[
            [
                dict,
                ExecutionMode,
                ContractSnapshot,
                Receipt | None,
                MessageHandler,
                Callable[[str], ContractSnapshot],
            ],
            Node,
        ] = node_factory,
        stop_event: threading.Event = threading.Event(),
    ):
        """
        Run the loop to handle the appeal window.

        Args:
            chain_snapshot_factory (Callable[[Session], ChainSnapshot]): Creates snapshots of the blockchain state at specific points in time.
            transactions_processor_factory (Callable[[Session], TransactionsProcessor]): Creates processors to modify transactions.
            accounts_manager_factory (Callable[[Session], AccountsManager]): Creates managers to handle account state.
            contract_snapshot_factory (Callable[[str, Session, Transaction], ContractSnapshot]): Creates snapshots of contract states.
            node_factory (Callable[[dict, ExecutionMode, ContractSnapshot, Receipt | None, MessageHandler, Callable[[str], ContractSnapshot]], Node]): Creates node instances that can execute contracts and process transactions.
            stop_event (threading.Event): Control signal to terminate the appeal window process.
        """
        # Create a new event loop for running the appeal window
        loop = asyncio.new_event_loop()
        asyncio.set_event_loop(loop)
        loop.run_until_complete(
            self._appeal_window(
                chain_snapshot_factory,
                transactions_processor_factory,
                accounts_manager_factory,
                contract_snapshot_factory,
                node_factory,
                stop_event,
            )
        )
        loop.close()

    async def _appeal_window(
        self,
        chain_snapshot_factory: Callable[[Session], ChainSnapshot],
        transactions_processor_factory: Callable[[Session], TransactionsProcessor],
        accounts_manager_factory: Callable[[Session], AccountsManager],
        contract_snapshot_factory: Callable[
            [str, Session, Transaction], ContractSnapshot
        ],
        node_factory: Callable[
            [
                dict,
                ExecutionMode,
                ContractSnapshot,
                Receipt | None,
                MessageHandler,
                Callable[[str], ContractSnapshot],
            ],
            Node,
        ],
        stop_event: threading.Event,
    ):
        """
        Handle the appeal window for transactions, during which EOAs can challenge transaction results.

        Args:
            chain_snapshot_factory (Callable[[Session], ChainSnapshot]): Creates snapshots of the blockchain state at specific points in time.
            transactions_processor_factory (Callable[[Session], TransactionsProcessor]): Creates processors to modify transactions.
            accounts_manager_factory (Callable[[Session], AccountsManager]): Creates managers to handle account state.
            contract_snapshot_factory (Callable[[str, Session, Transaction], ContractSnapshot]): Creates snapshots of contract states.
            node_factory (Callable[[dict, ExecutionMode, ContractSnapshot, Receipt | None, MessageHandler, Callable[[str], ContractSnapshot]], Node]): Creates node instances that can execute contracts and process transactions.
            stop_event (threading.Event): Control signal to terminate the appeal window process.
        """
        # Set a new event loop for the appeal window
        asyncio.set_event_loop(asyncio.new_event_loop())

        while not stop_event.is_set():
            try:
                async with asyncio.TaskGroup() as tg:
                    with self.get_session() as session:
                        # Get the accepted and undetermined transactions per contract address
                        chain_snapshot = chain_snapshot_factory(session)
                        accepted_undetermined_transactions = (
                            chain_snapshot.get_accepted_undetermined_transactions()
                        )

                        # Iterate over the contracts
                        for (
                            accepted_undetermined_queue
                        ) in accepted_undetermined_transactions.values():

                            # Create a new session for each task so tasks can be run in parallel
                            with self.get_session() as task_session:

                                async def exec_appeal_window_with_session_handling(
                                    task_session: Session,
                                    accepted_undetermined_queue: list[dict],
                                ):
                                    transactions_processor = (
                                        transactions_processor_factory(task_session)
                                    )

                                    # Go through the whole queue to check for appeals and finalizations
                                    for index, transaction in enumerate(
                                        accepted_undetermined_queue
                                    ):
                                        transaction = Transaction.from_dict(transaction)

                                        # Check if the transaction is appealed
                                        if not transaction.appealed:

                                            # Check if the transaction can be finalized
                                            if self.can_finalize_transaction(
                                                transactions_processor,
                                                transaction,
                                                index,
                                                accepted_undetermined_queue,
                                            ):

                                                # Handle transactions that need to be finalized
                                                await self.process_finalization(
                                                    transaction,
                                                    transactions_processor,
                                                    chain_snapshot,
                                                    accounts_manager_factory(
                                                        task_session
                                                    ),
                                                    lambda contract_address: contract_snapshot_factory(
                                                        contract_address,
                                                        task_session,
                                                        transaction,
                                                    ),
                                                    node_factory,
                                                )
                                                task_session.commit()

                                        else:
                                            # Handle transactions that are appealed
                                            if (
                                                transaction.status
                                                == TransactionStatus.UNDETERMINED
                                            ):
                                                # Leader appeal
                                                await self.process_leader_appeal(
                                                    transaction,
                                                    transactions_processor,
                                                    chain_snapshot,
                                                    accounts_manager_factory(
                                                        task_session
                                                    ),
                                                    lambda contract_address: contract_snapshot_factory(
                                                        contract_address,
                                                        task_session,
                                                        transaction,
                                                    ),
                                                    node_factory,
                                                )
                                                task_session.commit()

                                            else:
                                                # Validator appeal
                                                await self.process_validator_appeal(
                                                    transaction,
                                                    transactions_processor,
                                                    chain_snapshot,
                                                    accounts_manager_factory(
                                                        task_session
                                                    ),
                                                    lambda contract_address: contract_snapshot_factory(
                                                        contract_address,
                                                        task_session,
                                                        transaction,
                                                    ),
                                                    node_factory,
                                                )
                                                task_session.commit()

                                tg.create_task(
                                    exec_appeal_window_with_session_handling(
                                        task_session, accepted_undetermined_queue
                                    )
                                )

            except Exception as e:
                print("Error running consensus", e)
                print(traceback.format_exc())
            await asyncio.sleep(self.consensus_sleep_time)

    def can_finalize_transaction(
        self,
        transactions_processor: TransactionsProcessor,
        transaction: Transaction,
        index: int,
        accepted_undetermined_queue: list[dict],
    ) -> bool:
        """
        Check if the transaction can be finalized based on the following criteria:
        - The transaction is a leader only transaction
        - The transaction has exceeded the finality window
        - The previous transaction has been finalized

        Args:
            transactions_processor (TransactionsProcessor): The transactions processor instance.
            transaction (Transaction): The transaction to be possibly finalized.
            index (int): The index of the current transaction in the accepted_undetermined_queue.
            accepted_undetermined_queue (list[dict]): The list of accepted and undetermined transactions for one contract.

        Returns:
            bool: True if the transaction can be finalized, False otherwise.
        """
        if (transaction.leader_only) or (
            (
                int(time.time())
                - transaction.timestamp_awaiting_finalization
                - transaction.appeal_processing_time
            )
            > self.finality_window_time
        ):
            if index == 0:
                return True
            else:
                previous_transaction_hash = accepted_undetermined_queue[index - 1][
                    "hash"
                ]
                previous_transaction = transactions_processor.get_transaction_by_hash(
                    previous_transaction_hash
                )
                if previous_transaction["status"] == TransactionStatus.FINALIZED.value:
                    return True
                else:
                    return False
        else:
            return False

    async def process_finalization(
        self,
        transaction: Transaction,
        transactions_processor: TransactionsProcessor,
        chain_snapshot: ChainSnapshot,
        accounts_manager: AccountsManager,
        contract_snapshot_factory: Callable[[str], ContractSnapshot],
        node_factory: Callable[
            [
                dict,
                ExecutionMode,
                ContractSnapshot,
                Receipt | None,
                MessageHandler,
                Callable[[str], ContractSnapshot],
            ],
            Node,
        ],
    ):
        """
        Process the finalization of a transaction.

        Args:
            transaction (Transaction): The transaction to finalize.
            transactions_processor (TransactionsProcessor): Instance responsible for handling transaction operations within the database.
            chain_snapshot (ChainSnapshot): Snapshot of the chain state.
            accounts_manager (AccountsManager): Manager for accounts.
            contract_snapshot_factory (Callable[[str], ContractSnapshot]): Factory function to create contract snapshots.
            node_factory (Callable[[dict, ExecutionMode, ContractSnapshot, Receipt | None, MessageHandler, Callable[[str], ContractSnapshot]], Node]): Factory function to create nodes.
        """
        # Create a transaction context for finalizing the transaction
        context = TransactionContext(
            transaction=transaction,
            transactions_processor=transactions_processor,
            chain_snapshot=chain_snapshot,
            accounts_manager=accounts_manager,
            contract_snapshot_factory=contract_snapshot_factory,
            node_factory=node_factory,
            msg_handler=self.msg_handler,
        )

        # Transition to the FinalizingState
        state = FinalizingState()
        await state.handle(context)

    async def process_leader_appeal(
        self,
        transaction: Transaction,
        transactions_processor: TransactionsProcessor,
        chain_snapshot: ChainSnapshot,
        accounts_manager: AccountsManager,
        contract_snapshot_factory: Callable[[str], ContractSnapshot],
        node_factory: Callable[
            [
                dict,
                ExecutionMode,
                ContractSnapshot,
                Receipt | None,
                MessageHandler,
                Callable[[str], ContractSnapshot],
            ],
            Node,
        ],
    ):
        """
        Process the leader appeal of a transaction.

        Args:
            transaction (Transaction): The transaction to appeal.
            transactions_processor (TransactionsProcessor): Instance responsible for handling transaction operations within the database.
            chain_snapshot (ChainSnapshot): Snapshot of the chain state.
            accounts_manager (AccountsManager): Manager for accounts.
            contract_snapshot_factory (Callable[[str], ContractSnapshot]): Factory function to create contract snapshots.
            node_factory (Callable[[dict, ExecutionMode, ContractSnapshot, Receipt | None, MessageHandler, Callable[[str], ContractSnapshot]], Node]): Factory function to create nodes.
        """
        # Create a transaction context for the appeal
        context = TransactionContext(
            transaction=transaction,
            transactions_processor=transactions_processor,
            chain_snapshot=chain_snapshot,
            accounts_manager=accounts_manager,
            contract_snapshot_factory=contract_snapshot_factory,
            node_factory=node_factory,
            msg_handler=self.msg_handler,
        )

        transactions_processor.set_transaction_appeal(transaction.hash, False)
        transaction.appealed = False

        if len(transaction.consensus_data.validators) + 1 == len(
            chain_snapshot.get_all_validators()
        ):
            self.msg_handler.send_message(
                LogEvent(
                    "consensus_event",
                    EventType.ERROR,
                    EventScope.CONSENSUS,
                    "Appeal failed, no validators found to process the appeal",
                    {
                        "transaction_hash": transaction.hash,
                    },
                    transaction_hash=transaction.hash,
                )
            )
            self.msg_handler.send_message(
                log_event=LogEvent(
                    "transaction_appeal_updated",
                    EventType.INFO,
                    EventScope.CONSENSUS,
                    "Set transaction appealed",
                    {
                        "transaction_hash": context.transaction.hash,
                    },
                ),
                log_to_terminal=False,
            )

        else:
            # Appeal data member is used in the frontend for both types of appeals
            # Here the type is refined based on the status
            transactions_processor.set_transaction_appeal_undetermined(
                transaction.hash, True
            )
            transaction.appeal_undetermined = True

            # Begin state transitions starting from PendingState
            state = PendingState()
            while True:
                next_state = await state.handle(context)
                if next_state is None:
                    break
                elif next_state == "leader_appeal_success":
                    self.rollback_transactions(context)
                    break
                state = next_state

    async def process_validator_appeal(
        self,
        transaction: Transaction,
        transactions_processor: TransactionsProcessor,
        chain_snapshot: ChainSnapshot,
        accounts_manager: AccountsManager,
        contract_snapshot_factory: Callable[[str], ContractSnapshot],
        node_factory: Callable[
            [
                dict,
                ExecutionMode,
                ContractSnapshot,
                Receipt | None,
                MessageHandler,
                Callable[[str], ContractSnapshot],
            ],
            Node,
        ],
    ):
        """
        Process the validator appeal of a transaction.

        Args:
            transaction (Transaction): The transaction to appeal.
            transactions_processor (TransactionsProcessor): Instance responsible for handling transaction operations within the database.
            chain_snapshot (ChainSnapshot): Snapshot of the chain state.
            accounts_manager (AccountsManager): Manager for accounts.
            contract_snapshot_factory (Callable[[str], ContractSnapshot]): Factory function to create contract snapshots.
            node_factory (Callable[[dict, ExecutionMode, ContractSnapshot, Receipt | None, MessageHandler, Callable[[str], ContractSnapshot]], Node]): Factory function to create nodes.
        """
        # Create a transaction context for the appeal
        context = TransactionContext(
            transaction=transaction,
            transactions_processor=transactions_processor,
            chain_snapshot=chain_snapshot,
            accounts_manager=accounts_manager,
            contract_snapshot_factory=contract_snapshot_factory,
            node_factory=node_factory,
            msg_handler=self.msg_handler,
        )

        # Set the leader receipt in the context
        context.consensus_data.leader_receipt = (
            transaction.consensus_data.leader_receipt
        )
        try:
            # Attempt to get extra validators for the appeal process
            context.remaining_validators = ConsensusAlgorithm.get_extra_validators(
                chain_snapshot,
                transaction.consensus_data,
                transaction.appeal_failed,
            )
        except ValueError as e:
            # When no validators are found, then the appeal failed
            context.msg_handler.send_message(
                LogEvent(
                    "consensus_event",
                    EventType.ERROR,
                    EventScope.CONSENSUS,
                    "Appeal failed, no validators found to process the appeal",
                    {
                        "transaction_hash": context.transaction.hash,
                    },
                    transaction_hash=context.transaction.hash,
                )
            )
            context.transactions_processor.set_transaction_appeal(
                context.transaction.hash, False
            )
            context.transaction.appealed = False
            self.msg_handler.send_message(
                log_event=LogEvent(
                    "transaction_appeal_updated",
                    EventType.INFO,
                    EventScope.CONSENSUS,
                    "Set transaction appealed",
                    {
                        "transaction_hash": context.transaction.hash,
                    },
                ),
                log_to_terminal=False,
            )
            context.transactions_processor.set_transaction_appeal_processing_time(
                context.transaction.hash
            )
        else:
            # Set up the context for the committing state
            context.num_validators = len(context.remaining_validators)
            context.votes = {}
            context.contract_snapshot_supplier = (
                lambda: context.contract_snapshot_factory(
                    context.transaction.to_address
                )
            )

            # Begin state transitions starting from CommittingState
            state = CommittingState()
            while True:
                next_state = await state.handle(context)
                if next_state is None:
                    break
                elif next_state == "validator_appeal_success":
                    self.rollback_transactions(context)
                    ConsensusAlgorithm.dispatch_transaction_status_update(
                        context.transactions_processor,
                        context.transaction.hash,
                        TransactionStatus.PENDING,
                        context.msg_handler,
                    )

                    # Get the previous state of the contract
                    previous_contact_state = (
                        context.transaction.contract_snapshot.encoded_state
                    )

                    # Restore the contract state
                    if previous_contact_state:
                        # Get the contract snapshot for the transaction's target address
                        leaders_contract_snapshot = context.contract_snapshot_factory(
                            context.transaction.to_address
                        )

                        # Update the contract state with the previous state
                        leaders_contract_snapshot.update_contract_state(
                            accepted_state=previous_contact_state
                        )

                    # Transaction will be picked up by _crawl_snapshot
                    break
                state = next_state

    def rollback_transactions(self, context: TransactionContext):
        """
        Rollback newer transactions.
        """
        # Rollback all future transactions for the current contract
        # Stop the _crawl_snapshot and the _run_consensus for the current contract
        address = context.transaction.to_address
        self.stop_pending_queue_task(address)

        # Wait until task is finished
        while self.is_pending_queue_task_running(address):
            time.sleep(1)

        # Empty the pending queue
        self.pending_queues[address] = asyncio.Queue()

        # Set all transactions with higher created_at to PENDING
        future_transactions = context.transactions_processor.get_newer_transactions(
            context.transaction.hash
        )
        for future_transaction in future_transactions:
            ConsensusAlgorithm.dispatch_transaction_status_update(
                context.transactions_processor,
                future_transaction["hash"],
                TransactionStatus.PENDING,
                context.msg_handler,
            )

        # Start the queue loop again
        self.start_pending_queue_task(address)

    @staticmethod
    def get_extra_validators(
        chain_snapshot: ChainSnapshot, consensus_data: ConsensusData, appeal_failed: int
    ):
        """
        Get extra validators for the appeal process according to the following formula:
        - when appeal_failed = 0, add n + 2 validators
        - when appeal_failed > 0, add (2 * appeal_failed * n + 1) + 2 validators
        Note that for appeal_failed > 0, the returned set contains the old validators
        from the previous appeal round and new validators.

        Selection of the extra validators:
        appeal_failed | PendingState | Reused validators | Extra selected     | Total
                      | validators   | from the previous | validators for the | validators
                      |              | appeal round      | appeal             |
        ----------------------------------------------------------------------------------
               0      |       n      |          0        |        n+2         |    2n+2
               1      |       n      |        n+2        |        n+1         |    3n+3
               2      |       n      |       2n+3        |         2n         |    5n+3
               3      |       n      |       4n+3        |         2n         |    7n+3
                              └───────┬──────┘  └─────────┬────────┘
                                      │                   |
        Validators after the ◄────────┘                   └──► Validators during the appeal
        appeal. This equals                                    for appeal_failed > 0
        the Total validators                                   = (2*appeal_failed*n+1)+2
        of the row above,                                      This is the formula from
        and are in consensus_data.                             above and it is what is
        For appeal_failed > 0                                  returned by this function
        = (2*appeal_failed-1)*n+3
        This is used to calculate n

        Args:
            chain_snapshot (ChainSnapshot): Snapshot of the chain state.
            consensus_data (ConsensusData): Data related to the consensus process.
            appeal_failed (int): Number of times the appeal has failed.

        Returns:
            list: List of extra validators.
        """
        # Get all validators
        validators = chain_snapshot.get_all_validators()

        # Create a dictionary to map addresses to validator entries
        validator_map = {validator["address"]: validator for validator in validators}

        # List containing addresses found in leader and validator receipts
        receipt_addresses = [consensus_data.leader_receipt.node_config["address"]] + [
            receipt.node_config["address"] for receipt in consensus_data.validators
        ]

        # Get leader and current validators from consensus data receipt addresses
        current_validators = [
            validator_map.pop(receipt_address)
            for receipt_address in receipt_addresses
            if receipt_address in validator_map
        ]

        # Set not_used_validators to the remaining validators in validator_map
        not_used_validators = list(validator_map.values())

        if len(not_used_validators) == 0:
            raise ValueError("No validators found")

        nb_current_validators = len(receipt_addresses)
        if appeal_failed == 0:
            # Calculate extra validators when no appeal has failed
            extra_validators = get_validators_for_transaction(
                not_used_validators, nb_current_validators + 2
            )
        elif appeal_failed == 1:
            # Calculate extra validators when one appeal has failed
            n = (nb_current_validators - 2) // 2
            extra_validators = get_validators_for_transaction(
                not_used_validators, n + 1
            )
            extra_validators = current_validators[n:] + extra_validators
        else:
            # Calculate extra validators when more than one appeal has failed
            n = (nb_current_validators - 3) // (2 * appeal_failed - 1)
            extra_validators = get_validators_for_transaction(
                not_used_validators, 2 * n
            )
            extra_validators = current_validators[n:] + extra_validators

        return extra_validators

    @staticmethod
    def get_validators_from_consensus_data(
        all_validators: List[dict], consensus_data: ConsensusData, include_leader: bool
    ):
        """
        Get validators from consensus data.

        Args:
            all_validators (List[dict]): List of all validators.
            consensus_data (ConsensusData): Data related to the consensus process.
            include_leader (bool): Whether to get the leader in the validator set.
        Returns:
            list: List of validators involved in the consensus process.
        """
        # Extract addresses of current validators from consensus data
        current_validators_addresses = {
            validator.node_config["address"] for validator in consensus_data.validators
        }
        if include_leader:
            current_validators_addresses.add(
                consensus_data.leader_receipt.node_config["address"]
            )
        # Return validators whose addresses are in the current validators addresses
        return [
            validator
            for validator in all_validators
            if validator["address"] in current_validators_addresses
        ]

    def set_finality_window_time(self, time: int):
        self.finality_window_time = time

        # Send log event to update the frontend value
        self.msg_handler.send_message(
            LogEvent(
                name="finality_window_time_updated",
                type=EventType.INFO,
                scope=EventScope.RPC,
                message=f"Finality window time updated to {time}",
                data={"time": time},
            ),
            log_to_terminal=False,
        )


class TransactionState(ABC):
    """
    Abstract base class representing a state in the transaction process.
    """

    @abstractmethod
    async def handle(self, context: TransactionContext):
        """
        Handle the state transition.

        Args:
            context (TransactionContext): The context of the transaction.
        """
        pass


class PendingState(TransactionState):
    """
    Class representing the pending state of a transaction.
    """

    async def handle(self, context):
        """
        Handle the pending state transition.

        Args:
            context (TransactionContext): The context of the transaction.

        Returns:
            TransactionState | None: The ProposingState or None if the transaction is already in process, when it is a transaction or when there are no validators.
        """
        # Transactions that are put back to pending are processed again, so we need to get the latest data of the transaction
        context.transaction = Transaction.from_dict(
            context.transactions_processor.get_transaction_by_hash(
                context.transaction.hash
            )
        )

        context.msg_handler.send_message(
            LogEvent(
                "consensus_event",
                EventType.INFO,
                EventScope.CONSENSUS,
                "Executing transaction",
                {
                    "transaction_hash": context.transaction.hash,
                    "transaction": context.transaction.to_dict(),
                },
                transaction_hash=context.transaction.hash,
            )
        )

        # If transaction is a transfer, execute it
        # TODO: consider when the transfer involves a contract account, bridging, etc.
        if context.transaction.type == TransactionType.SEND:
            ConsensusAlgorithm.execute_transfer(
                context.transaction,
                context.transactions_processor,
                context.accounts_manager,
                context.msg_handler,
            )
            return None

        # Retrieve all validators from the snapshot
        all_validators = context.chain_snapshot.get_all_validators()

        # Check if there are validators available
        if not all_validators:
            context.msg_handler.send_message(
                LogEvent(
                    "consensus_event",
                    EventType.ERROR,
                    EventScope.CONSENSUS,
                    "No validators found to process transaction",
                    {
                        "transaction_hash": context.transaction.hash,
                    },
                    transaction_hash=context.transaction.hash,
                )
            )
            return None

        # Determine the involved validators based on whether the transaction is appealed
        if context.transaction.appealed:
            # If the transaction is appealed, remove the old leader
            involved_validators = ConsensusAlgorithm.get_validators_from_consensus_data(
                all_validators, context.transaction.consensus_data, False
            )

            # Reset the transaction appeal status
            context.transactions_processor.set_transaction_appeal(
                context.transaction.hash, False
            )
            context.transaction.appealed = False

        elif context.transaction.appeal_undetermined:
            # Add n+2 validators, remove the old leader
            current_validators = ConsensusAlgorithm.get_validators_from_consensus_data(
                all_validators, context.transaction.consensus_data, False
            )
            extra_validators = ConsensusAlgorithm.get_extra_validators(
                context.chain_snapshot, context.transaction.consensus_data, 0
            )
            involved_validators = current_validators + extra_validators

        else:
            # If there was no validator appeal or leader appeal
            if context.transaction.consensus_data:
                # Transaction was rolled back, so we need to reuse the validators and leader
                involved_validators = (
                    ConsensusAlgorithm.get_validators_from_consensus_data(
                        all_validators, context.transaction.consensus_data, True
                    )
                )

            else:
                # Transaction was never executed, get the default number of validators for the transaction
                involved_validators = get_validators_for_transaction(
                    all_validators, DEFAULT_VALIDATORS_COUNT
                )

        # Set up the iterator for rotating through the involved validators
        context.iterator_rotation = rotate(involved_validators)

        # Reset the contract snapshot for the transaction
        if not context.transaction.appeal_undetermined:
            context.transactions_processor.set_transaction_contract_snapshot(
                context.transaction.hash, None
            )
            context.transaction.contract_snapshot = None

        # Transition to the ProposingState
        return ProposingState(leader_rotation=False)


class ProposingState(TransactionState):
    """
    Class representing the proposing state of a transaction.
    """

    def __init__(self, leader_rotation: bool):
        """
        Initialize the ProposingState.

        Args:
            leader_rotation (bool): Indicates if the ProposingState was called to do a leader rotation.
        """
        self.leader_rotation = leader_rotation

    async def handle(self, context):
        """
        Handle the proposing state transition.

        Args:
            context (TransactionContext): The context of the transaction.

        Returns:
            TransactionState: The CommittingState or UndeterminedState if all rotations are done.
        """
        # Attempt to select the next leader from the iterator
        try:
            validators = next(context.iterator_rotation)
        except StopIteration:
            # If all rotations are done and no consensus is reached, transition to UndeterminedState
            return UndeterminedState()

        # Update the consensus history after the leader rotation happened
        if self.leader_rotation:
            if context.transaction.appeal_undetermined:
                consensus_round = "Leader Rotation Appeal"
            else:
                consensus_round = "Leader Rotation"
            context.transactions_processor.update_consensus_history(
                context.transaction.hash,
                consensus_round,
                context.consensus_data.leader_receipt,
                context.validation_results,
            )

        # Dispatch a transaction status update to PROPOSING
        ConsensusAlgorithm.dispatch_transaction_status_update(
            context.transactions_processor,
            context.transaction.hash,
            TransactionStatus.PROPOSING,
            context.msg_handler,
        )

        context.transactions_processor.create_rollup_transaction(
            context.transaction.hash
        )

        # Unpack the leader and validators
        [leader, *remaining_validators] = validators

        # If the transaction is leader-only, clear the validators
        if context.transaction.leader_only:
            remaining_validators = []

        # Create a contract snapshot for the transaction
        contract_snapshot_supplier = lambda: context.contract_snapshot_factory(
            context.transaction.to_address
        )

        # Set the contract snapshot for the transaction
        if context.transaction.contract_snapshot is None:
            context.transactions_processor.set_transaction_contract_snapshot(
                context.transaction.hash, contract_snapshot_supplier().to_dict()
            )

        # Get the contract snapshot for the transaction, to not use the overwritten one
        context.transaction.contract_snapshot = (
            context.transactions_processor.get_transaction_contract_snapshot(
                context.transaction.hash
            )
        )

        # Create a leader node for executing the transaction
        leader_node = context.node_factory(
            leader,
            ExecutionMode.LEADER,
            context.transaction.contract_snapshot,
            None,
            context.msg_handler,
            context.contract_snapshot_factory,
        )

        # Execute the transaction and obtain the leader receipt
        leader_receipt = await leader_node.exec_transaction(context.transaction)
        votes = {leader["address"]: leader_receipt.vote.value}

        # Update the consensus data with the leader's vote and receipt
        context.consensus_data.votes = votes
        context.consensus_data.leader_receipt = leader_receipt
        context.consensus_data.validators = []
        context.transactions_processor.set_transaction_result(
            context.transaction.hash, context.consensus_data.to_dict()
        )

        # Set the validators and other context attributes
        context.remaining_validators = remaining_validators
        context.num_validators = len(remaining_validators) + 1
        context.contract_snapshot_supplier = contract_snapshot_supplier
        context.votes = votes

        # Transition to the CommittingState
        return CommittingState()


class CommittingState(TransactionState):
    """
    Class representing the committing state of a transaction.
    """

    async def handle(self, context):
        """
        Handle the committing state transition. There are no encrypted votes.

        Args:
            context (TransactionContext): The context of the transaction.

        Returns:
            TransactionState: The RevealingState.
        """
        # Dispatch a transaction status update to COMMITTING
        ConsensusAlgorithm.dispatch_transaction_status_update(
            context.transactions_processor,
            context.transaction.hash,
            TransactionStatus.COMMITTING,
            context.msg_handler,
        )

        context.transactions_processor.create_rollup_transaction(
            context.transaction.hash
        )

        # Create validator nodes for each validator
        context.validator_nodes = [
            context.node_factory(
                validator,
                ExecutionMode.VALIDATOR,
                context.transactions_processor.get_transaction_contract_snapshot(
                    context.transaction.hash
                ),
                context.consensus_data.leader_receipt,
                context.msg_handler,
                context.contract_snapshot_factory,
            )
            for validator in context.remaining_validators
        ]

        # Execute the transaction on each validator node and gather the results
        sem = asyncio.Semaphore(8)

        async def run_single_validator(validator: Node) -> Receipt:
            async with sem:
                return await validator.exec_transaction(context.transaction)

        validation_tasks = [
            run_single_validator(validator) for validator in context.validator_nodes
        ]
        context.validation_results = await asyncio.gather(*validation_tasks)

        # Transition to the RevealingState
        return RevealingState()


class RevealingState(TransactionState):
    """
    Class representing the revealing state of a transaction.
    """

    async def handle(self, context):
        """
        Handle the revealing state transition.

        Args:
            context (TransactionContext): The context of the transaction.

        Returns:
            TransactionState | None: The AcceptedState or ProposingState or None if the transaction is successfully appealed.
        """
        # Update the transaction status to REVEALING
        ConsensusAlgorithm.dispatch_transaction_status_update(
            context.transactions_processor,
            context.transaction.hash,
            TransactionStatus.REVEALING,
            context.msg_handler,
        )

        context.transactions_processor.create_rollup_transaction(
            context.transaction.hash
        )

        # Process each validation result and update the context
        for i, validation_result in enumerate(context.validation_results):
            # Store the vote from each validator node
            context.votes[context.validator_nodes[i].address] = (
                validation_result.vote.value
            )

            # Create a dictionary of votes for the current reveal so the rollup transaction contains leader vote and one validator vote (done for each validator)
            # create_rollup_transaction() is removed but we keep this code for future use
            single_reveal_votes = {
                context.consensus_data.leader_receipt.node_config[
                    "address"
                ]: context.consensus_data.leader_receipt.vote.value,
                context.validator_nodes[i].address: validation_result.vote.value,
            }

            # Update consensus data with the current reveal vote and validator
            context.consensus_data.votes = single_reveal_votes
            context.consensus_data.validators = [validation_result]

            # Set the consensus data of the transaction
            context.transactions_processor.set_transaction_result(
                context.transaction.hash, context.consensus_data.to_dict()
            )

        # Determine if the majority of validators agree
        majority_agrees = (
            len([vote for vote in context.votes.values() if vote == Vote.AGREE.value])
            > context.num_validators // 2
        )

        if context.transaction.appealed:
            # Update the consensus results with all new votes and validators
            context.consensus_data.votes = (
                context.transaction.consensus_data.votes | context.votes
            )

            # Overwrite old validator results based on the number of appeal failures
            if context.transaction.appeal_failed == 0:
                context.consensus_data.validators = (
                    context.transaction.consensus_data.validators
                    + context.validation_results
                )

            elif context.transaction.appeal_failed == 1:
                n = (len(context.transaction.consensus_data.validators) - 1) // 2
                context.consensus_data.validators = (
                    context.transaction.consensus_data.validators[: n - 1]
                    + context.validation_results
                )

            else:
                n = len(context.validation_results) - (
                    len(context.transaction.consensus_data.validators) + 1
                )
                context.consensus_data.validators = (
                    context.transaction.consensus_data.validators[: n - 1]
                    + context.validation_results
                )

            if majority_agrees:
                # Appeal failed, increment the appeal_failed counter
                context.transactions_processor.set_transaction_appeal_failed(
                    context.transaction.hash,
                    context.transaction.appeal_failed + 1,
                )
                return AcceptedState()

            else:
                # Appeal succeeded, set the status to PENDING and reset the appeal_failed counter
                context.transactions_processor.set_transaction_result(
                    context.transaction.hash, context.consensus_data.to_dict()
                )

                context.transactions_processor.create_rollup_transaction(
                    context.transaction.hash
                )

                context.transactions_processor.set_transaction_appeal_failed(
                    context.transaction.hash,
                    0,
                )
                context.transactions_processor.update_consensus_history(
                    context.transaction.hash,
                    "Validator Appeal Successful",
                    None,
                    context.validation_results,
                )

                # Reset the appeal processing time
                context.transactions_processor.reset_transaction_appeal_processing_time(
                    context.transaction.hash
                )
                context.transactions_processor.set_transaction_timestamp_appeal(
                    context.transaction.hash, None
                )

                return "validator_appeal_success"

        else:
            # Not appealed, update consensus data with current votes and validators
            context.consensus_data.votes = context.votes
            context.consensus_data.validators = context.validation_results

            if majority_agrees:
                return AcceptedState()

            else:
                # Log the failure to reach consensus and transition to ProposingState
                context.msg_handler.send_message(
                    LogEvent(
                        "consensus_event",
                        EventType.INFO,
                        EventScope.CONSENSUS,
                        "Majority disagreement, rotating the leader",
                        {
                            "transaction_hash": context.transaction.hash,
                        },
                        transaction_hash=context.transaction.hash,
                    )
                )
                return ProposingState(leader_rotation=True)


class AcceptedState(TransactionState):
    """
    Class representing the accepted state of a transaction.
    """

    async def handle(self, context):
        """
        Handle the accepted state transition.

        Args:
            context (TransactionContext): The context of the transaction.

        Returns:
            None: The transaction is accepted.
        """
        # When appeal fails, the appeal window is not reset
        if context.transaction.appeal_undetermined:
            consensus_round = "Leader Appeal Successful"
            context.transactions_processor.set_transaction_timestamp_awaiting_finalization(
                context.transaction.hash
            )
<<<<<<< HEAD

        # Set the transaction appeal status to False
        context.transactions_processor.set_transaction_appeal(
            context.transaction.hash, False
        )
=======
        elif not context.transaction.appealed:
            consensus_round = "Accepted"
            context.transactions_processor.set_transaction_timestamp_awaiting_finalization(
                context.transaction.hash
            )
        else:
            consensus_round = "Validator Appeal Failed"
            # Set the transaction appeal status to False
            context.transactions_processor.set_transaction_appeal(
                context.transaction.hash, False
            )
            context.transaction.appealed = False
>>>>>>> a49d54c6

        # Set the transaction result
        context.transactions_processor.set_transaction_result(
            context.transaction.hash, context.consensus_data.to_dict()
        )

        # Update the transaction status to ACCEPTED
        ConsensusAlgorithm.dispatch_transaction_status_update(
            context.transactions_processor,
            context.transaction.hash,
            TransactionStatus.ACCEPTED,
            context.msg_handler,
        )

        context.transactions_processor.update_consensus_history(
            context.transaction.hash,
            consensus_round,
            (
                None
                if consensus_round == "Validator Appeal Failed"
                else context.consensus_data.leader_receipt
            ),
            context.validation_results,
        )

        context.transactions_processor.create_rollup_transaction(
            context.transaction.hash
        )

        # Send a message indicating consensus was reached
        context.msg_handler.send_message(
            LogEvent(
                "consensus_event",
                EventType.SUCCESS,
                EventScope.CONSENSUS,
                "Reached consensus",
                {
                    "transaction_hash": context.transaction.hash,
                    "consensus_data": context.consensus_data.to_dict(),
                },
                transaction_hash=context.transaction.hash,
            )
        )

        # Retrieve the leader's receipt from the consensus data
        leader_receipt = context.consensus_data.leader_receipt

<<<<<<< HEAD
        # Do not deploy or update the contract if validator appeal failed
        if not context.transaction.appealed:
            # Do not deploy or update the contract if the execution failed
            if leader_receipt.execution_result == ExecutionResultStatus.SUCCESS:
                # Get the contract snapshot for the transaction's target address
                leaders_contract_snapshot = context.contract_snapshot_supplier()

                # Register contract if it is a new contract
                if context.transaction.type == TransactionType.DEPLOY_CONTRACT:
                    new_contract = {
                        "id": context.transaction.data["contract_address"],
                        "data": {
                            "state": {
                                "accepted": leader_receipt.contract_state,
                                "finalized": {},
                            },
                            "code": context.transaction.data["contract_code"],
                            "ghost_contract_address": context.transaction.ghost_contract_address,
                        },
                    }
                    leaders_contract_snapshot.register_contract(new_contract)

                    # Send a message indicating successful contract deployment
                    context.msg_handler.send_message(
                        LogEvent(
                            "deployed_contract",
                            EventType.SUCCESS,
                            EventScope.GENVM,
                            "Contract deployed",
                            new_contract,
                            transaction_hash=context.transaction.hash,
                        )
                    )
                # Update contract state if it is an existing contract
                else:
                    leaders_contract_snapshot.update_contract_state(
                        accepted_state=leader_receipt.contract_state
                    )
        else:
            context.transaction.appealed = False
=======
        # Get the contract snapshot for the transaction's target address
        leaders_contract_snapshot = context.contract_snapshot_supplier()

        # Do not deploy the contract if the execution failed
        if leader_receipt.execution_result == ExecutionResultStatus.SUCCESS:
            # Get the contract snapshot for the transaction's target address
            leaders_contract_snapshot = context.contract_snapshot_supplier()

            # Register contract if it is a new contract
            if context.transaction.type == TransactionType.DEPLOY_CONTRACT:
                new_contract = {
                    "id": context.transaction.data["contract_address"],
                    "data": {
                        "state": {
                            "accepted": leader_receipt.contract_state,
                            "finalized": {},
                        },
                        "code": context.transaction.data["contract_code"],
                        "ghost_contract_address": context.transaction.ghost_contract_address,
                    },
                }
                leaders_contract_snapshot.register_contract(new_contract)

                # Send a message indicating successful contract deployment
                context.msg_handler.send_message(
                    LogEvent(
                        "deployed_contract",
                        EventType.SUCCESS,
                        EventScope.GENVM,
                        "Contract deployed",
                        new_contract,
                        transaction_hash=context.transaction.hash,
                    )
                )
            # Update contract state if it is an existing contract
            else:
                leaders_contract_snapshot.update_contract_state(
                    accepted_state=leader_receipt.contract_state
                )
>>>>>>> a49d54c6

            _emit_transactions(context, leader_receipt.pending_transactions, "accepted")

        # Set the transaction appeal undetermined status to false and return appeal status
        if context.transaction.appeal_undetermined:
            context.transactions_processor.set_transaction_appeal_undetermined(
                context.transaction.hash, False
            )
            context.transaction.appeal_undetermined = False
            context.transactions_processor.reset_transaction_appeal_processing_time(
                context.transaction.hash
            )
            context.transactions_processor.set_transaction_timestamp_appeal(
                context.transaction.hash, None
            )
            context.transaction.timestamp_appeal = None
            return "leader_appeal_success"
        else:
            # Increment the appeal processing time when the transaction was appealed
            if context.transaction.timestamp_appeal is not None:
                context.transactions_processor.set_transaction_appeal_processing_time(
                    context.transaction.hash
                )
            return None


class UndeterminedState(TransactionState):
    """
    Class representing the undetermined state of a transaction.
    """

    async def handle(self, context):
        """
        Handle the undetermined state transition.

        Args:
            context (TransactionContext): The context of the transaction.

        Returns:
            None: The transaction remains in an undetermined state.
        """
        # Send a message indicating consensus failure
        context.msg_handler.send_message(
            LogEvent(
                "consensus_event",
                EventType.ERROR,
                EventScope.CONSENSUS,
                "Failed to reach consensus",
                {
                    "transaction_hash": context.transaction.hash,
                    "consensus_data": context.consensus_data.to_dict(),
                },
                transaction_hash=context.transaction.hash,
            )
        )

        # When appeal fails, the appeal window is not reset
        if not context.transaction.appeal_undetermined:
            context.transactions_processor.set_transaction_timestamp_awaiting_finalization(
                context.transaction.hash
            )

        # Set the transaction appeal undetermined status to false
        if context.transaction.appeal_undetermined:
            context.transactions_processor.set_transaction_appeal_undetermined(
                context.transaction.hash, False
            )
            context.transaction.appeal_undetermined = False
            consensus_round = "Leader Appeal Failed"
        else:
            consensus_round = "Undetermined"

        # Set the transaction result with the current consensus data
        context.transactions_processor.set_transaction_result(
            context.transaction.hash,
            context.consensus_data.to_dict(),
        )

        # Update the transaction status to undetermined
        ConsensusAlgorithm.dispatch_transaction_status_update(
            context.transactions_processor,
            context.transaction.hash,
            TransactionStatus.UNDETERMINED,
            context.msg_handler,
        )

        context.transactions_processor.update_consensus_history(
            context.transaction.hash,
            consensus_round,
            context.consensus_data.leader_receipt,
            context.consensus_data.validators,
        )

        context.transactions_processor.create_rollup_transaction(
            context.transaction.hash
        )

        # Increment the appeal processing time when the transaction was appealed
        if context.transaction.timestamp_appeal is not None:
            context.transactions_processor.set_transaction_appeal_processing_time(
                context.transaction.hash
            )

        return None


class FinalizingState(TransactionState):
    """
    Class representing the finalizing state of a transaction.
    """

    async def handle(self, context):
        """
        Handle the finalizing state transition.

        Args:
            context (TransactionContext): The context of the transaction.

        Returns:
            None: The transaction is finalized.
        """
        # Retrieve the leader's receipt from the consensus data
        leader_receipt = context.transaction.consensus_data.leader_receipt

<<<<<<< HEAD
=======
        # Get the contract snapshot for the transaction's target address
        leaders_contract_snapshot = context.contract_snapshot_factory(
            context.transaction.to_address
        )

>>>>>>> a49d54c6
        # Update contract state
        if (context.transaction.status == TransactionStatus.ACCEPTED) and (
            leader_receipt.execution_result == ExecutionResultStatus.SUCCESS
        ):
<<<<<<< HEAD
            # Get the contract snapshot for the transaction's target address
            leaders_contract_snapshot = context.contract_snapshot_factory(
                context.transaction.to_address
            )
=======
>>>>>>> a49d54c6
            leaders_contract_snapshot.update_contract_state(
                finalized_state=leader_receipt.contract_state
            )

        # Update the transaction status to FINALIZED
        ConsensusAlgorithm.dispatch_transaction_status_update(
            context.transactions_processor,
            context.transaction.hash,
            TransactionStatus.FINALIZED,
            context.msg_handler,
        )

        context.transactions_processor.create_rollup_transaction(
            context.transaction.hash
        )

        if context.transaction.status != TransactionStatus.UNDETERMINED:
            # Insert pending transactions generated by contract-to-contract calls
            _emit_transactions(
                context,
                context.transaction.consensus_data.leader_receipt.pending_transactions,
                "finalized",
            )


def _emit_transactions(
    context: TransactionContext,
    pending_transactions: Iterable[PendingTransaction],
    on: Literal["accepted", "finalized"],
):
    for pending_transaction in filter(lambda t: t.on == on, pending_transactions):
        nonce = context.transactions_processor.get_transaction_count(
            context.transaction.to_address
        )
        data: dict
        transaction_type: TransactionType
        if pending_transaction.is_deploy():
            transaction_type = TransactionType.DEPLOY_CONTRACT
            new_contract_address: str
            if pending_transaction.salt_nonce == 0:
                # NOTE: this address is random, which doesn't 100% align with consensus spec
                new_contract_address = (
                    context.accounts_manager.create_new_account().address
                )
            else:
                from eth_utils.crypto import keccak
                from backend.node.types import Address
                from backend.node.base import SIMULATOR_CHAIN_ID

                arr = bytearray()
                arr.append(1)
                arr.extend(Address(context.transaction.to_address).as_bytes)
                arr.extend(
                    pending_transaction.salt_nonce.to_bytes(32, "big", signed=False)
                )
                arr.extend(SIMULATOR_CHAIN_ID.to_bytes(32, "big", signed=False))
                new_contract_address = Address(keccak(arr)[:20]).as_hex
                context.accounts_manager.create_new_account_with_address(
                    new_contract_address
                )
            pending_transaction.address = new_contract_address
            data = {
                "contract_address": new_contract_address,
                "contract_code": pending_transaction.code,
                "calldata": pending_transaction.calldata,
            }
        else:
            transaction_type = TransactionType.RUN_CONTRACT
            data = {
                "calldata": pending_transaction.calldata,
            }
        context.transactions_processor.insert_transaction(
            context.transaction.to_address,  # new calls are done by the contract
            pending_transaction.address,
            data,
            value=0,  # we only handle EOA transfers at the moment, so no value gets transferred
            type=transaction_type.value,
            nonce=nonce,
            leader_only=context.transaction.leader_only,  # Cascade
            triggered_by_hash=context.transaction.hash,
        )


def rotate(nodes: list) -> Iterator[list]:
    """
    Rotate a list of nodes, yielding each rotation.

    Args:
        nodes (list): The list of nodes to rotate.

    Yields:
        Iterator[list]: An iterator over the rotated lists of nodes.
    """
    # Convert the list of nodes to a deque to allow efficient rotations
    nodes = deque(nodes)

    # Iterate over the nodes
    for _ in range(len(nodes)):

        # Yield the current order of nodes as a list
        yield list(nodes)

        # Rotate the deque to the left by one position
        nodes.rotate(-1)<|MERGE_RESOLUTION|>--- conflicted
+++ resolved
@@ -114,15 +114,10 @@
         ret = ContractSnapshot(None, session)
         ret.contract_address = transaction.to_address
         ret.contract_code = transaction.data["contract_code"]
-<<<<<<< HEAD
+        ret.balance = transaction.value or 0
         ret.states = {"accepted": {}, "finalized": {}}
         ret.encoded_state = ret.states["accepted"]
         ret.ghost_contract_address = transaction.ghost_contract_address
-=======
-        ret.balance = transaction.value or 0
-        ret.states = {"accepted": {}, "finalized": {}}
-        ret.encoded_state = ret.states["accepted"]
->>>>>>> a49d54c6
         return ret
 
     # Return a ContractSnapshot instance for an existing contract
@@ -1814,13 +1809,6 @@
             context.transactions_processor.set_transaction_timestamp_awaiting_finalization(
                 context.transaction.hash
             )
-<<<<<<< HEAD
-
-        # Set the transaction appeal status to False
-        context.transactions_processor.set_transaction_appeal(
-            context.transaction.hash, False
-        )
-=======
         elif not context.transaction.appealed:
             consensus_round = "Accepted"
             context.transactions_processor.set_transaction_timestamp_awaiting_finalization(
@@ -1832,8 +1820,6 @@
             context.transactions_processor.set_transaction_appeal(
                 context.transaction.hash, False
             )
-            context.transaction.appealed = False
->>>>>>> a49d54c6
 
         # Set the transaction result
         context.transactions_processor.set_transaction_result(
@@ -1881,7 +1867,6 @@
         # Retrieve the leader's receipt from the consensus data
         leader_receipt = context.consensus_data.leader_receipt
 
-<<<<<<< HEAD
         # Do not deploy or update the contract if validator appeal failed
         if not context.transaction.appealed:
             # Do not deploy or update the contract if the execution failed
@@ -1920,51 +1905,13 @@
                     leaders_contract_snapshot.update_contract_state(
                         accepted_state=leader_receipt.contract_state
                     )
+
+                _emit_transactions(
+                    context, leader_receipt.pending_transactions, "accepted"
+                )
+
         else:
             context.transaction.appealed = False
-=======
-        # Get the contract snapshot for the transaction's target address
-        leaders_contract_snapshot = context.contract_snapshot_supplier()
-
-        # Do not deploy the contract if the execution failed
-        if leader_receipt.execution_result == ExecutionResultStatus.SUCCESS:
-            # Get the contract snapshot for the transaction's target address
-            leaders_contract_snapshot = context.contract_snapshot_supplier()
-
-            # Register contract if it is a new contract
-            if context.transaction.type == TransactionType.DEPLOY_CONTRACT:
-                new_contract = {
-                    "id": context.transaction.data["contract_address"],
-                    "data": {
-                        "state": {
-                            "accepted": leader_receipt.contract_state,
-                            "finalized": {},
-                        },
-                        "code": context.transaction.data["contract_code"],
-                        "ghost_contract_address": context.transaction.ghost_contract_address,
-                    },
-                }
-                leaders_contract_snapshot.register_contract(new_contract)
-
-                # Send a message indicating successful contract deployment
-                context.msg_handler.send_message(
-                    LogEvent(
-                        "deployed_contract",
-                        EventType.SUCCESS,
-                        EventScope.GENVM,
-                        "Contract deployed",
-                        new_contract,
-                        transaction_hash=context.transaction.hash,
-                    )
-                )
-            # Update contract state if it is an existing contract
-            else:
-                leaders_contract_snapshot.update_contract_state(
-                    accepted_state=leader_receipt.contract_state
-                )
->>>>>>> a49d54c6
-
-            _emit_transactions(context, leader_receipt.pending_transactions, "accepted")
 
         # Set the transaction appeal undetermined status to false and return appeal status
         if context.transaction.appeal_undetermined:
@@ -2087,25 +2034,14 @@
         # Retrieve the leader's receipt from the consensus data
         leader_receipt = context.transaction.consensus_data.leader_receipt
 
-<<<<<<< HEAD
-=======
-        # Get the contract snapshot for the transaction's target address
-        leaders_contract_snapshot = context.contract_snapshot_factory(
-            context.transaction.to_address
-        )
-
->>>>>>> a49d54c6
         # Update contract state
         if (context.transaction.status == TransactionStatus.ACCEPTED) and (
             leader_receipt.execution_result == ExecutionResultStatus.SUCCESS
         ):
-<<<<<<< HEAD
             # Get the contract snapshot for the transaction's target address
             leaders_contract_snapshot = context.contract_snapshot_factory(
                 context.transaction.to_address
             )
-=======
->>>>>>> a49d54c6
             leaders_contract_snapshot.update_contract_state(
                 finalized_state=leader_receipt.contract_state
             )
