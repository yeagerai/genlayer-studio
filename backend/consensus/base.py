--- conflicted
+++ resolved
@@ -425,33 +425,6 @@
         while not stop_event.is_set():
             try:
                 async with asyncio.TaskGroup() as tg:
-<<<<<<< HEAD
-                    for queue in [
-                        q for q in self.pending_queues.values() if not q.empty()
-                    ]:
-                        # Sessions cannot be shared between coroutines; create a new session for each coroutine
-                        # Reference: https://docs.sqlalchemy.org/en/20/orm/session_basics.html#is-the-session-thread-safe-is-asyncsession-safe-to-share-in-concurrent-tasks
-                        transaction: Transaction = await queue.get()
-                        with self.get_session() as session:
-
-                            async def exec_transaction_with_session_handling(
-                                session: Session, transaction: Transaction
-                            ):
-                                transactions_processor = transactions_processor_factory(
-                                    session
-                                )
-                                await self.exec_transaction(
-                                    transaction,
-                                    transactions_processor,
-                                    chain_snapshot_factory(session),
-                                    accounts_manager_factory(session),
-                                    lambda contract_address: contract_snapshot_factory(
-                                        contract_address, session, transaction
-                                    ),
-                                    node_factory,
-                                )
-                                session.commit()
-=======
                     for queue_address, queue in self.pending_queues.items():
                         if (
                             not queue.empty()
@@ -487,7 +460,6 @@
                                     self.pending_queue_task_running[queue_address] = (
                                         False
                                     )
->>>>>>> 2d6b5189
 
                             tg.create_task(
                                 exec_transaction_with_session_handling(
