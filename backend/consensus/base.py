# backend/consensus/base.py

DEFAULT_VALIDATORS_COUNT = 5
DEFAULT_CONSENSUS_SLEEP_TIME = 5

import os
import asyncio
from collections import deque
import traceback
from typing import Callable, Iterator, List
import time
from abc import ABC, abstractmethod

from sqlalchemy.orm import Session
from backend.consensus.vrf import get_validators_for_transaction
from backend.database_handler.chain_snapshot import ChainSnapshot
from backend.database_handler.contract_snapshot import ContractSnapshot
from backend.database_handler.transactions_processor import (
    TransactionsProcessor,
    TransactionStatus,
)
from backend.database_handler.accounts_manager import AccountsManager
from backend.database_handler.types import ConsensusData
from backend.domain.types import (
    Transaction,
    TransactionType,
    LLMProvider,
    Validator,
)
from backend.node.base import Node
from backend.node.types import ExecutionMode, Receipt, Vote, ExecutionResultStatus
from backend.protocol_rpc.message_handler.base import MessageHandler
from backend.protocol_rpc.message_handler.types import (
    LogEvent,
    EventType,
    EventScope,
)


def node_factory(
    validator: dict,
    validator_mode: ExecutionMode,
    contract_snapshot: ContractSnapshot,
    leader_receipt: Receipt | None,
    msg_handler: MessageHandler,
    contract_snapshot_factory: Callable[[str], ContractSnapshot],
) -> Node:
    """
    Factory function to create a Node instance.

    Args:
        validator (dict): Validator information.
        validator_mode (ExecutionMode): Mode of execution for the validator.
        contract_snapshot (ContractSnapshot): Snapshot of the contract state.
        leader_receipt (Receipt | None): Receipt of the leader node.
        msg_handler (MessageHandler): Handler for messaging.
        contract_snapshot_factory (Callable[[str], ContractSnapshot]): Factory function to create contract snapshots.

    Returns:
        Node: A new Node instance.
    """
    # Create a node instance with the provided parameters
    return Node(
        contract_snapshot=contract_snapshot,
        validator_mode=validator_mode,
        leader_receipt=leader_receipt,
        msg_handler=msg_handler,
        validator=Validator(
            address=validator["address"],
            stake=validator["stake"],
            llmprovider=LLMProvider(
                provider=validator["provider"],
                model=validator["model"],
                config=validator["config"],
                plugin=validator["plugin"],
                plugin_config=validator["plugin_config"],
            ),
        ),
        contract_snapshot_factory=contract_snapshot_factory,
    )


def contract_snapshot_factory(
    contract_address: str,
    session: Session,
    transaction: Transaction,
):
    if (
        transaction.type == TransactionType.DEPLOY_CONTRACT
        and contract_address == transaction.to_address
    ):
        ret = ContractSnapshot(None, session)
        ret.contract_address = transaction.to_address
        ret.contract_code = transaction.data["contract_code"]
        ret.encoded_state = {}
        return ret
    return ContractSnapshot(contract_address, session)


class ConsensusAlgorithm:
    """
    Class representing the consensus algorithm.

    Attributes:
        get_session (Callable[[], Session]): Function to get a database session.
        msg_handler (MessageHandler): Handler for messaging.
        queues (dict[str, asyncio.Queue]): Dictionary of queues for transactions.
    """

    def __init__(
        self,
        get_session: Callable[[], Session],
        msg_handler: MessageHandler,
    ):
        """
        Initialize the ConsensusAlgorithm.

        Args:
            get_session (Callable[[], Session]): Function to get a database session.
            msg_handler (MessageHandler): Handler for messaging.
        """
        self.get_session = get_session
        self.msg_handler = msg_handler
        self.queues: dict[str, asyncio.Queue] = {}
        self.finality_window_time = int(os.getenv("VITE_FINALITY_WINDOW"))

    def run_crawl_snapshot_loop(self):
        """
        Run the loop to crawl snapshots.
        """
        # Create a new event loop for crawling snapshots
        loop = asyncio.new_event_loop()
        asyncio.set_event_loop(loop)
        loop.run_until_complete(self._crawl_snapshot())
        loop.close()

    async def _crawl_snapshot(self):
        """
        Crawl snapshots and process pending transactions.
        """
        while True:
            with self.get_session() as session:
                chain_snapshot = ChainSnapshot(session)
                pending_transactions = chain_snapshot.get_pending_transactions()
                for transaction in pending_transactions:
                    transaction = Transaction.from_dict(transaction)
                    address = transaction.to_address or transaction.from_address

                    if address not in self.queues:
                        self.queues[address] = asyncio.Queue()
                    await self.queues[address].put(transaction)
            await asyncio.sleep(DEFAULT_CONSENSUS_SLEEP_TIME)

    def run_consensus_loop(self):
        """
        Run the consensus loop.
        """
        # Create a new event loop for running consensus
        loop = asyncio.new_event_loop()
        asyncio.set_event_loop(loop)
        loop.run_until_complete(self._run_consensus())
        loop.close()

    async def _run_consensus(self):
        """
        Run the consensus process.
        """
        # Set a new event loop for the consensus process
        asyncio.set_event_loop(asyncio.new_event_loop())
        # Note: ollama uses GPU resources and webrequest aka selenium uses RAM
        # TODO: Consider using async sessions to avoid blocking the current thread
        while True:
            try:
                async with asyncio.TaskGroup() as tg:
                    for queue in [q for q in self.queues.values() if not q.empty()]:
                        # Sessions cannot be shared between coroutines; create a new session for each coroutine
                        # Reference: https://docs.sqlalchemy.org/en/20/orm/session_basics.html#is-the-session-thread-safe-is-asyncsession-safe-to-share-in-concurrent-tasks
                        transaction: Transaction = await queue.get()
                        with self.get_session() as session:

                            async def exec_transaction_with_session_handling():
                                await self.exec_transaction(
                                    transaction,
                                    TransactionsProcessor(session),
                                    ChainSnapshot(session),
                                    AccountsManager(session),
                                    lambda contract_address: contract_snapshot_factory(
                                        contract_address, session, transaction
                                    ),
                                )
                                session.commit()

                            tg.create_task(exec_transaction_with_session_handling())

            except Exception as e:
                print("Error running consensus", e)
                print(traceback.format_exc())
            await asyncio.sleep(DEFAULT_CONSENSUS_SLEEP_TIME)

    async def exec_transaction(
        self,
        transaction: Transaction,
        transactions_processor: TransactionsProcessor,
        snapshot: ChainSnapshot,
        accounts_manager: AccountsManager,
        contract_snapshot_factory: Callable[[str], ContractSnapshot],
        node_factory: Callable[
            [
                dict,
                ExecutionMode,
                ContractSnapshot,
                Receipt | None,
                MessageHandler,
                Callable[[str], ContractSnapshot],
            ],
            Node,
        ] = node_factory,
    ):
        """
        Execute a transaction.

        Args:
            transaction (Transaction): The transaction to execute.
            transactions_processor (TransactionsProcessor): Instance responsible for handling transaction operations within the database.
            snapshot (ChainSnapshot): Snapshot of the chain state.
            accounts_manager (AccountsManager): Manager for accounts.
            contract_snapshot_factory (Callable[[str], ContractSnapshot]): Factory function to create contract snapshots.
            node_factory (Callable[[dict, ExecutionMode, ContractSnapshot, Receipt | None, MessageHandler, Callable[[str], ContractSnapshot]], Node]): Factory function to create nodes.
        """
        msg_handler = self.msg_handler

        # Create initial state context for the transaction
        context = TransactionContext(
            transaction=transaction,
            transactions_processor=transactions_processor,
            snapshot=snapshot,
            accounts_manager=accounts_manager,
            contract_snapshot_factory=contract_snapshot_factory,
            node_factory=node_factory,
            msg_handler=msg_handler,
        )

        # Begin state transitions starting from PendingState
        state = PendingState()
        while True:
            next_state = await state.handle(context)
            if next_state is None:
                break
            state = next_state

    @staticmethod
    def dispatch_transaction_status_update(
        transactions_processor: TransactionsProcessor,
        transaction_hash: str,
        new_status: TransactionStatus,
        msg_handler: MessageHandler,
    ):
        """
        Dispatch a transaction status update.

        Args:
            transactions_processor (TransactionsProcessor): Instance responsible for handling transaction operations within the database.
            transaction_hash (str): Hash of the transaction.
            new_status (TransactionStatus): New status of the transaction.
            msg_handler (MessageHandler): Handler for messaging.
        """
        # Update the transaction status in the transactions processor
        transactions_processor.update_transaction_status(transaction_hash, new_status)

        # Send a message indicating the transaction status update
        msg_handler.send_message(
            LogEvent(
                "transaction_status_updated",
                EventType.INFO,
                EventScope.CONSENSUS,
                f"{str(new_status.value)} {str(transaction_hash)}",
                {
                    "hash": str(transaction_hash),
                    "new_status": str(new_status.value),
                },
                transaction_hash=transaction_hash,
            )
        )

    @staticmethod
    def execute_transfer(
        transaction: Transaction,
        transactions_processor: TransactionsProcessor,
        accounts_manager: AccountsManager,
        msg_handler: MessageHandler,
    ):
        """
        Executes a native token transfer between Externally Owned Accounts (EOAs).

        This function handles the transfer of native tokens from one EOA to another.
        It updates the balances of both the sender and recipient accounts, and
        manages the transaction status throughout the process.

        Args:
            transaction (dict): The transaction details including from_address, to_address, and value.
            transactions_processor (TransactionsProcessor): Instance responsible for handling transaction operations within the database.
            accounts_manager (AccountsManager): Manager to handle account balance updates.
        """

        # Check if the transaction is a fund_account call
        if not transaction.from_address is None:
            # Get the balance of the sender account
            from_balance = accounts_manager.get_account_balance(
                transaction.from_address
            )

            # Check if the sender has enough balance
            if from_balance < transaction.value:
                # Set the transaction status to UNDETERMINED if balance is insufficient
                ConsensusAlgorithm.dispatch_transaction_status_update(
                    transactions_processor,
                    transaction.hash,
                    TransactionStatus.UNDETERMINED,
                    msg_handler,
                )

                transactions_processor.create_rollup_transaction(
                    transaction.hash
                )
                return

            # Update the balance of the sender account
            accounts_manager.update_account_balance(
                transaction.from_address, from_balance - transaction.value
            )

        # Check if the transaction is a burn call
        if not transaction.to_address is None:
            # Get the balance of the recipient account
            to_balance = accounts_manager.get_account_balance(transaction.to_address)

            # Update the balance of the recipient account
            accounts_manager.update_account_balance(
                transaction.to_address, to_balance + transaction.value
            )

        # Dispatch a transaction status update to FINALIZED
        ConsensusAlgorithm.dispatch_transaction_status_update(
            transactions_processor,
            transaction.hash,
            TransactionStatus.FINALIZED,
            msg_handler,
        )

        transactions_processor.create_rollup_transaction(transaction.hash)

    def run_appeal_window_loop(self):
        """
        Run the loop to handle the appeal window.
        """
        # Create a new event loop for running the appeal window
        loop = asyncio.new_event_loop()
        asyncio.set_event_loop(loop)
        print(" ~ ~ ~ ~ ~ STARTING APPEAL WINDOW LOOP")
        loop.run_until_complete(self._appeal_window())
        loop.close()
        print(" ~ ~ ~ ~ ~ ENDING APPEAL WINDOW LOOP")

    async def _appeal_window(self):
        """
        Handle the appeal window for transactions.
        """
        print(" ~ ~ ~ ~ ~ FINALITY WINDOW: ", self.finality_window_time)
        while True:
            try:
                with self.get_session() as session:
                    chain_snapshot = ChainSnapshot(session)

                    # Retrieve accepted transactions from the chain snapshot
                    accepted_transactions = (
                        chain_snapshot.get_accepted_transactions()
                    )  # TODO: also get undetermined transactions
                    for transaction in accepted_transactions:
                        transaction = Transaction.from_dict(transaction)

                        # Check if the transaction is appealed
                        if not transaction.appealed:

                            # Check if the transaction has exceeded the finality window
                            if (
                                int(time.time()) - transaction.timestamp_accepted
                            ) > self.finality_window_time:

                                # Create a transaction context for finalizing the transaction
                                context = TransactionContext(
                                    transaction=transaction,
                                    transactions_processor=TransactionsProcessor(
                                        session
                                    ),
                                    snapshot=chain_snapshot,
                                    accounts_manager=AccountsManager(session),
                                    contract_snapshot_factory=lambda contract_address: contract_snapshot_factory(
                                        contract_address, session, transaction
                                    ),
                                    node_factory=node_factory,
                                    msg_handler=self.msg_handler,
                                )

                                # Transition to the FinalizingState
                                state = FinalizingState()
                                await state.handle(context)
                                session.commit()

                        else:

                            # Handle transactions that are appealed
                            transactions_processor = TransactionsProcessor(session)

                            # Create a transaction context for the appeal process
                            context = TransactionContext(
                                transaction=transaction,
                                transactions_processor=transactions_processor,
                                snapshot=chain_snapshot,
                                accounts_manager=AccountsManager(session),
                                contract_snapshot_factory=lambda contract_address: contract_snapshot_factory(
                                    contract_address, session, transaction
                                ),
                                node_factory=node_factory,
                                msg_handler=self.msg_handler,
                            )

                            # Set the leader receipt in the context
                            context.consensus_data.leader_receipt = (
                                transaction.consensus_data.leader_receipt
                            )
                            try:
                                # Attempt to get extra validators for the appeal process
                                context.remaining_validators = (
                                    ConsensusAlgorithm.get_extra_validators(
                                        chain_snapshot,
                                        transaction.consensus_data,
                                        transaction.appeal_failed,
                                    )
                                )
                            except ValueError as e:
                                # When no validators are found, then the appeal failed
                                print(e, transaction)
                                context.transactions_processor.set_transaction_appeal(
                                    context.transaction.hash, False
                                )
                                context.transaction.appealed = False
                                session.commit()
                            else:
                                # Set up the context for the committing state
                                context.num_validators = len(
                                    context.remaining_validators
                                )
                                context.votes = {}
                                context.contract_snapshot_supplier = (
                                    lambda: context.contract_snapshot_factory(
                                        context.transaction.to_address
                                    )
                                )

                                # Begin state transitions starting from CommittingState
                                state = CommittingState()
                                while True:
                                    next_state = await state.handle(context)
                                    if next_state is None:
                                        break
                                    state = next_state
                                session.commit()

            except Exception as e:
                print("Error running appeal window", e)
                print(traceback.format_exc())

            # Sleep for a short duration before the next iteration
            await asyncio.sleep(1)

    @staticmethod
    def get_extra_validators(
        snapshot: ChainSnapshot, consensus_data: ConsensusData, appeal_failed: int
    ):
        """
        Get extra validators for the appeal process according to the following formula:
        - when appeal_failed = 0, add n + 2 validators
        - when appeal_failed > 0, add (2 * appeal_failed * n + 1) + 2 validators
        Note that for appeal_failed > 0, the returned set contains the old validators
        from the previous appeal round and new validators.

        Selection of the extra validators:
        appeal_failed | PendingState | Reused validators | Extra selected     | Total
                      | validators   | from the previous | validators for the | validators
                      |              | appeal round      | appeal             |
        ----------------------------------------------------------------------------------
               0      |       n      |          0        |        n+2         |    2n+2
               1      |       n      |        n+2        |        n+1         |    3n+3
               2      |       n      |       2n+3        |         2n         |    5n+3
               3      |       n      |       4n+3        |         2n         |    7n+3
                              └───────┬──────┘  └─────────┬────────┘
                                      │                   |
        Validators after the ◄────────┘                   └──► Validators during the appeal
        appeal. This equals                                    for appeal_failed > 0
        the Total validators                                   = (2*appeal_failed*n+1)+2
        of the row above,                                      This is the formula from
        and are in consensus_data.                             above and it is what is
        For appeal_failed > 0                                  returned by this function
        = (2*appeal_failed-1)*n+3
        This is used to calculate n

        Args:
            snapshot (ChainSnapshot): Snapshot of the chain state.
            consensus_data (ConsensusData): Data related to the consensus process.
            appeal_failed (int): Number of times the appeal has failed.

        Returns:
            list: List of extra validators.
        """
        # Get all validators
        validators = snapshot.get_all_validators()

        # Create a dictionary to map addresses to validator entries
        validator_map = {validator["address"]: validator for validator in validators}

        # List containing addresses found in leader and validator receipts
        receipt_addresses = [consensus_data.leader_receipt.node_config["address"]] + [
            receipt.node_config["address"] for receipt in consensus_data.validators
        ]

        # Get leader and current validators from consensus data receipt addresses
        current_validators = [
            validator_map.pop(receipt_address)
            for receipt_address in receipt_addresses
            if receipt_address in validator_map
        ]

        # Set not_used_validators to the remaining validators in validator_map
        not_used_validators = list(validator_map.values())

        if len(not_used_validators) == 0:
            raise ValueError(
                "No validators found for appeal, waiting for next appeal request: "
            )

        nb_current_validators = len(receipt_addresses)
        if appeal_failed == 0:
            # Calculate extra validators when no appeal has failed
            extra_validators = get_validators_for_transaction(
                not_used_validators, nb_current_validators + 2
            )
        elif appeal_failed == 1:
            # Calculate extra validators when one appeal has failed
            n = (nb_current_validators - 2) // 2
            extra_validators = get_validators_for_transaction(
                not_used_validators, n + 1
            )
            extra_validators = current_validators[n:] + extra_validators
        else:
            # Calculate extra validators when more than one appeal has failed
            n = (nb_current_validators - 3) // (2 * appeal_failed - 1)
            extra_validators = get_validators_for_transaction(
                not_used_validators, 2 * n
            )
            extra_validators = current_validators[n:] + extra_validators

        return extra_validators

    @staticmethod
    def get_validators_from_consensus_data(
        all_validators: List[dict], consensus_data: ConsensusData
    ):
        """
        Get validators from consensus data.

        Args:
            all_validators (List[dict]): List of all validators.
            consensus_data (ConsensusData): Data related to the consensus process.

        Returns:
            list: List of validators involved in the consensus process.
        """
        # Extract addresses of current validators from consensus data
        current_validators_addresses = {
            validator.node_config["address"] for validator in consensus_data.validators
        }
        # Return validators whose addresses are in the current validators addresses
        return [
            validator
            for validator in all_validators
            if validator["address"] in current_validators_addresses
        ]

    def set_finality_window_time(self, time: int):
        self.finality_window_time = time


class TransactionContext:
    """
    Class representing the context of a transaction.

    Attributes:
        transaction (Transaction): The transaction.
        transactions_processor (TransactionsProcessor): Instance responsible for handling transaction operations within the database.
        snapshot (ChainSnapshot): Snapshot of the chain state.
        accounts_manager (AccountsManager): Manager for accounts.
        contract_snapshot_factory (Callable[[str], ContractSnapshot]): Factory function to create contract snapshots.
        node_factory (Callable[[dict, ExecutionMode, ContractSnapshot, Receipt | None, MessageHandler, Callable[[str], ContractSnapshot]], Node]): Factory function to create nodes.
        msg_handler (MessageHandler): Handler for messaging.
        consensus_data (ConsensusData): Data related to the consensus process.
        iterator_rotation (Iterator[list] | None): Iterator for rotating validators.
        remaining_validators (list): List of remaining validators.
        num_validators (int): Number of validators.
        contract_snapshot (ContractSnapshot | None): Snapshot of the contract state.
        votes (dict): Dictionary of votes.
        validator_nodes (list): List of validator nodes.
        validation_results (list): List of validation results.
    """

    def __init__(
        self,
        transaction: Transaction,
        transactions_processor: TransactionsProcessor,
        snapshot: ChainSnapshot,
        accounts_manager: AccountsManager,
        contract_snapshot_factory: Callable[[str], ContractSnapshot],
        node_factory: Callable[
            [
                dict,
                ExecutionMode,
                ContractSnapshot,
                Receipt | None,
                MessageHandler,
                Callable[[str], ContractSnapshot],
            ],
            Node,
        ],
        msg_handler: MessageHandler,
    ):
        """
        Initialize the TransactionContext.

        Args:
            transaction (Transaction): The transaction.
            transactions_processor (TransactionsProcessor): Instance responsible for handling transaction operations within the database.
            snapshot (ChainSnapshot): Snapshot of the chain state.
            accounts_manager (AccountsManager): Manager for accounts.
            contract_snapshot_factory (Callable[[str], ContractSnapshot]): Factory function to create contract snapshots.
            node_factory (Callable[[dict, ExecutionMode, ContractSnapshot, Receipt | None, MessageHandler, Callable[[str], ContractSnapshot]], Node]): Factory function to create nodes.
            msg_handler (MessageHandler): Handler for messaging.
        """
        self.transaction = transaction
        self.transactions_processor = transactions_processor
        self.snapshot = snapshot
        self.accounts_manager = accounts_manager
        self.contract_snapshot_factory = contract_snapshot_factory
        self.node_factory = node_factory
        self.msg_handler = msg_handler
        self.consensus_data = ConsensusData(
            votes={}, leader_receipt=None, validators=[]
        )
        self.iterator_rotation: Iterator[list] | None = None
        self.remaining_validators: list = []
        self.num_validators: int = 0
        self.contract_snapshot_supplier: Callable[[], ContractSnapshot] | None = None
        self.votes: dict = {}
        self.validator_nodes: list = []
        self.validation_results: list = []


class TransactionState(ABC):
    """
    Abstract base class representing a state in the transaction process.
    """

    @abstractmethod
    async def handle(self, context: TransactionContext):
        """
        Handle the state transition.

        Args:
            context (TransactionContext): The context of the transaction.
        """
        pass


class PendingState(TransactionState):
    """
    Class representing the pending state of a transaction.
    """

    async def handle(self, context):
        """
        Handle the pending state transition.

        Args:
            context (TransactionContext): The context of the transaction.

        Returns:
            TransactionState | None: The ProposingState or None if the transaction is already in process, when it is a transaction or when there are no validators.
        """
        if (
            context.transactions_processor.get_transaction_by_hash(
                context.transaction.hash
            )["status"]
            != TransactionStatus.PENDING.value
        ):
            # This is a patch for a TOCTOU problem we have https://github.com/yeagerai/genlayer-simulator/issues/387
            # Problem: Pending transactions are checked by `_crawl_snapshot`, which appends them to queues. These queues are consumed by `_run_consensus`, which processes the transactions. This means that a transaction can be processed multiple times, since `_crawl_snapshot` can append the same transaction to the queue multiple times.
            # Partial solution: This patch checks if the transaction is still pending before processing it. This is not the best solution, but we'll probably refactor the whole consensus algorithm in the short term.
            print(" ~ ~ ~ ~ ~ TRANSACTION ALREADY IN PROCESS: ", context.transaction)
            return None

        print(" ~ ~ ~ ~ ~ EXECUTING TRANSACTION: ", context.transaction)

        # If transaction is a transfer, execute it
        # TODO: consider when the transfer involves a contract account, bridging, etc.
        if context.transaction.type == TransactionType.SEND:
            ConsensusAlgorithm.execute_transfer(
                context.transaction,
                context.transactions_processor,
                context.accounts_manager,
                context.msg_handler,
            )
            return None

        # Retrieve all validators from the snapshot
        all_validators = context.snapshot.get_all_validators()

        # Check if there are validators available
        if not all_validators:
            print(
                "No validators found for transaction, waiting for next round: ",
                context.transaction,
            )
            return None

        # Determine the involved validators based on whether the transaction is appealed
        if context.transaction.appealed:
            # If the transaction is appealed, remove the old leader
            involved_validators = ConsensusAlgorithm.get_validators_from_consensus_data(
                all_validators, context.transaction.consensus_data
            )
            # Reset the transaction appeal status
            context.transactions_processor.set_transaction_appeal(
                context.transaction.hash, False
            )
            context.transaction.appealed = False
        else:
            # If not appealed, get the default number of validators for the transaction
            involved_validators = get_validators_for_transaction(
                all_validators, DEFAULT_VALIDATORS_COUNT
            )

        # Set up the iterator for rotating through the involved validators
        context.iterator_rotation = rotate(involved_validators)

        # Transition to the ProposingState
        return ProposingState()


class ProposingState(TransactionState):
    """
    Class representing the proposing state of a transaction.
    """

    async def handle(self, context):
        """
        Handle the proposing state transition.

        Args:
            context (TransactionContext): The context of the transaction.

        Returns:
            TransactionState: The CommittingState or UndeterminedState if all rotations are done.
        """
        # Attempt to select the next leader from the iterator
        try:
            validators = next(context.iterator_rotation)
        except StopIteration:
            # If all rotations are done and no consensus is reached, transition to UndeterminedState
            return UndeterminedState()

        # Dispatch a transaction status update to PROPOSING
        ConsensusAlgorithm.dispatch_transaction_status_update(
            context.transactions_processor,
            context.transaction.hash,
            TransactionStatus.PROPOSING,
            context.msg_handler,
        )
        
        context.transactions_processor.create_rollup_transaction(
            context.transaction.hash
        )

        # Unpack the leader and validators
        [leader, *remaining_validators] = validators

        # If the transaction is leader-only, clear the validators
        if context.transaction.leader_only:
            remaining_validators = []

        # Create a contract snapshot for the transaction
        contract_snapshot_supplier = lambda: context.contract_snapshot_factory(
            context.transaction.to_address
        )

        # Create a leader node for executing the transaction
        leader_node = context.node_factory(
            leader,
            ExecutionMode.LEADER,
            contract_snapshot_supplier(),
            None,
            context.msg_handler,
            context.contract_snapshot_factory,
        )

        # Execute the transaction and obtain the leader receipt
        leader_receipt = await leader_node.exec_transaction(context.transaction)
        votes = {leader["address"]: leader_receipt.vote.value}

        # Update the consensus data with the leader's vote and receipt
        context.consensus_data.votes = votes
        context.consensus_data.leader_receipt = leader_receipt
        context.consensus_data.validators = []
        context.transactions_processor.set_transaction_result(
            context.transaction.hash, context.consensus_data.to_dict()
        )

        # Set the validators and other context attributes
        context.remaining_validators = remaining_validators
        context.num_validators = len(remaining_validators) + 1
        context.contract_snapshot_supplier = contract_snapshot_supplier
        context.votes = votes

        # Transition to the CommittingState
        return CommittingState()


class CommittingState(TransactionState):
    """
    Class representing the committing state of a transaction.
    """

    async def handle(self, context):
        """
        Handle the committing state transition. There are no encrypted votes.

        Args:
            context (TransactionContext): The context of the transaction.

        Returns:
            TransactionState: The RevealingState.
        """
        # Dispatch a transaction status update to COMMITTING
        ConsensusAlgorithm.dispatch_transaction_status_update(
            context.transactions_processor,
            context.transaction.hash,
            TransactionStatus.COMMITTING,
            context.msg_handler,
        )
        
        context.transactions_processor.create_rollup_transaction(
            context.transaction.hash
        )

        # Create validator nodes for each validator
        context.validator_nodes = [
            context.node_factory(
                validator,
                ExecutionMode.VALIDATOR,
                context.contract_snapshot_supplier(),
                context.consensus_data.leader_receipt,
                context.msg_handler,
                context.contract_snapshot_factory,
            )
            for validator in context.remaining_validators
        ]

        # Execute the transaction on each validator node and gather the results
        validation_tasks = [
            validator.exec_transaction(context.transaction)
            for validator in context.validator_nodes
        ]
        context.validation_results = await asyncio.gather(*validation_tasks)

        # Transition to the RevealingState
        return RevealingState()


class RevealingState(TransactionState):
    """
    Class representing the revealing state of a transaction.
    """

    async def handle(self, context):
        """
        Handle the revealing state transition.

        Args:
            context (TransactionContext): The context of the transaction.

        Returns:
            TransactionState | None: The AcceptedState or ProposingState or None if the transaction is successfully appealed.
        """
        # Update the transaction status to REVEALING
        ConsensusAlgorithm.dispatch_transaction_status_update(
            context.transactions_processor,
            context.transaction.hash,
            TransactionStatus.REVEALING,
            context.msg_handler,
        )

<<<<<<< HEAD
        context.transactions_processor.create_rollup_transaction(
            context.transaction.hash
        )

=======
        # Process each validation result and update the context
>>>>>>> cc2fdf98
        for i, validation_result in enumerate(context.validation_results):
            # Store the vote from each validator node
            context.votes[context.validator_nodes[i].address] = (
                validation_result.vote.value
            )

            # Create a dictionary of votes for the current reveal so the rollup transaction contains leader vote and one validator vote (done for each validator)
            # create_rollup_transaction() is removed but we keep this code for future use
            single_reveal_votes = {
                context.consensus_data.leader_receipt.node_config[
                    "address"
                ]: context.consensus_data.leader_receipt.vote.value,
                context.validator_nodes[i].address: validation_result.vote.value,
            }

            # Update consensus data with the current reveal vote and validator
            context.consensus_data.votes = single_reveal_votes
            context.consensus_data.validators = [validation_result]

            # Set the consensus data of the transaction
            context.transactions_processor.set_transaction_result(
                context.transaction.hash, context.consensus_data.to_dict()
            )

        # Determine if the majority of validators agree
        majority_agrees = (
            len([vote for vote in context.votes.values() if vote == Vote.AGREE.value])
            > context.num_validators // 2
        )

        if context.transaction.appealed:
            # Update the consensus results with all new votes and validators
            context.consensus_data.votes = (
                context.transaction.consensus_data.votes | context.votes
            )

            # Overwrite old validator results based on the number of appeal failures
            if context.transaction.appeal_failed == 0:
                context.consensus_data.validators = (
                    context.transaction.consensus_data.validators
                    + context.validation_results
                )

            elif context.transaction.appeal_failed == 1:
                n = (len(context.transaction.consensus_data.validators) - 1) // 2
                context.consensus_data.validators = (
                    context.transaction.consensus_data.validators[: n - 1]
                    + context.validation_results
                )

            else:
                n = len(context.validation_results) - (
                    len(context.transaction.consensus_data.validators) + 1
                )
                context.consensus_data.validators = (
                    context.transaction.consensus_data.validators[: n - 1]
                    + context.validation_results
                )

            if majority_agrees:
                # Appeal failed, increment the appeal_failed counter
                context.transactions_processor.set_transaction_appeal_failed(
                    context.transaction.hash,
                    context.transaction.appeal_failed + 1,
                )
                return AcceptedState()

            else:
                # Appeal succeeded, set the status to PENDING and reset the appeal_failed counter
                context.transactions_processor.set_transaction_result(
                    context.transaction.hash, context.consensus_data.to_dict()
                )
                ConsensusAlgorithm.dispatch_transaction_status_update(
                    context.transactions_processor,
                    context.transaction.hash,
                    TransactionStatus.PENDING,
                    context.msg_handler,
                )
<<<<<<< HEAD
                
                context.transactions_processor.create_rollup_transaction(
                    context.transaction.hash
                )

=======
                context.transactions_processor.set_transaction_appeal_failed(
                    context.transaction.hash,
                    0,
                )
>>>>>>> cc2fdf98
                # TODO: put all the transactions that came after this one back in the pending queue
                return None  # Transaction will be picked up by _crawl_snapshot

        else:
            # Not appealed, update consensus data with current votes and validators
            context.consensus_data.votes = context.votes
            context.consensus_data.validators = context.validation_results

            if majority_agrees:
                return AcceptedState()

            else:
                # Log the failure to reach consensus and transition to ProposingState
                print(
                    "Consensus not reached for transaction, rotating leader: ",
                    context.transaction,
                )
                return ProposingState()


class AcceptedState(TransactionState):
    """
    Class representing the accepted state of a transaction.
    """

    async def handle(self, context):
        """
        Handle the accepted state transition.

        Args:
            context (TransactionContext): The context of the transaction.

        Returns:
            None: The transaction is accepted.
        """
        if not context.transaction.appealed:
            # When appeal fails, the appeal window is not reset
            context.transactions_processor.set_transaction_timestamp_accepted(
                context.transaction.hash
            )

        # Set the transaction appeal status to False
        context.transactions_processor.set_transaction_appeal(
            context.transaction.hash, False
        )
        context.transaction.appealed = False

        # Update the transaction status to ACCEPTED
        ConsensusAlgorithm.dispatch_transaction_status_update(
            context.transactions_processor,
            context.transaction.hash,
            TransactionStatus.ACCEPTED,
            context.msg_handler,
        )

<<<<<<< HEAD
        context.transactions_processor.create_rollup_transaction(
            context.transaction.hash
        )

        context.consensus_data.votes = context.votes
        context.consensus_data.validators = context.validation_results
=======
        # Set the transaction result
>>>>>>> cc2fdf98
        context.transactions_processor.set_transaction_result(
            context.transaction.hash, context.consensus_data.to_dict()
        )

        # Send a message indicating consensus was reached
        context.msg_handler.send_message(
            LogEvent(
                "consensus_reached",
                EventType.SUCCESS,
                EventScope.CONSENSUS,
                "Reached consensus",
                context.consensus_data.to_dict(),
                transaction_hash=context.transaction.hash,
            )
        )

        # Update contract state
        # Retrieve the leader's receipt from the consensus data
        leader_receipt = context.consensus_data.leader_receipt

        # Get the contract snapshot for the transaction's target address
        leaders_contract_snapshot = context.contract_snapshot_supplier()

        if leader_receipt.execution_result == ExecutionResultStatus.SUCCESS:
            # Register contract if it is a new contract
            if context.transaction.type == TransactionType.DEPLOY_CONTRACT:
                new_contract = {
                    "id": context.transaction.data["contract_address"],
                    "data": {
                        "state": leader_receipt.contract_state,
                        "code": context.transaction.data["contract_code"],
                        "ghost_contract_address": context.transaction.ghost_contract_address,
                    },
                }
                leaders_contract_snapshot.register_contract(new_contract)

                # Send a message indicating successful contract deployment
                context.msg_handler.send_message(
                    LogEvent(
                        "deployed_contract",
                        EventType.SUCCESS,
                        EventScope.GENVM,
                        "Contract deployed",
                        new_contract,
                        transaction_hash=context.transaction.hash,
                    )
                )
            # Update contract state if it is an existing contract
            else:
                leaders_contract_snapshot.update_contract_state(
                    leader_receipt.contract_state
                )

        return None


class UndeterminedState(TransactionState):
    """
    Class representing the undetermined state of a transaction.
    """

    async def handle(self, context):
        """
        Handle the undetermined state transition.

        Args:
            context (TransactionContext): The context of the transaction.

        Returns:
            None: The transaction remains in an undetermined state.
        """
        # Log the failure to reach consensus for the transaction
        print("Consensus not reached for transaction: ", context.transaction)

        # Send a message indicating consensus failure
        context.msg_handler.send_message(
            LogEvent(
                "consensus_failed",
                EventType.ERROR,
                EventScope.CONSENSUS,
                "Failed to reach consensus",
                transaction_hash=context.transaction.hash,
            )
        )

        # Update the transaction status to UNDETERMINED
        ConsensusAlgorithm.dispatch_transaction_status_update(
            context.transactions_processor,
            context.transaction.hash,
            TransactionStatus.UNDETERMINED,
            context.msg_handler,
        )
<<<<<<< HEAD
        
        context.transactions_processor.create_rollup_transaction(
            context.transaction.hash
        )

=======

        # Set the transaction result with the current consensus data
>>>>>>> cc2fdf98
        context.transactions_processor.set_transaction_result(
            context.transaction.hash,
            context.consensus_data.to_dict(),
        )
        return None


class FinalizingState(TransactionState):
    """
    Class representing the finalizing state of a transaction.
    """

    async def handle(self, context):
        """
        Handle the finalizing state transition.

        Args:
            context (TransactionContext): The context of the transaction.

        Returns:
            None: The transaction is finalized.
        """
        # Update the transaction status to FINALIZED
        ConsensusAlgorithm.dispatch_transaction_status_update(
            context.transactions_processor,
            context.transaction.hash,
            TransactionStatus.FINALIZED,
            context.msg_handler,
        )

        context.transactions_processor.create_rollup_transaction(
            context.transaction.hash
        )

        # Insert pending transactions generated by contract-to-contract calls
        pending_transactions = (
            context.transaction.consensus_data.leader_receipt.pending_transactions
        )
        for pending_transaction in pending_transactions:
            nonce = context.transactions_processor.get_transaction_count(
                context.transaction.to_address
            )
            context.transactions_processor.insert_transaction(
                context.transaction.to_address,  # new calls are done by the contract
                pending_transaction.address,
                {
                    "calldata": pending_transaction.calldata,
                },
                value=0,  # we only handle EOA transfers at the moment, so no value gets transferred
                type=TransactionType.RUN_CONTRACT.value,
                nonce=nonce,
                leader_only=context.transaction.leader_only,  # Cascade
                triggered_by_hash=context.transaction.hash,
            )


def rotate(nodes: list) -> Iterator[list]:
    """
    Rotate a list of nodes, yielding each rotation.

    Args:
        nodes (list): The list of nodes to rotate.

    Yields:
        Iterator[list]: An iterator over the rotated lists of nodes.
    """
    # Convert the list of nodes to a deque to allow efficient rotations
    nodes = deque(nodes)

    # Iterate over the nodes
    for _ in range(len(nodes)):

        # Yield the current order of nodes as a list
        yield list(nodes)

        # Rotate the deque to the left by one position
        nodes.rotate(-1)<|MERGE_RESOLUTION|>--- conflicted
+++ resolved
@@ -906,14 +906,11 @@
             context.msg_handler,
         )
 
-<<<<<<< HEAD
         context.transactions_processor.create_rollup_transaction(
             context.transaction.hash
         )
 
-=======
         # Process each validation result and update the context
->>>>>>> cc2fdf98
         for i, validation_result in enumerate(context.validation_results):
             # Store the vote from each validator node
             context.votes[context.validator_nodes[i].address] = (
@@ -992,18 +989,15 @@
                     TransactionStatus.PENDING,
                     context.msg_handler,
                 )
-<<<<<<< HEAD
                 
                 context.transactions_processor.create_rollup_transaction(
                     context.transaction.hash
                 )
 
-=======
                 context.transactions_processor.set_transaction_appeal_failed(
                     context.transaction.hash,
                     0,
                 )
->>>>>>> cc2fdf98
                 # TODO: put all the transactions that came after this one back in the pending queue
                 return None  # Transaction will be picked up by _crawl_snapshot
 
@@ -1059,16 +1053,11 @@
             context.msg_handler,
         )
 
-<<<<<<< HEAD
         context.transactions_processor.create_rollup_transaction(
             context.transaction.hash
         )
 
-        context.consensus_data.votes = context.votes
-        context.consensus_data.validators = context.validation_results
-=======
         # Set the transaction result
->>>>>>> cc2fdf98
         context.transactions_processor.set_transaction_result(
             context.transaction.hash, context.consensus_data.to_dict()
         )
@@ -1161,16 +1150,13 @@
             TransactionStatus.UNDETERMINED,
             context.msg_handler,
         )
-<<<<<<< HEAD
         
         context.transactions_processor.create_rollup_transaction(
             context.transaction.hash
         )
 
-=======
 
         # Set the transaction result with the current consensus data
->>>>>>> cc2fdf98
         context.transactions_processor.set_transaction_result(
             context.transaction.hash,
             context.consensus_data.to_dict(),
