--- conflicted
+++ resolved
@@ -364,6 +364,7 @@
                                     ),
                                     node_factory,
                                 )
+                                session.commit()
 
                             tg.create_task(
                                 exec_transaction_with_session_handling(
@@ -771,42 +772,6 @@
         state = FinalizingState()
         await state.handle(context)
 
-<<<<<<< HEAD
-                                # Set the leader receipt in the context
-                                context.consensus_data.leader_receipt = (
-                                    transaction.consensus_data.leader_receipt
-                                )
-                                try:
-                                    # Attempt to get extra validators for the appeal process
-                                    context.remaining_validators = (
-                                        ConsensusAlgorithm.get_extra_validators(
-                                            chain_snapshot,
-                                            transaction.consensus_data,
-                                            transaction.appeal_failed,
-                                        )
-                                    )
-                                except ValueError as e:
-                                    # When no validators are found, then the appeal failed
-                                    print(e, transaction)
-                                    context.transactions_processor.set_transaction_appeal(
-                                        context.transaction.hash,
-                                        False,
-                                        self.msg_handler,
-                                    )
-                                    context.transaction.appealed = False
-
-                                else:
-                                    # Set up the context for the committing state
-                                    context.num_validators = len(
-                                        context.remaining_validators
-                                    )
-                                    context.votes = {}
-                                    context.contract_snapshot_supplier = (
-                                        lambda: context.contract_snapshot_factory(
-                                            context.transaction.to_address
-                                        )
-                                    )
-=======
     async def process_leader_appeal(
         self,
         transaction: Transaction,
@@ -828,7 +793,6 @@
     ):
         """
         Process the leader appeal of a transaction.
->>>>>>> da15c25b
 
         Args:
             transaction (Transaction): The transaction to appeal.
@@ -922,7 +886,7 @@
             # When no validators are found, then the appeal failed
             print(e, transaction)
             context.transactions_processor.set_transaction_appeal(
-                context.transaction.hash, False
+                context.transaction.hash, False, self.msg_handler
             )
             context.transaction.appealed = False
         else:
