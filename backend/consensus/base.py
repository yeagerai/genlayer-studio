# backend/consensus/base.py

DEFAULT_VALIDATORS_COUNT = 5
DEFAULT_CONSENSUS_SLEEP_TIME = 5

import os
import asyncio
import traceback
from typing import Callable, List
import time
from abc import ABC, abstractmethod
<<<<<<< HEAD
import random
=======
import threading
>>>>>>> 9f2d85be

from sqlalchemy.orm import Session
from backend.consensus.vrf import get_validators_for_transaction
from backend.database_handler.chain_snapshot import ChainSnapshot
from backend.database_handler.contract_snapshot import ContractSnapshot
from backend.database_handler.transactions_processor import (
    TransactionsProcessor,
    TransactionStatus,
)
from backend.database_handler.accounts_manager import AccountsManager
from backend.database_handler.types import ConsensusData
from backend.domain.types import (
    Transaction,
    TransactionType,
    LLMProvider,
    Validator,
)
from backend.node.base import Node
from backend.node.types import ExecutionMode, Receipt, Vote, ExecutionResultStatus
from backend.protocol_rpc.message_handler.base import MessageHandler
from backend.protocol_rpc.message_handler.types import (
    LogEvent,
    EventType,
    EventScope,
)


def node_factory(
    validator: dict,
    validator_mode: ExecutionMode,
    contract_snapshot: ContractSnapshot,
    leader_receipt: Receipt | None,
    msg_handler: MessageHandler,
    contract_snapshot_factory: Callable[[str], ContractSnapshot],
) -> Node:
    """
    Factory function to create a Node instance.

    Args:
        validator (dict): Validator information.
        validator_mode (ExecutionMode): Mode of execution for the validator.
        contract_snapshot (ContractSnapshot): Snapshot of the contract state.
        leader_receipt (Receipt | None): Receipt of the leader node.
        msg_handler (MessageHandler): Handler for messaging.
        contract_snapshot_factory (Callable[[str], ContractSnapshot]): Factory function to create contract snapshots.

    Returns:
        Node: A new Node instance.
    """
    # Create a node instance with the provided parameters
    return Node(
        contract_snapshot=contract_snapshot,
        validator_mode=validator_mode,
        leader_receipt=leader_receipt,
        msg_handler=msg_handler,
        validator=Validator(
            address=validator["address"],
            stake=validator["stake"],
            llmprovider=LLMProvider(
                provider=validator["provider"],
                model=validator["model"],
                config=validator["config"],
                plugin=validator["plugin"],
                plugin_config=validator["plugin_config"],
            ),
        ),
        contract_snapshot_factory=contract_snapshot_factory,
    )


def contract_snapshot_factory(
    contract_address: str,
    session: Session,
    transaction: Transaction,
):
    """
    Factory function to create a ContractSnapshot instance.

    Args:
        contract_address (str): The address of the contract.
        session (Session): The database session.
        transaction (Transaction): The transaction related to the contract.

    Returns:
        ContractSnapshot: A new ContractSnapshot instance.
    """
    # Check if the transaction is a contract deployment and the contract address matches the transaction's to address
    if (
        transaction.type == TransactionType.DEPLOY_CONTRACT
        and contract_address == transaction.to_address
    ):
        # Create a new ContractSnapshot instance for the new contract
        ret = ContractSnapshot(None, session)
        ret.contract_address = transaction.to_address
        ret.contract_code = transaction.data["contract_code"]
        ret.encoded_state = {}
        return ret

    # Return a ContractSnapshot instance for an existing contract
    return ContractSnapshot(contract_address, session)


def chain_snapshot_factory(session: Session):
    """
    Factory function to create a ChainSnapshot instance.

    Args:
        session (Session): The database session.

    Returns:
        ChainSnapshot: A new ChainSnapshot instance.
    """
    return ChainSnapshot(session)


def transactions_processor_factory(session: Session):
    """
    Factory function to create a TransactionsProcessor instance.

    Args:
        session (Session): The database session.

    Returns:
        TransactionsProcessor: A new TransactionsProcessor instance.
    """
    return TransactionsProcessor(session)


def accounts_manager_factory(session: Session):
    """
    Factory function to create an AccountsManager instance.

    Args:
        session (Session): The database session.

    Returns:
        AccountsManager: A new AccountsManager instance.
    """
    return AccountsManager(session)


class TransactionContext:
    """
    Class representing the context of a transaction.

    Attributes:
        transaction (Transaction): The transaction.
        transactions_processor (TransactionsProcessor): Instance responsible for handling transaction operations within the database.
        chain_snapshot (ChainSnapshot): Snapshot of the chain state.
        accounts_manager (AccountsManager): Manager for accounts.
        contract_snapshot_factory (Callable[[str], ContractSnapshot]): Factory function to create contract snapshots.
        node_factory (Callable[[dict, ExecutionMode, ContractSnapshot, Receipt | None, MessageHandler, Callable[[str], ContractSnapshot]], Node]): Factory function to create nodes.
        msg_handler (MessageHandler): Handler for messaging.
        consensus_data (ConsensusData): Data related to the consensus process.
        iterator_rotation (Iterator[list] | None): Iterator for rotating validators.
        remaining_validators (list): List of remaining validators.
        num_validators (int): Number of validators.
        contract_snapshot (ContractSnapshot | None): Snapshot of the contract state.
        votes (dict): Dictionary of votes.
        validator_nodes (list): List of validator nodes.
        validation_results (list): List of validation results.
    """

    def __init__(
        self,
        transaction: Transaction,
        transactions_processor: TransactionsProcessor,
        chain_snapshot: ChainSnapshot,
        accounts_manager: AccountsManager,
        contract_snapshot_factory: Callable[[str], ContractSnapshot],
        node_factory: Callable[
            [
                dict,
                ExecutionMode,
                ContractSnapshot,
                Receipt | None,
                MessageHandler,
                Callable[[str], ContractSnapshot],
            ],
            Node,
        ],
        msg_handler: MessageHandler,
    ):
        """
        Initialize the TransactionContext.

        Args:
            transaction (Transaction): The transaction.
            transactions_processor (TransactionsProcessor): Instance responsible for handling transaction operations within the database.
            chain_snapshot (ChainSnapshot): Snapshot of the chain state.
            accounts_manager (AccountsManager): Manager for accounts.
            contract_snapshot_factory (Callable[[str], ContractSnapshot]): Factory function to create contract snapshots.
            node_factory (Callable[[dict, ExecutionMode, ContractSnapshot, Receipt | None, MessageHandler, Callable[[str], ContractSnapshot]], Node]): Factory function to create nodes.
            msg_handler (MessageHandler): Handler for messaging.
        """
        self.transaction = transaction
        self.transactions_processor = transactions_processor
        self.chain_snapshot = chain_snapshot
        self.accounts_manager = accounts_manager
        self.contract_snapshot_factory = contract_snapshot_factory
        self.node_factory = node_factory
        self.msg_handler = msg_handler
        self.consensus_data = ConsensusData(
            votes={}, leader_receipt=None, validators=[]
        )
        self.involved_validators: list[dict] = []
        self.leaders_used: list[dict] = []
        self.remaining_validators: list = []
        self.num_validators: int = 0
        self.contract_snapshot_supplier: Callable[[], ContractSnapshot] | None = None
        self.votes: dict = {}
        self.validator_nodes: list = []
        self.validation_results: list = []
        self.rotation_count: int = 0


class ConsensusAlgorithm:
    """
    Class representing the consensus algorithm.

    Attributes:
        get_session (Callable[[], Session]): Function to get a database session.
        msg_handler (MessageHandler): Handler for messaging.
        pending_queues (dict[str, asyncio.Queue]): Dictionary of pending_queues for transactions.
        finality_window_time (int): Time in seconds for the finality window.
        consensus_sleep_time (int): Time in seconds for the consensus sleep time.
    """

    def __init__(
        self,
        get_session: Callable[[], Session],
        msg_handler: MessageHandler,
    ):
        """
        Initialize the ConsensusAlgorithm.

        Args:
            get_session (Callable[[], Session]): Function to get a database session.
            msg_handler (MessageHandler): Handler for messaging.
        """
        self.get_session = get_session
        self.msg_handler = msg_handler
        self.pending_queues: dict[str, asyncio.Queue] = {}
        self.finality_window_time = int(os.getenv("VITE_FINALITY_WINDOW"))
        self.consensus_sleep_time = DEFAULT_CONSENSUS_SLEEP_TIME
        self.pending_queue_stop_events: dict[str, asyncio.Event] = (
            {}
        )  # Events to stop tasks for each pending queue
        self.pending_queue_task_running: dict[str, bool] = (
            {}
        )  # Track running state for each pending queue

    def run_crawl_snapshot_loop(
        self,
        chain_snapshot_factory: Callable[
            [Session], ChainSnapshot
        ] = chain_snapshot_factory,
        transactions_processor_factory: Callable[
            [Session], TransactionsProcessor
        ] = transactions_processor_factory,
        stop_event: threading.Event = threading.Event(),
    ):
        """
        Run the loop to crawl snapshots.

        Args:
            chain_snapshot_factory (Callable[[Session], ChainSnapshot]): Creates snapshots of the blockchain state at specific points in time.
            transactions_processor_factory (Callable[[Session], TransactionsProcessor]): Creates processors to modify transactions.
            stop_event (threading.Event): Control signal to terminate the loop.
        """
        # Create a new event loop for crawling snapshots
        loop = asyncio.new_event_loop()
        asyncio.set_event_loop(loop)
        loop.run_until_complete(
            self._crawl_snapshot(
                chain_snapshot_factory, transactions_processor_factory, stop_event
            )
        )
        loop.close()

    async def _crawl_snapshot(
        self,
        chain_snapshot_factory: Callable[[Session], ChainSnapshot],
        transactions_processor_factory: Callable[[Session], TransactionsProcessor],
        stop_event: threading.Event,
    ):
        """
        Crawl snapshots and process pending transactions.

        Args:
            chain_snapshot_factory (Callable[[Session], ChainSnapshot]): Creates snapshots of the blockchain state at specific points in time.
            transactions_processor_factory (Callable[[Session], TransactionsProcessor]): Creates processors to modify transactions.
            stop_event (threading.Event): Control signal to terminate the loop.
        """
        while not stop_event.is_set():
            with self.get_session() as session:
                chain_snapshot = chain_snapshot_factory(session)
                transactions_processor = transactions_processor_factory(session)
                pending_transactions = chain_snapshot.get_pending_transactions()
                for transaction in pending_transactions:
                    transaction = Transaction.from_dict(transaction)
                    address = transaction.to_address

                    # Initialize queue and stop event for the address if not present
                    if address not in self.pending_queues:
                        self.pending_queues[address] = asyncio.Queue()

                    if address not in self.pending_queue_stop_events:
                        self.pending_queue_stop_events[address] = asyncio.Event()

                    # Only add to the queue if the stop event is not set
                    if not self.pending_queue_stop_events[address].is_set():
                        await self.pending_queues[address].put(transaction)

                    # Set the transaction as activated so it is not added to the queue again
                    ConsensusAlgorithm.dispatch_transaction_status_update(
                        transactions_processor,
                        transaction.hash,
                        TransactionStatus.ACTIVATED,
                        self.msg_handler,
                    )

            await asyncio.sleep(self.consensus_sleep_time)

    def run_process_pending_transactions_loop(
        self,
        chain_snapshot_factory: Callable[
            [Session], ChainSnapshot
        ] = chain_snapshot_factory,
        transactions_processor_factory: Callable[
            [Session], TransactionsProcessor
        ] = transactions_processor_factory,
        accounts_manager_factory: Callable[
            [Session], AccountsManager
        ] = accounts_manager_factory,
        contract_snapshot_factory: Callable[
            [str, Session, Transaction], ContractSnapshot
        ] = contract_snapshot_factory,
        node_factory: Callable[
            [
                dict,
                ExecutionMode,
                ContractSnapshot,
                Receipt | None,
                MessageHandler,
                Callable[[str], ContractSnapshot],
            ],
            Node,
        ] = node_factory,
        stop_event: threading.Event = threading.Event(),
    ):
        """
        Run the process pending transactions loop.

        Args:
            chain_snapshot_factory (Callable[[Session], ChainSnapshot]): Creates snapshots of the blockchain state at specific points in time.
            transactions_processor_factory (Callable[[Session], TransactionsProcessor]): Creates processors to modify transactions.
            accounts_manager_factory (Callable[[Session], AccountsManager]): Creates managers to handle account state.
            contract_snapshot_factory (Callable[[str, Session, Transaction], ContractSnapshot]): Creates snapshots of contract states.
            node_factory (Callable[[dict, ExecutionMode, ContractSnapshot, Receipt | None, MessageHandler, Callable[[str], ContractSnapshot]], Node]): Creates node instances that can execute contracts and process transactions.
            stop_event (threading.Event): Control signal to terminate the pending transactions process.
        """
        # Create a new event loop for running the processing of pending transactions
        loop = asyncio.new_event_loop()
        asyncio.set_event_loop(loop)
        loop.run_until_complete(
            self._process_pending_transactions(
                chain_snapshot_factory,
                transactions_processor_factory,
                accounts_manager_factory,
                contract_snapshot_factory,
                node_factory,
                stop_event,
            )
        )
        loop.close()

    async def _process_pending_transactions(
        self,
        chain_snapshot_factory: Callable[[Session], ChainSnapshot],
        transactions_processor_factory: Callable[[Session], TransactionsProcessor],
        accounts_manager_factory: Callable[[Session], AccountsManager],
        contract_snapshot_factory: Callable[
            [str, Session, Transaction], ContractSnapshot
        ],
        node_factory: Callable[
            [
                dict,
                ExecutionMode,
                ContractSnapshot,
                Receipt | None,
                MessageHandler,
                Callable[[str], ContractSnapshot],
            ],
            Node,
        ],
        stop_event: threading.Event,
    ):
        """
        Process pending transactions.

        Args:
            chain_snapshot_factory (Callable[[Session], ChainSnapshot]): Creates snapshots of the blockchain state at specific points in time.
            transactions_processor_factory (Callable[[Session], TransactionsProcessor]): Creates processors to modify transactions.
            accounts_manager_factory (Callable[[Session], AccountsManager]): Creates managers to handle account state.
            contract_snapshot_factory (Callable[[str, Session, Transaction], ContractSnapshot]): Creates snapshots of contract states.
            node_factory (Callable[[dict, ExecutionMode, ContractSnapshot, Receipt | None, MessageHandler, Callable[[str], ContractSnapshot]], Node]): Creates node instances that can execute contracts and process transactions.
            stop_event (threading.Event): Control signal to terminate the pending transactions process.
        """
        # Set a new event loop for the processing of pending transactions
        asyncio.set_event_loop(asyncio.new_event_loop())
        # Note: ollama uses GPU resources and webrequest aka selenium uses RAM
        # TODO: Consider using async sessions to avoid blocking the current thread
        while not stop_event.is_set():
            try:
                async with asyncio.TaskGroup() as tg:
                    for queue_address, queue in self.pending_queues.items():
                        if (
                            not queue.empty()
                            and not self.pending_queue_stop_events.get(
                                queue_address, asyncio.Event()
                            ).is_set()
                        ):
                            # Sessions cannot be shared between coroutines; create a new session for each coroutine
                            # Reference: https://docs.sqlalchemy.org/en/20/orm/session_basics.html#is-the-session-thread-safe-is-asyncsession-safe-to-share-in-concurrent-tasks
                            self.pending_queue_task_running[queue_address] = True
                            transaction: Transaction = await queue.get()
                            with self.get_session() as session:

                                async def exec_transaction_with_session_handling(
                                    session: Session,
                                    transaction: Transaction,
                                    queue_address: str,
                                ):
                                    transactions_processor = (
                                        transactions_processor_factory(session)
                                    )
                                    await self.exec_transaction(
                                        transaction,
                                        transactions_processor,
                                        chain_snapshot_factory(session),
                                        accounts_manager_factory(session),
                                        lambda contract_address: contract_snapshot_factory(
                                            contract_address, session, transaction
                                        ),
                                        node_factory,
                                    )
                                    session.commit()
                                    self.pending_queue_task_running[queue_address] = (
                                        False
                                    )

                            tg.create_task(
                                exec_transaction_with_session_handling(
                                    session, transaction, queue_address
                                )
                            )

            except Exception as e:
                print("Error running consensus", e)
                print(traceback.format_exc())
            finally:
                for queue_address in self.pending_queues:
                    self.pending_queue_task_running[queue_address] = False
            await asyncio.sleep(self.consensus_sleep_time)

    def is_pending_queue_task_running(self, address: str):
        """
        Check if a task for a specific pending queue is currently running.
        """
        return self.pending_queue_task_running.get(address, False)

    def stop_pending_queue_task(self, address: str):
        """
        Signal the task for a specific pending queue to stop.
        """
        if address in self.pending_queues:
            if address not in self.pending_queue_stop_events:
                self.pending_queue_stop_events[address] = asyncio.Event()
            self.pending_queue_stop_events[address].set()

    def start_pending_queue_task(self, address: str):
        """
        Allow the task for a specific pending queue to start.
        """
        if address in self.pending_queue_stop_events:
            self.pending_queue_stop_events[address].clear()

    async def exec_transaction(
        self,
        transaction: Transaction,
        transactions_processor: TransactionsProcessor,
        chain_snapshot: ChainSnapshot,
        accounts_manager: AccountsManager,
        contract_snapshot_factory: Callable[[str], ContractSnapshot],
        node_factory: Callable[
            [
                dict,
                ExecutionMode,
                ContractSnapshot,
                Receipt | None,
                MessageHandler,
                Callable[[str], ContractSnapshot],
            ],
            Node,
        ],
    ):
        """
        Execute a transaction.

        Args:
            transaction (Transaction): The transaction to execute.
            transactions_processor (TransactionsProcessor): Instance responsible for handling transaction operations within the database.
            chain_snapshot (ChainSnapshot): Snapshot of the chain state.
            accounts_manager (AccountsManager): Manager for accounts.
            contract_snapshot_factory (Callable[[str], ContractSnapshot]): Factory function to create contract snapshots.
            node_factory (Callable[[dict, ExecutionMode, ContractSnapshot, Receipt | None, MessageHandler, Callable[[str], ContractSnapshot]], Node]): Factory function to create nodes.
        """
        # Create initial state context for the transaction
        context = TransactionContext(
            transaction=transaction,
            transactions_processor=transactions_processor,
            chain_snapshot=chain_snapshot,
            accounts_manager=accounts_manager,
            contract_snapshot_factory=contract_snapshot_factory,
            node_factory=node_factory,
            msg_handler=self.msg_handler,
        )

        # Begin state transitions starting from PendingState
        state = PendingState()
        while True:
            next_state = await state.handle(context)
            if next_state is None:
                break
            state = next_state

    @staticmethod
    def dispatch_transaction_status_update(
        transactions_processor: TransactionsProcessor,
        transaction_hash: str,
        new_status: TransactionStatus,
        msg_handler: MessageHandler,
    ):
        """
        Dispatch a transaction status update.

        Args:
            transactions_processor (TransactionsProcessor): Instance responsible for handling transaction operations within the database.
            transaction_hash (str): Hash of the transaction.
            new_status (TransactionStatus): New status of the transaction.
            msg_handler (MessageHandler): Handler for messaging.
        """
        # Update the transaction status in the transactions processor
        transactions_processor.update_transaction_status(transaction_hash, new_status)

        # Send a message indicating the transaction status update
        msg_handler.send_message(
            LogEvent(
                "transaction_status_updated",
                EventType.INFO,
                EventScope.CONSENSUS,
                f"{str(new_status.value)} {str(transaction_hash)}",
                {
                    "hash": str(transaction_hash),
                    "new_status": str(new_status.value),
                },
                transaction_hash=transaction_hash,
            )
        )

    @staticmethod
    def execute_transfer(
        transaction: Transaction,
        transactions_processor: TransactionsProcessor,
        accounts_manager: AccountsManager,
        msg_handler: MessageHandler,
    ):
        """
        Executes a native token transfer between Externally Owned Accounts (EOAs).

        This function handles the transfer of native tokens from one EOA to another.
        It updates the balances of both the sender and recipient accounts, and
        manages the transaction status throughout the process.

        Args:
            transaction (dict): The transaction details including from_address, to_address, and value.
            transactions_processor (TransactionsProcessor): Instance responsible for handling transaction operations within the database.
            accounts_manager (AccountsManager): Manager to handle account balance updates.
        """

        # Check if the transaction is a fund_account call
        if not transaction.from_address is None:
            # Get the balance of the sender account
            from_balance = accounts_manager.get_account_balance(
                transaction.from_address
            )

            # Check if the sender has enough balance
            if from_balance < transaction.value:
                # Set the transaction status to UNDETERMINED if balance is insufficient
                ConsensusAlgorithm.dispatch_transaction_status_update(
                    transactions_processor,
                    transaction.hash,
                    TransactionStatus.UNDETERMINED,
                    msg_handler,
                )

                transactions_processor.create_rollup_transaction(transaction.hash)
                return

            # Update the balance of the sender account
            accounts_manager.update_account_balance(
                transaction.from_address, from_balance - transaction.value
            )

        # Check if the transaction is a burn call
        if not transaction.to_address is None:
            # Get the balance of the recipient account
            to_balance = accounts_manager.get_account_balance(transaction.to_address)

            # Update the balance of the recipient account
            accounts_manager.update_account_balance(
                transaction.to_address, to_balance + transaction.value
            )

        # Dispatch a transaction status update to FINALIZED
        ConsensusAlgorithm.dispatch_transaction_status_update(
            transactions_processor,
            transaction.hash,
            TransactionStatus.FINALIZED,
            msg_handler,
        )

        transactions_processor.create_rollup_transaction(transaction.hash)

    def run_appeal_window_loop(
        self,
        chain_snapshot_factory: Callable[
            [Session], ChainSnapshot
        ] = chain_snapshot_factory,
        transactions_processor_factory: Callable[
            [Session], TransactionsProcessor
        ] = transactions_processor_factory,
        accounts_manager_factory: Callable[
            [Session], AccountsManager
        ] = accounts_manager_factory,
        contract_snapshot_factory: Callable[
            [str, Session, Transaction], ContractSnapshot
        ] = contract_snapshot_factory,
        node_factory: Callable[
            [
                dict,
                ExecutionMode,
                ContractSnapshot,
                Receipt | None,
                MessageHandler,
                Callable[[str], ContractSnapshot],
            ],
            Node,
        ] = node_factory,
        stop_event: threading.Event = threading.Event(),
    ):
        """
        Run the loop to handle the appeal window.

        Args:
            chain_snapshot_factory (Callable[[Session], ChainSnapshot]): Creates snapshots of the blockchain state at specific points in time.
            transactions_processor_factory (Callable[[Session], TransactionsProcessor]): Creates processors to modify transactions.
            accounts_manager_factory (Callable[[Session], AccountsManager]): Creates managers to handle account state.
            contract_snapshot_factory (Callable[[str, Session, Transaction], ContractSnapshot]): Creates snapshots of contract states.
            node_factory (Callable[[dict, ExecutionMode, ContractSnapshot, Receipt | None, MessageHandler, Callable[[str], ContractSnapshot]], Node]): Creates node instances that can execute contracts and process transactions.
            stop_event (threading.Event): Control signal to terminate the appeal window process.
        """
        # Create a new event loop for running the appeal window
        loop = asyncio.new_event_loop()
        asyncio.set_event_loop(loop)
        print(
            f" ~ ~ ~ ~ ~ STARTING APPEAL WINDOW LOOP with {self.finality_window_time} seconds"
        )
        loop.run_until_complete(
            self._appeal_window(
                chain_snapshot_factory,
                transactions_processor_factory,
                accounts_manager_factory,
                contract_snapshot_factory,
                node_factory,
                stop_event,
            )
        )
        loop.close()
        print(" ~ ~ ~ ~ ~ ENDING APPEAL WINDOW LOOP")

    async def _appeal_window(
        self,
        chain_snapshot_factory: Callable[[Session], ChainSnapshot],
        transactions_processor_factory: Callable[[Session], TransactionsProcessor],
        accounts_manager_factory: Callable[[Session], AccountsManager],
        contract_snapshot_factory: Callable[
            [str, Session, Transaction], ContractSnapshot
        ],
        node_factory: Callable[
            [
                dict,
                ExecutionMode,
                ContractSnapshot,
                Receipt | None,
                MessageHandler,
                Callable[[str], ContractSnapshot],
            ],
            Node,
        ],
        stop_event: threading.Event,
    ):
        """
        Handle the appeal window for transactions, during which EOAs can challenge transaction results.

        Args:
            chain_snapshot_factory (Callable[[Session], ChainSnapshot]): Creates snapshots of the blockchain state at specific points in time.
            transactions_processor_factory (Callable[[Session], TransactionsProcessor]): Creates processors to modify transactions.
            accounts_manager_factory (Callable[[Session], AccountsManager]): Creates managers to handle account state.
            contract_snapshot_factory (Callable[[str, Session, Transaction], ContractSnapshot]): Creates snapshots of contract states.
            node_factory (Callable[[dict, ExecutionMode, ContractSnapshot, Receipt | None, MessageHandler, Callable[[str], ContractSnapshot]], Node]): Creates node instances that can execute contracts and process transactions.
            stop_event (threading.Event): Control signal to terminate the appeal window process.
        """
        # Set a new event loop for the appeal window
        asyncio.set_event_loop(asyncio.new_event_loop())

        while not stop_event.is_set():
            try:
                async with asyncio.TaskGroup() as tg:
                    with self.get_session() as session:
                        # Get the accepted and undetermined transactions per contract address
                        chain_snapshot = chain_snapshot_factory(session)
                        accepted_undetermined_transactions = (
                            chain_snapshot.get_accepted_undetermined_transactions()
                        )

                        # Iterate over the contracts
                        for (
                            accepted_undetermined_queue
                        ) in accepted_undetermined_transactions.values():

                            # Create a new session for each task so tasks can be run in parallel
                            with self.get_session() as task_session:

                                async def exec_appeal_window_with_session_handling(
                                    task_session: Session,
                                    accepted_undetermined_queue: list[dict],
                                ):
                                    transactions_processor = (
                                        transactions_processor_factory(task_session)
                                    )

                                    # Go through the whole queue to check for appeals and finalizations
                                    for index, transaction in enumerate(
                                        accepted_undetermined_queue
                                    ):
                                        transaction = Transaction.from_dict(transaction)

                                        # Check if the transaction is appealed
                                        if not transaction.appealed:

                                            # Check if the transaction can be finalized
                                            if self.can_finalize_transaction(
                                                transactions_processor,
                                                transaction,
                                                index,
                                                accepted_undetermined_queue,
                                            ):

                                                # Handle transactions that need to be finalized
                                                await self.process_finalization(
                                                    transaction,
                                                    transactions_processor,
                                                    chain_snapshot,
                                                    accounts_manager_factory(
                                                        task_session
                                                    ),
                                                    lambda contract_address: contract_snapshot_factory(
                                                        contract_address,
                                                        task_session,
                                                        transaction,
                                                    ),
                                                    node_factory,
                                                )
                                                task_session.commit()

                                        else:
                                            # Handle transactions that are appealed
                                            if (
                                                transaction.status
                                                == TransactionStatus.UNDETERMINED
                                            ):
                                                # Leader appeal
                                                await self.process_leader_appeal(
                                                    transaction,
                                                    transactions_processor,
                                                    chain_snapshot,
                                                    accounts_manager_factory(
                                                        task_session
                                                    ),
                                                    lambda contract_address: contract_snapshot_factory(
                                                        contract_address,
                                                        task_session,
                                                        transaction,
                                                    ),
                                                    node_factory,
                                                )
                                                task_session.commit()

                                            else:
                                                # Validator appeal
                                                await self.process_validator_appeal(
                                                    transaction,
                                                    transactions_processor,
                                                    chain_snapshot,
                                                    accounts_manager_factory(
                                                        task_session
                                                    ),
                                                    lambda contract_address: contract_snapshot_factory(
                                                        contract_address,
                                                        task_session,
                                                        transaction,
                                                    ),
                                                    node_factory,
                                                )
                                                task_session.commit()

                                tg.create_task(
                                    exec_appeal_window_with_session_handling(
                                        task_session, accepted_undetermined_queue
                                    )
                                )

            except Exception as e:
                print("Error running consensus", e)
                print(traceback.format_exc())
            await asyncio.sleep(self.consensus_sleep_time)

    def can_finalize_transaction(
        self,
        transactions_processor: TransactionsProcessor,
        transaction: Transaction,
        index: int,
        accepted_undetermined_queue: list[dict],
    ) -> bool:
        """
        Check if the transaction can be finalized based on the following criteria:
        - The transaction is a leader only transaction
        - The transaction has exceeded the finality window
        - The previous transaction has been finalized

        Args:
            transactions_processor (TransactionsProcessor): The transactions processor instance.
            transaction (Transaction): The transaction to be possibly finalized.
            index (int): The index of the current transaction in the accepted_undetermined_queue.
            accepted_undetermined_queue (list[dict]): The list of accepted and undetermined transactions for one contract.

        Returns:
            bool: True if the transaction can be finalized, False otherwise.
        """
        if (transaction.leader_only) or (
            (int(time.time()) - transaction.timestamp_awaiting_finalization)
            > self.finality_window_time
        ):
            if index == 0:
                return True
            else:
                previous_transaction_hash = accepted_undetermined_queue[index - 1][
                    "hash"
                ]
                previous_transaction = transactions_processor.get_transaction_by_hash(
                    previous_transaction_hash
                )
                if previous_transaction["status"] == TransactionStatus.FINALIZED.value:
                    return True
                else:
                    return False
        else:
            return False

    async def process_finalization(
        self,
        transaction: Transaction,
        transactions_processor: TransactionsProcessor,
        chain_snapshot: ChainSnapshot,
        accounts_manager: AccountsManager,
        contract_snapshot_factory: Callable[[str], ContractSnapshot],
        node_factory: Callable[
            [
                dict,
                ExecutionMode,
                ContractSnapshot,
                Receipt | None,
                MessageHandler,
                Callable[[str], ContractSnapshot],
            ],
            Node,
        ],
    ):
        """
        Process the finalization of a transaction.

<<<<<<< HEAD
                                # Set the leader receipt in the context
                                context.consensus_data.leader_receipt = (
                                    transaction.consensus_data.leader_receipt
                                )
                                try:
                                    # Attempt to get extra validators for the appeal process
                                    context.remaining_validators = (
                                        ConsensusAlgorithm.get_extra_validators(
                                            chain_snapshot.get_all_validators(),
                                            transaction.consensus_data,
                                            transaction.appeal_failed,
                                        )
                                    )
                                except ValueError as e:
                                    # When no validators are found, then the appeal failed
                                    print(e, transaction.hash)
                                    context.transactions_processor.set_transaction_appeal(
                                        context.transaction.hash, False
                                    )
                                    context.transaction.appealed = False
                                    session.commit()
                                else:
                                    # Set up the context for the committing state
                                    context.num_validators = len(
                                        context.remaining_validators
                                    )
                                    context.votes = {}
                                    context.contract_snapshot_supplier = (
                                        lambda: context.contract_snapshot_factory(
                                            context.transaction.to_address
                                        )
                                    )
=======
        Args:
            transaction (Transaction): The transaction to finalize.
            transactions_processor (TransactionsProcessor): Instance responsible for handling transaction operations within the database.
            chain_snapshot (ChainSnapshot): Snapshot of the chain state.
            accounts_manager (AccountsManager): Manager for accounts.
            contract_snapshot_factory (Callable[[str], ContractSnapshot]): Factory function to create contract snapshots.
            node_factory (Callable[[dict, ExecutionMode, ContractSnapshot, Receipt | None, MessageHandler, Callable[[str], ContractSnapshot]], Node]): Factory function to create nodes.
        """
        # Create a transaction context for finalizing the transaction
        context = TransactionContext(
            transaction=transaction,
            transactions_processor=transactions_processor,
            chain_snapshot=chain_snapshot,
            accounts_manager=accounts_manager,
            contract_snapshot_factory=contract_snapshot_factory,
            node_factory=node_factory,
            msg_handler=self.msg_handler,
        )
>>>>>>> 9f2d85be

        # Transition to the FinalizingState
        state = FinalizingState()
        await state.handle(context)

    async def process_leader_appeal(
        self,
        transaction: Transaction,
        transactions_processor: TransactionsProcessor,
        chain_snapshot: ChainSnapshot,
        accounts_manager: AccountsManager,
        contract_snapshot_factory: Callable[[str], ContractSnapshot],
        node_factory: Callable[
            [
                dict,
                ExecutionMode,
                ContractSnapshot,
                Receipt | None,
                MessageHandler,
                Callable[[str], ContractSnapshot],
            ],
            Node,
        ],
    ):
        """
        Process the leader appeal of a transaction.

        Args:
            transaction (Transaction): The transaction to appeal.
            transactions_processor (TransactionsProcessor): Instance responsible for handling transaction operations within the database.
            chain_snapshot (ChainSnapshot): Snapshot of the chain state.
            accounts_manager (AccountsManager): Manager for accounts.
            contract_snapshot_factory (Callable[[str], ContractSnapshot]): Factory function to create contract snapshots.
            node_factory (Callable[[dict, ExecutionMode, ContractSnapshot, Receipt | None, MessageHandler, Callable[[str], ContractSnapshot]], Node]): Factory function to create nodes.
        """
        # Create a transaction context for the appeal
        context = TransactionContext(
            transaction=transaction,
            transactions_processor=transactions_processor,
            chain_snapshot=chain_snapshot,
            accounts_manager=accounts_manager,
            contract_snapshot_factory=contract_snapshot_factory,
            node_factory=node_factory,
            msg_handler=self.msg_handler,
        )

        # Appeal data member is used in the frontend for both types of appeals
        # Here the type is refined based on the status
        transactions_processor.set_transaction_appeal_undetermined(
            transaction.hash, True
        )
        transactions_processor.set_transaction_appeal(transaction.hash, False)
        transaction.appeal_undetermined = True
        transaction.appealed = False

        # Begin state transitions starting from PendingState
        state = PendingState()
        while True:
            next_state = await state.handle(context)
            if next_state is None:
                break
            elif next_state == "leader_appeal_success":
                self.rollback_transactions(context)
                break
            state = next_state

    async def process_validator_appeal(
        self,
        transaction: Transaction,
        transactions_processor: TransactionsProcessor,
        chain_snapshot: ChainSnapshot,
        accounts_manager: AccountsManager,
        contract_snapshot_factory: Callable[[str], ContractSnapshot],
        node_factory: Callable[
            [
                dict,
                ExecutionMode,
                ContractSnapshot,
                Receipt | None,
                MessageHandler,
                Callable[[str], ContractSnapshot],
            ],
            Node,
        ],
    ):
        """
        Process the validator appeal of a transaction.

        Args:
            transaction (Transaction): The transaction to appeal.
            transactions_processor (TransactionsProcessor): Instance responsible for handling transaction operations within the database.
            chain_snapshot (ChainSnapshot): Snapshot of the chain state.
            accounts_manager (AccountsManager): Manager for accounts.
            contract_snapshot_factory (Callable[[str], ContractSnapshot]): Factory function to create contract snapshots.
            node_factory (Callable[[dict, ExecutionMode, ContractSnapshot, Receipt | None, MessageHandler, Callable[[str], ContractSnapshot]], Node]): Factory function to create nodes.
        """
        # Create a transaction context for the appeal
        context = TransactionContext(
            transaction=transaction,
            transactions_processor=transactions_processor,
            chain_snapshot=chain_snapshot,
            accounts_manager=accounts_manager,
            contract_snapshot_factory=contract_snapshot_factory,
            node_factory=node_factory,
            msg_handler=self.msg_handler,
        )

        # Set the leader receipt in the context
        context.consensus_data.leader_receipt = (
            transaction.consensus_data.leader_receipt
        )
        try:
            # Attempt to get extra validators for the appeal process
            context.remaining_validators = ConsensusAlgorithm.get_extra_validators(
                chain_snapshot,
                transaction.consensus_data,
                transaction.appeal_failed,
            )
        except ValueError as e:
            # When no validators are found, then the appeal failed
            print(e, transaction)
            context.transactions_processor.set_transaction_appeal(
                context.transaction.hash, False
            )
            context.transaction.appealed = False
        else:
            # Set up the context for the committing state
            context.num_validators = len(context.remaining_validators)
            context.votes = {}
            context.contract_snapshot_supplier = (
                lambda: context.contract_snapshot_factory(
                    context.transaction.to_address
                )
            )

            # Begin state transitions starting from CommittingState
            state = CommittingState()
            while True:
                next_state = await state.handle(context)
                if next_state is None:
                    break
                elif next_state == "validator_appeal_success":
                    self.rollback_transactions(context)
                    ConsensusAlgorithm.dispatch_transaction_status_update(
                        context.transactions_processor,
                        context.transaction.hash,
                        TransactionStatus.PENDING,
                        context.msg_handler,
                    )

                    # Transaction will be picked up by _crawl_snapshot
                    break
                state = next_state

    def rollback_transactions(self, context: TransactionContext):
        """
        Rollback newer transactions.
        """
        # Rollback all future transactions for the current contract
        # Stop the _crawl_snapshot and the _run_consensus for the current contract
        address = context.transaction.to_address
        self.stop_pending_queue_task(address)

        # Wait until task is finished
        while self.is_pending_queue_task_running(address):
            time.sleep(1)

        # Empty the pending queue
        self.pending_queues[address] = asyncio.Queue()

        # Set all transactions with higher created_at to PENDING
        future_transactions = context.transactions_processor.get_newer_transactions(
            context.transaction.hash
        )
        for future_transaction in future_transactions:
            ConsensusAlgorithm.dispatch_transaction_status_update(
                context.transactions_processor,
                future_transaction["hash"],
                TransactionStatus.PENDING,
                context.msg_handler,
            )

        # Start the queue loop again
        self.start_pending_queue_task(address)

    @staticmethod
    def get_extra_validators(
<<<<<<< HEAD
        all_validators: List[dict], consensus_data: ConsensusData, appeal_failed: int
=======
        chain_snapshot: ChainSnapshot, consensus_data: ConsensusData, appeal_failed: int
>>>>>>> 9f2d85be
    ):
        """
        Get extra validators for the appeal process according to the following formula:
        - when appeal_failed = 0, add n + 2 validators
        - when appeal_failed > 0, add (2 * appeal_failed * n + 1) + 2 validators
        Note that for appeal_failed > 0, the returned set contains the old validators
        from the previous appeal round and new validators.

        Selection of the extra validators:
        appeal_failed | PendingState | Reused validators | Extra selected     | Total
                      | validators   | from the previous | validators for the | validators
                      |              | appeal round      | appeal             |
        ----------------------------------------------------------------------------------
               0      |       n      |          0        |        n+2         |    2n+2
               1      |       n      |        n+2        |        n+1         |    3n+3
               2      |       n      |       2n+3        |         2n         |    5n+3
               3      |       n      |       4n+3        |         2n         |    7n+3
                              └───────┬──────┘  └─────────┬────────┘
                                      │                   |
        Validators after the ◄────────┘                   └──► Validators during the appeal
        appeal. This equals                                    for appeal_failed > 0
        the Total validators                                   = (2*appeal_failed*n+1)+2
        of the row above,                                      This is the formula from
        and are in consensus_data.                             above and it is what is
        For appeal_failed > 0                                  returned by this function
        = (2*appeal_failed-1)*n+3
        This is used to calculate n

        Args:
<<<<<<< HEAD
            all_validators (List[dict]): List of all validators.
=======
            chain_snapshot (ChainSnapshot): Snapshot of the chain state.
>>>>>>> 9f2d85be
            consensus_data (ConsensusData): Data related to the consensus process.
            appeal_failed (int): Number of times the appeal has failed.

        Returns:
            list: List of extra validators.
        """
<<<<<<< HEAD
=======
        # Get all validators
        validators = chain_snapshot.get_all_validators()

>>>>>>> 9f2d85be
        # Create a dictionary to map addresses to validator entries
        validator_map = {
            validator["address"]: validator for validator in all_validators
        }

        # List containing addresses found in leader and validator receipts
        receipt_addresses = [consensus_data.leader_receipt.node_config["address"]] + [
            receipt.node_config["address"] for receipt in consensus_data.validators
        ]

        # Get leader and current validators from consensus data receipt addresses
        current_validators = [
            validator_map.pop(receipt_address)
            for receipt_address in receipt_addresses
            if receipt_address in validator_map
        ]

        # Set not_used_validators to the remaining validators in validator_map
        not_used_validators = list(validator_map.values())

        if len(not_used_validators) == 0:
            raise ValueError(
                "No validators found for appeal, waiting for next appeal request: "
            )

        nb_current_validators = len(receipt_addresses)
        if appeal_failed == 0:
            # Calculate extra validators when no appeal has failed
            extra_validators = get_validators_for_transaction(
                not_used_validators, nb_current_validators + 2
            )
        elif appeal_failed == 1:
            # Calculate extra validators when one appeal has failed
            n = (nb_current_validators - 2) // 2
            extra_validators = get_validators_for_transaction(
                not_used_validators, n + 1
            )
            extra_validators = current_validators[n:] + extra_validators
        else:
            # Calculate extra validators when more than one appeal has failed
            n = (nb_current_validators - 3) // (2 * appeal_failed - 1)
            extra_validators = get_validators_for_transaction(
                not_used_validators, 2 * n
            )
            extra_validators = current_validators[n:] + extra_validators

        return extra_validators

    @staticmethod
    def get_validators_from_consensus_data(
        all_validators: List[dict], consensus_data: ConsensusData, include_leader: bool
    ):
        """
        Get validators from consensus data.

        Args:
            all_validators (List[dict]): List of all validators.
            consensus_data (ConsensusData): Data related to the consensus process.
            include_leader (bool): Whether to get the leader in the validator set.
        Returns:
            list: List of validators involved in the consensus process.
        """
        # Extract addresses of current validators from consensus data
        current_validators_addresses = {
            validator.node_config["address"] for validator in consensus_data.validators
        }
        if include_leader:
            current_validators_addresses.add(
                consensus_data.leader_receipt.node_config["address"]
            )
        # Return validators whose addresses are in the current validators addresses
        return [
            validator
            for validator in all_validators
            if validator["address"] in current_validators_addresses
        ]

    @staticmethod
    def add_new_validator(
        all_validators: List[dict], validators: list[dict], leaders: list[dict]
    ):
        """
        Add a new validator to the list of validators.

        Args:
            all_validators (List[dict]): List of all validators.
            validators (list[dict]): List of validators.
            leaders (list[dict]): List of leaders.

        Returns:
            list: List of validators.
        """
        # Check if there is a validator to be possibly selected
        if len(leaders) + len(validators) >= len(all_validators):
            raise ValueError(
                "No more validators found to add a new validator, going to undetermined state: "
            )

        # Extract a set of addresses of validators and leaders
        addresses = {validator["address"] for validator in validators}
        addresses.update(leader["address"] for leader in leaders)

        # Get not used validators
        not_used_validators = [
            validator
            for validator in all_validators
            if validator["address"] not in addresses
        ]

        # Get new validator
        new_validator = get_validators_for_transaction(not_used_validators, 1)

        return new_validator + validators

    def set_finality_window_time(self, time: int):
        self.finality_window_time = time

        # Send log event to update the frontend value
        self.msg_handler.send_message(
            LogEvent(
                name="finality_window_time_updated",
                type=EventType.INFO,
                scope=EventScope.RPC,
                message=f"Finality window time updated to {time}",
                data={"time": time},
            ),
            log_to_terminal=False,
        )


class TransactionState(ABC):
    """
    Abstract base class representing a state in the transaction process.
    """

    @abstractmethod
    async def handle(self, context: TransactionContext):
        """
        Handle the state transition.

        Args:
            context (TransactionContext): The context of the transaction.
        """
        pass


class PendingState(TransactionState):
    """
    Class representing the pending state of a transaction.
    """

    async def handle(self, context):
        """
        Handle the pending state transition.

        Args:
            context (TransactionContext): The context of the transaction.

        Returns:
            TransactionState | None: The ProposingState or None if the transaction is already in process, when it is a transaction or when there are no validators.
        """
        # Transactions that are put back to pending are processed again, so we need to get the latest data of the transaction
        context.transaction = Transaction.from_dict(
            context.transactions_processor.get_transaction_by_hash(
                context.transaction.hash
            )
        )

        print(" ~ ~ ~ ~ ~ EXECUTING TRANSACTION: ", context.transaction)

        # If transaction is a transfer, execute it
        # TODO: consider when the transfer involves a contract account, bridging, etc.
        if context.transaction.type == TransactionType.SEND:
            ConsensusAlgorithm.execute_transfer(
                context.transaction,
                context.transactions_processor,
                context.accounts_manager,
                context.msg_handler,
            )
            return None

        # Retrieve all validators from the snapshot
        all_validators = context.chain_snapshot.get_all_validators()

        # Check if there are validators available
        if not all_validators:
            print(
                "No validators found for transaction, waiting for next round: ",
                context.transaction,
            )
            return None

        # Determine the involved validators based on whether the transaction is appealed
        if context.transaction.appealed:
            # If the transaction is appealed, remove the old leader
            context.involved_validators = (
                ConsensusAlgorithm.get_validators_from_consensus_data(
                    all_validators, context.transaction.consensus_data, False
                )
            )

            # Reset the transaction appeal status
            context.transactions_processor.set_transaction_appeal(
                context.transaction.hash, False
            )
            context.transaction.appealed = False

        elif context.transaction.appeal_undetermined:
            # Add n+2 validators, remove the old leader
            current_validators = ConsensusAlgorithm.get_validators_from_consensus_data(
                all_validators, context.transaction.consensus_data, False
            )
            extra_validators = ConsensusAlgorithm.get_extra_validators(
<<<<<<< HEAD
                all_validators, context.transaction.consensus_data, 0
=======
                context.chain_snapshot, context.transaction.consensus_data, 0
>>>>>>> 9f2d85be
            )
            context.involved_validators = current_validators + extra_validators

        else:
            # If there was no validator appeal or leader appeal
            if context.transaction.consensus_data:
                # Transaction was rolled back, so we need to reuse the validators and leader
                context.involved_validators = (
                    ConsensusAlgorithm.get_validators_from_consensus_data(
                        all_validators, context.transaction.consensus_data, True
                    )
                )

            else:
                # Transaction was never executed, get the default number of validators for the transaction
                context.involved_validators = get_validators_for_transaction(
                    all_validators, DEFAULT_VALIDATORS_COUNT
                )

        # Transition to the ProposingState
        return ProposingState()


class ProposingState(TransactionState):
    """
    Class representing the proposing state of a transaction.
    """

    async def handle(self, context):
        """
        Handle the proposing state transition.

        Args:
            context (TransactionContext): The context of the transaction.

        Returns:
            TransactionState: The CommittingState or UndeterminedState if all rotations are done.
        """
        # Dispatch a transaction status update to PROPOSING
        ConsensusAlgorithm.dispatch_transaction_status_update(
            context.transactions_processor,
            context.transaction.hash,
            TransactionStatus.PROPOSING,
            context.msg_handler,
        )

        context.transactions_processor.create_rollup_transaction(
            context.transaction.hash
        )

        # The leader is elected randomly
        random.shuffle(context.involved_validators)

        # Unpack the leader and validators
        [leader, *context.remaining_validators] = context.involved_validators
        context.leaders_used.append(leader)

        # If the transaction is leader-only, clear the validators
        if context.transaction.leader_only:
            context.remaining_validators = []

        # Create a contract snapshot for the transaction
        contract_snapshot_supplier = lambda: context.contract_snapshot_factory(
            context.transaction.to_address
        )

        # Create a leader node for executing the transaction
        leader_node = context.node_factory(
            leader,
            ExecutionMode.LEADER,
            contract_snapshot_supplier(),
            None,
            context.msg_handler,
            context.contract_snapshot_factory,
        )

        # Execute the transaction and obtain the leader receipt
        leader_receipt = await leader_node.exec_transaction(context.transaction)
        votes = {leader["address"]: leader_receipt.vote.value}

        # Update the consensus data with the leader's vote and receipt
        context.consensus_data.votes = votes
        context.consensus_data.leader_receipt = leader_receipt
        context.consensus_data.validators = []
        context.transactions_processor.set_transaction_result(
            context.transaction.hash, context.consensus_data.to_dict()
        )

        # Set the validators and other context attributes
        context.num_validators = len(context.remaining_validators) + 1
        context.contract_snapshot_supplier = contract_snapshot_supplier
        context.votes = votes

        # Transition to the CommittingState
        return CommittingState()


class CommittingState(TransactionState):
    """
    Class representing the committing state of a transaction.
    """

    async def handle(self, context):
        """
        Handle the committing state transition. There are no encrypted votes.

        Args:
            context (TransactionContext): The context of the transaction.

        Returns:
            TransactionState: The RevealingState.
        """
        # Dispatch a transaction status update to COMMITTING
        ConsensusAlgorithm.dispatch_transaction_status_update(
            context.transactions_processor,
            context.transaction.hash,
            TransactionStatus.COMMITTING,
            context.msg_handler,
        )

        context.transactions_processor.create_rollup_transaction(
            context.transaction.hash
        )

        # Create validator nodes for each validator
        context.validator_nodes = [
            context.node_factory(
                validator,
                ExecutionMode.VALIDATOR,
                context.contract_snapshot_supplier(),
                context.consensus_data.leader_receipt,
                context.msg_handler,
                context.contract_snapshot_factory,
            )
            for validator in context.remaining_validators
        ]

        # Execute the transaction on each validator node and gather the results
        sem = asyncio.Semaphore(8)

        async def run_single_validator(validator: Node) -> Receipt:
            async with sem:
                return await validator.exec_transaction(context.transaction)

        validation_tasks = [
            run_single_validator(validator) for validator in context.validator_nodes
        ]
        context.validation_results = await asyncio.gather(*validation_tasks)

        # Transition to the RevealingState
        return RevealingState()


class RevealingState(TransactionState):
    """
    Class representing the revealing state of a transaction.
    """

    async def handle(self, context):
        """
        Handle the revealing state transition.

        Args:
            context (TransactionContext): The context of the transaction.

        Returns:
            TransactionState | None: The AcceptedState or ProposingState or None if the transaction is successfully appealed.
        """
        # Update the transaction status to REVEALING
        ConsensusAlgorithm.dispatch_transaction_status_update(
            context.transactions_processor,
            context.transaction.hash,
            TransactionStatus.REVEALING,
            context.msg_handler,
        )

        context.transactions_processor.create_rollup_transaction(
            context.transaction.hash
        )

        # Process each validation result and update the context
        for i, validation_result in enumerate(context.validation_results):
            # Store the vote from each validator node
            context.votes[context.validator_nodes[i].address] = (
                validation_result.vote.value
            )

            # Create a dictionary of votes for the current reveal so the rollup transaction contains leader vote and one validator vote (done for each validator)
            # create_rollup_transaction() is removed but we keep this code for future use
            single_reveal_votes = {
                context.consensus_data.leader_receipt.node_config[
                    "address"
                ]: context.consensus_data.leader_receipt.vote.value,
                context.validator_nodes[i].address: validation_result.vote.value,
            }

            # Update consensus data with the current reveal vote and validator
            context.consensus_data.votes = single_reveal_votes
            context.consensus_data.validators = [validation_result]

            # Set the consensus data of the transaction
            context.transactions_processor.set_transaction_result(
                context.transaction.hash, context.consensus_data.to_dict()
            )

        # Determine if the majority of validators agree
        majority_agrees = (
            len([vote for vote in context.votes.values() if vote == Vote.AGREE.value])
            > context.num_validators // 2
        )

        if context.transaction.appealed:
            # Update the consensus results with all new votes and validators
            context.consensus_data.votes = (
                context.transaction.consensus_data.votes | context.votes
            )

            # Overwrite old validator results based on the number of appeal failures
            if context.transaction.appeal_failed == 0:
                context.consensus_data.validators = (
                    context.transaction.consensus_data.validators
                    + context.validation_results
                )

            elif context.transaction.appeal_failed == 1:
                n = (len(context.transaction.consensus_data.validators) - 1) // 2
                context.consensus_data.validators = (
                    context.transaction.consensus_data.validators[: n - 1]
                    + context.validation_results
                )

            else:
                n = len(context.validation_results) - (
                    len(context.transaction.consensus_data.validators) + 1
                )
                context.consensus_data.validators = (
                    context.transaction.consensus_data.validators[: n - 1]
                    + context.validation_results
                )

            if majority_agrees:
                # Appeal failed, increment the appeal_failed counter
                context.transactions_processor.set_transaction_appeal_failed(
                    context.transaction.hash,
                    context.transaction.appeal_failed + 1,
                )
                return AcceptedState()

            else:
                # Appeal succeeded, set the status to PENDING and reset the appeal_failed counter
                context.transactions_processor.set_transaction_result(
                    context.transaction.hash, context.consensus_data.to_dict()
                )

                context.transactions_processor.create_rollup_transaction(
                    context.transaction.hash
                )

                context.transactions_processor.set_transaction_appeal_failed(
                    context.transaction.hash,
                    0,
                )
                context.transactions_processor.update_consensus_history(
                    context.transaction.hash,
                    "Validator Appeal Successful",
                    None,
                    context.validation_results,
                )
                return "validator_appeal_success"

        else:
            # Not appealed, update consensus data with current votes and validators
            context.consensus_data.votes = context.votes
            context.consensus_data.validators = context.validation_results

            if majority_agrees:
                return AcceptedState()

            # If all rotations are done and no consensus is reached, transition to UndeterminedState
            elif context.rotation_count >= context.transaction.config_rotation_rounds:
                return UndeterminedState()

            else:
                # Add a new validator to the list of current validators when a rotation happens
                try:
                    context.involved_validators = ConsensusAlgorithm.add_new_validator(
                        context.snapshot.get_all_validators(),
                        context.remaining_validators,
                        context.leaders_used,
                    )
                except ValueError as e:
                    # No more validators
                    print(e, context.transaction.hash)
                    return UndeterminedState()

                context.rotation_count += 1

                # Log the failure to reach consensus and transition to ProposingState
                print(
                    "Consensus not reached for transaction, rotating leader: ",
                    context.transactions_processor.get_transaction_by_hash(
                        context.transaction.hash
                    ),
                )

                # Update the consensus history
                if context.transaction.appeal_undetermined:
                    context.transactions_processor.update_consensus_history(
                        context.transaction.hash,
                        "Leader Rotation Appeal",
                        context.consensus_data.leader_receipt,
                        context.validation_results,
                    )
                else:
                    context.transactions_processor.update_consensus_history(
                        context.transaction.hash,
                        "Leader Rotation",
                        context.consensus_data.leader_receipt,
                        context.validation_results,
                    )
                return ProposingState()


class AcceptedState(TransactionState):
    """
    Class representing the accepted state of a transaction.
    """

    async def handle(self, context):
        """
        Handle the accepted state transition.

        Args:
            context (TransactionContext): The context of the transaction.

        Returns:
            None: The transaction is accepted.
        """
        # When appeal fails, the appeal window is not reset
        if context.transaction.appeal_undetermined:
            context.transactions_processor.update_consensus_history(
                context.transaction.hash,
                "Leader Appeal Successful",
                context.consensus_data.leader_receipt,
                context.validation_results,
            )
            context.transactions_processor.set_transaction_timestamp_awaiting_finalization(
                context.transaction.hash
            )
        elif not context.transaction.appealed:
            context.transactions_processor.update_consensus_history(
                context.transaction.hash,
                "Accepted",
                context.consensus_data.leader_receipt,
                context.validation_results,
            )
            context.transactions_processor.set_transaction_timestamp_awaiting_finalization(
                context.transaction.hash
            )
        else:
            context.transactions_processor.update_consensus_history(
                context.transaction.hash,
                "Validator Appeal Failed",
                None,
                context.validation_results,
            )
            # Set the transaction appeal status to False
            context.transactions_processor.set_transaction_appeal(
                context.transaction.hash, False
            )
            context.transaction.appealed = False

        # Set the transaction result
        context.transactions_processor.set_transaction_result(
            context.transaction.hash, context.consensus_data.to_dict()
        )

        # Update the transaction status to ACCEPTED
        ConsensusAlgorithm.dispatch_transaction_status_update(
            context.transactions_processor,
            context.transaction.hash,
            TransactionStatus.ACCEPTED,
            context.msg_handler,
        )

        context.transactions_processor.create_rollup_transaction(
            context.transaction.hash
        )

        # Send a message indicating consensus was reached
        context.msg_handler.send_message(
            LogEvent(
                "consensus_reached",
                EventType.SUCCESS,
                EventScope.CONSENSUS,
                "Reached consensus",
                context.consensus_data.to_dict(),
                transaction_hash=context.transaction.hash,
            )
        )

        # Update contract state
        # Retrieve the leader's receipt from the consensus data
        leader_receipt = context.consensus_data.leader_receipt

        # Get the contract snapshot for the transaction's target address
        leaders_contract_snapshot = context.contract_snapshot_supplier()

        # Do not deploy the contract if the execution failed
        if leader_receipt.execution_result == ExecutionResultStatus.SUCCESS:
            # Get the contract snapshot for the transaction's target address
            leaders_contract_snapshot = context.contract_snapshot_supplier()

            # Register contract if it is a new contract
            if context.transaction.type == TransactionType.DEPLOY_CONTRACT:
                new_contract = {
                    "id": context.transaction.data["contract_address"],
                    "data": {
                        "state": leader_receipt.contract_state,
                        "code": context.transaction.data["contract_code"],
                        "ghost_contract_address": context.transaction.ghost_contract_address,
                    },
                }
                leaders_contract_snapshot.register_contract(new_contract)

                # Send a message indicating successful contract deployment
                context.msg_handler.send_message(
                    LogEvent(
                        "deployed_contract",
                        EventType.SUCCESS,
                        EventScope.GENVM,
                        "Contract deployed",
                        new_contract,
                        transaction_hash=context.transaction.hash,
                    )
                )
            # Update contract state if it is an existing contract
            else:
                leaders_contract_snapshot.update_contract_state(
                    leader_receipt.contract_state
                )

        # Set the transaction appeal undetermined status to false and return appeal status
        if context.transaction.appeal_undetermined:
            context.transactions_processor.set_transaction_appeal_undetermined(
                context.transaction.hash, False
            )
            context.transaction.appeal_undetermined = False
            return "leader_appeal_success"
        else:
            return None


class UndeterminedState(TransactionState):
    """
    Class representing the undetermined state of a transaction.
    """

    async def handle(self, context):
        """
        Handle the undetermined state transition.

        Args:
            context (TransactionContext): The context of the transaction.

        Returns:
            None: The transaction remains in an undetermined state.
        """
        # Send a message indicating consensus failure
        context.msg_handler.send_message(
            LogEvent(
                "consensus_failed",
                EventType.ERROR,
                EventScope.CONSENSUS,
                "Failed to reach consensus",
                transaction_hash=context.transaction.hash,
            )
        )

        # When appeal fails, the appeal window is not reset
        if not context.transaction.appeal_undetermined:
            context.transactions_processor.set_transaction_timestamp_awaiting_finalization(
                context.transaction.hash
            )

        # Set the transaction appeal undetermined status to false
        if context.transaction.appeal_undetermined:
            context.transactions_processor.set_transaction_appeal_undetermined(
                context.transaction.hash, False
            )
            context.transaction.appeal_undetermined = False
            context.transactions_processor.update_consensus_history(
                context.transaction.hash,
                "Leader Appeal Failed",
                context.consensus_data.leader_receipt,
                context.consensus_data.validators,
            )
        else:
            context.transactions_processor.update_consensus_history(
                context.transaction.hash,
                "Undetermined",
                context.consensus_data.leader_receipt,
                context.consensus_data.validators,
            )

        # Set the transaction result with the current consensus data
        context.transactions_processor.set_transaction_result(
            context.transaction.hash,
            context.consensus_data.to_dict(),
        )

        # Update the transaction status to undetermined
        ConsensusAlgorithm.dispatch_transaction_status_update(
            context.transactions_processor,
            context.transaction.hash,
            TransactionStatus.UNDETERMINED,
            context.msg_handler,
        )

        context.transactions_processor.create_rollup_transaction(
            context.transaction.hash
        )

        # Log the failure to reach consensus for the transaction
        print(
            "Consensus not reached for transaction: ",
            context.transactions_processor.get_transaction_by_hash(
                context.transaction.hash
            ),
        )
        return None


class FinalizingState(TransactionState):
    """
    Class representing the finalizing state of a transaction.
    """

    async def handle(self, context):
        """
        Handle the finalizing state transition.

        Args:
            context (TransactionContext): The context of the transaction.

        Returns:
            None: The transaction is finalized.
        """
        # Update the transaction status to FINALIZED
        ConsensusAlgorithm.dispatch_transaction_status_update(
            context.transactions_processor,
            context.transaction.hash,
            TransactionStatus.FINALIZED,
            context.msg_handler,
        )

        context.transactions_processor.create_rollup_transaction(
            context.transaction.hash
        )

        if context.transaction.status != TransactionStatus.UNDETERMINED:
            # Insert pending transactions generated by contract-to-contract calls
            pending_transactions = (
                context.transaction.consensus_data.leader_receipt.pending_transactions
            )
            for pending_transaction in pending_transactions:
                nonce = context.transactions_processor.get_transaction_count(
                    context.transaction.to_address
                )
                data: dict
                transaction_type: TransactionType
                if pending_transaction.is_deploy():
                    transaction_type = TransactionType.DEPLOY_CONTRACT
                    new_contract_address: str
                    if pending_transaction.salt_nonce == 0:
                        # NOTE: this address is random, which doesn't 100% align with consensus spec
                        new_contract_address = (
                            context.accounts_manager.create_new_account().address
                        )
                    else:
                        from eth_utils.crypto import keccak
                        from backend.node.types import Address
                        from backend.node.base import SIMULATOR_CHAIN_ID

                        arr = bytearray()
                        arr.append(1)
                        arr.extend(Address(context.transaction.to_address).as_bytes)
                        arr.extend(
                            pending_transaction.salt_nonce.to_bytes(
                                32, "big", signed=False
                            )
                        )
                        arr.extend(SIMULATOR_CHAIN_ID.to_bytes(32, "big", signed=False))
                        new_contract_address = Address(keccak(arr)[:20]).as_hex
                        context.accounts_manager.create_new_account_with_address(
                            new_contract_address
                        )
                    pending_transaction.address = new_contract_address
                    data = {
                        "contract_address": new_contract_address,
                        "contract_code": pending_transaction.code,
                        "calldata": pending_transaction.calldata,
                    }
                else:
                    transaction_type = TransactionType.RUN_CONTRACT
                    data = {
                        "calldata": pending_transaction.calldata,
                    }
                context.transactions_processor.insert_transaction(
                    context.transaction.to_address,  # new calls are done by the contract
                    pending_transaction.address,
                    data,
                    value=0,  # we only handle EOA transfers at the moment, so no value gets transferred
                    type=transaction_type.value,
                    nonce=nonce,
                    leader_only=context.transaction.leader_only,  # Cascade
                    triggered_by_hash=context.transaction.hash,
                )<|MERGE_RESOLUTION|>--- conflicted
+++ resolved
@@ -9,11 +9,8 @@
 from typing import Callable, List
 import time
 from abc import ABC, abstractmethod
-<<<<<<< HEAD
+import threading
 import random
-=======
-import threading
->>>>>>> 9f2d85be
 
 from sqlalchemy.orm import Session
 from backend.consensus.vrf import get_validators_for_transaction
@@ -918,40 +915,6 @@
         """
         Process the finalization of a transaction.
 
-<<<<<<< HEAD
-                                # Set the leader receipt in the context
-                                context.consensus_data.leader_receipt = (
-                                    transaction.consensus_data.leader_receipt
-                                )
-                                try:
-                                    # Attempt to get extra validators for the appeal process
-                                    context.remaining_validators = (
-                                        ConsensusAlgorithm.get_extra_validators(
-                                            chain_snapshot.get_all_validators(),
-                                            transaction.consensus_data,
-                                            transaction.appeal_failed,
-                                        )
-                                    )
-                                except ValueError as e:
-                                    # When no validators are found, then the appeal failed
-                                    print(e, transaction.hash)
-                                    context.transactions_processor.set_transaction_appeal(
-                                        context.transaction.hash, False
-                                    )
-                                    context.transaction.appealed = False
-                                    session.commit()
-                                else:
-                                    # Set up the context for the committing state
-                                    context.num_validators = len(
-                                        context.remaining_validators
-                                    )
-                                    context.votes = {}
-                                    context.contract_snapshot_supplier = (
-                                        lambda: context.contract_snapshot_factory(
-                                            context.transaction.to_address
-                                        )
-                                    )
-=======
         Args:
             transaction (Transaction): The transaction to finalize.
             transactions_processor (TransactionsProcessor): Instance responsible for handling transaction operations within the database.
@@ -970,7 +933,6 @@
             node_factory=node_factory,
             msg_handler=self.msg_handler,
         )
->>>>>>> 9f2d85be
 
         # Transition to the FinalizingState
         state = FinalizingState()
@@ -1085,13 +1047,13 @@
         try:
             # Attempt to get extra validators for the appeal process
             context.remaining_validators = ConsensusAlgorithm.get_extra_validators(
-                chain_snapshot,
+                chain_snapshot.get_all_validators(),
                 transaction.consensus_data,
                 transaction.appeal_failed,
             )
         except ValueError as e:
             # When no validators are found, then the appeal failed
-            print(e, transaction)
+            print(e, transaction.hash)
             context.transactions_processor.set_transaction_appeal(
                 context.transaction.hash, False
             )
@@ -1158,11 +1120,7 @@
 
     @staticmethod
     def get_extra_validators(
-<<<<<<< HEAD
         all_validators: List[dict], consensus_data: ConsensusData, appeal_failed: int
-=======
-        chain_snapshot: ChainSnapshot, consensus_data: ConsensusData, appeal_failed: int
->>>>>>> 9f2d85be
     ):
         """
         Get extra validators for the appeal process according to the following formula:
@@ -1192,23 +1150,13 @@
         This is used to calculate n
 
         Args:
-<<<<<<< HEAD
             all_validators (List[dict]): List of all validators.
-=======
-            chain_snapshot (ChainSnapshot): Snapshot of the chain state.
->>>>>>> 9f2d85be
             consensus_data (ConsensusData): Data related to the consensus process.
             appeal_failed (int): Number of times the appeal has failed.
 
         Returns:
             list: List of extra validators.
         """
-<<<<<<< HEAD
-=======
-        # Get all validators
-        validators = chain_snapshot.get_all_validators()
-
->>>>>>> 9f2d85be
         # Create a dictionary to map addresses to validator entries
         validator_map = {
             validator["address"]: validator for validator in all_validators
@@ -1422,11 +1370,7 @@
                 all_validators, context.transaction.consensus_data, False
             )
             extra_validators = ConsensusAlgorithm.get_extra_validators(
-<<<<<<< HEAD
                 all_validators, context.transaction.consensus_data, 0
-=======
-                context.chain_snapshot, context.transaction.consensus_data, 0
->>>>>>> 9f2d85be
             )
             context.involved_validators = current_validators + extra_validators
 
@@ -1713,7 +1657,7 @@
                 # Add a new validator to the list of current validators when a rotation happens
                 try:
                     context.involved_validators = ConsensusAlgorithm.add_new_validator(
-                        context.snapshot.get_all_validators(),
+                        context.chain_snapshot.get_all_validators(),
                         context.remaining_validators,
                         context.leaders_used,
                     )
