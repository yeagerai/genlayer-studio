# backend/consensus/base.py

DEFAULT_VALIDATORS_COUNT = 5
DEFAULT_CONSENSUS_SLEEP_TIME = 5

import os
import asyncio
import traceback
from typing import Callable, List, Iterable, Literal
import time
from abc import ABC, abstractmethod
import threading
import random
from copy import deepcopy
import json
import base64

from sqlalchemy.orm import Session
from backend.consensus.vrf import get_validators_for_transaction
from backend.database_handler.chain_snapshot import ChainSnapshot
from backend.database_handler.contract_snapshot import ContractSnapshot
from backend.database_handler.contract_processor import ContractProcessor
from backend.database_handler.transactions_processor import (
    TransactionsProcessor,
    TransactionStatus,
)
from backend.database_handler.accounts_manager import AccountsManager
from backend.database_handler.types import ConsensusData
from backend.domain.types import (
    Transaction,
    TransactionType,
    LLMProvider,
    Validator,
)
from backend.node.base import Node
from backend.node.types import (
    ExecutionMode,
    Receipt,
    Vote,
    ExecutionResultStatus,
    PendingTransaction,
)
from backend.protocol_rpc.message_handler.base import MessageHandler
from backend.protocol_rpc.message_handler.types import (
    LogEvent,
    EventType,
    EventScope,
)
from backend.rollup.consensus_service import ConsensusService

import backend.validators as validators
from backend.database_handler.validators_registry import ValidatorsRegistry

type NodeFactory = Callable[
    [
        dict,
        ExecutionMode,
        ContractSnapshot,
        Receipt | None,
        MessageHandler,
        Callable[[str], ContractSnapshot],
        validators.Snapshot,
    ],
    Node,
]


def node_factory(
    validator: dict,
    validator_mode: ExecutionMode,
    contract_snapshot: ContractSnapshot,
    leader_receipt: Receipt | None,
    msg_handler: MessageHandler,
    contract_snapshot_factory: Callable[[str], ContractSnapshot],
    validators_manager_snapshot: validators.Snapshot,
) -> Node:
    """
    Factory function to create a Node instance.

    Args:
        validator (dict): Validator information.
        validator_mode (ExecutionMode): Mode of execution for the validator.
        contract_snapshot (ContractSnapshot): Snapshot of the contract state.
        leader_receipt (Receipt | None): Receipt of the leader node.
        msg_handler (MessageHandler): Handler for messaging.
        contract_snapshot_factory (Callable[[str], ContractSnapshot]): Factory function to create contract snapshots.

    Returns:
        Node: A new Node instance.
    """
    # Create a node instance with the provided parameters
    return Node(
        contract_snapshot=contract_snapshot,
        validator_mode=validator_mode,
        leader_receipt=leader_receipt,
        msg_handler=msg_handler,
        validator=Validator(
            address=validator["address"],
            private_key=validator["private_key"],
            stake=validator["stake"],
            llmprovider=LLMProvider(
                provider=validator["provider"],
                model=validator["model"],
                config=validator["config"],
                plugin=validator["plugin"],
                plugin_config=validator["plugin_config"],
            ),
        ),
        contract_snapshot_factory=contract_snapshot_factory,
        validators_snapshot=validators_manager_snapshot,
    )


def contract_snapshot_factory(
    contract_address: str,
    session: Session,
    transaction: Transaction,
):
    """
    Factory function to create a ContractSnapshot instance.

    Args:
        contract_address (str): The address of the contract.
        session (Session): The database session.
        transaction (Transaction): The transaction related to the contract.

    Returns:
        ContractSnapshot: A new ContractSnapshot instance.
    """
    # Check if the transaction is a contract deployment and the contract address matches the transaction's to address
    if (
        transaction.type == TransactionType.DEPLOY_CONTRACT
        and contract_address == transaction.to_address
        and transaction.status
        not in [TransactionStatus.ACCEPTED, TransactionStatus.FINALIZED]
    ):
        # Create a new ContractSnapshot instance for the new contract
        ret = ContractSnapshot(None, session)
        ret.contract_address = transaction.to_address
        ret.contract_code = transaction.data["contract_code"]
        ret.balance = transaction.value or 0
        ret.states = {"accepted": {}, "finalized": {}}
        return ret

    # Return a ContractSnapshot instance for an existing contract
    return ContractSnapshot(contract_address, session)


def contract_processor_factory(session: Session):
    """
    Factory function to create a ContractProcessor instance.
    """
    return ContractProcessor(session)


def chain_snapshot_factory(session: Session):
    """
    Factory function to create a ChainSnapshot instance.

    Args:
        session (Session): The database session.

    Returns:
        ChainSnapshot: A new ChainSnapshot instance.
    """
    return ChainSnapshot(session)


def transactions_processor_factory(session: Session):
    """
    Factory function to create a TransactionsProcessor instance.

    Args:
        session (Session): The database session.

    Returns:
        TransactionsProcessor: A new TransactionsProcessor instance.
    """
    return TransactionsProcessor(session)


def accounts_manager_factory(session: Session):
    """
    Factory function to create an AccountsManager instance.

    Args:
        session (Session): The database session.

    Returns:
        AccountsManager: A new AccountsManager instance.
    """
    return AccountsManager(session)


class TransactionContext:
    """
    Class representing the context of a transaction.

    Attributes:
        transaction (Transaction): The transaction.
        transactions_processor (TransactionsProcessor): Instance responsible for handling transaction operations within the database.
        chain_snapshot (ChainSnapshot): Snapshot of the chain state.
        accounts_manager (AccountsManager): Manager for accounts.
        contract_snapshot_factory (Callable[[str], ContractSnapshot]): Factory function to create contract snapshots.
        node_factory (Callable[[dict, ExecutionMode, ContractSnapshot, Receipt | None, MessageHandler, Callable[[str], ContractSnapshot]], Node]): Factory function to create nodes.
        msg_handler (MessageHandler): Handler for messaging.
        consensus_data (ConsensusData): Data related to the consensus process.
        iterator_rotation (Iterator[list] | None): Iterator for rotating validators.
        remaining_validators (list): List of remaining validators.
        num_validators (int): Number of validators.
        contract_snapshot (ContractSnapshot | None): Snapshot of the contract state.
        votes (dict): Dictionary of votes.
        validator_nodes (list): List of validator nodes.
        validation_results (list): List of validation results.
        consensus_service (ConsensusService): Consensus service to interact with the rollup.
    """

    def __init__(
        self,
        transaction: Transaction,
        transactions_processor: TransactionsProcessor,
        chain_snapshot: ChainSnapshot,
        accounts_manager: AccountsManager,
        contract_snapshot_factory: Callable[[str], ContractSnapshot],
        contract_processor: ContractProcessor,
        node_factory: NodeFactory,
        msg_handler: MessageHandler,
        consensus_service: ConsensusService,
        validators_snapshot: validators.Snapshot | None,
    ):
        """
        Initialize the TransactionContext.

        Args:
            transaction (Transaction): The transaction.
            transactions_processor (TransactionsProcessor): Instance responsible for handling transaction operations within the database.
            chain_snapshot (ChainSnapshot): Snapshot of the chain state.
            accounts_manager (AccountsManager): Manager for accounts.
            contract_snapshot_factory (Callable[[str], ContractSnapshot]): Factory function to create contract snapshots.
            node_factory (Callable[[dict, ExecutionMode, ContractSnapshot, Receipt | None, MessageHandler, Callable[[str], ContractSnapshot]], Node]): Factory function to create nodes.
            msg_handler (MessageHandler): Handler for messaging.
            consensus_service (ConsensusService): Consensus service to interact with the rollup.
        """
        self.transaction = transaction
        self.transactions_processor = transactions_processor
        self.chain_snapshot = chain_snapshot
        self.accounts_manager = accounts_manager
        self.contract_snapshot_factory = contract_snapshot_factory
        self.contract_processor = contract_processor
        self.node_factory = node_factory
        self.msg_handler = msg_handler
        self.consensus_data = ConsensusData(
            votes={}, leader_receipt=None, validators=[]
        )
        self.involved_validators: list[dict] = []
        self.remaining_validators: list = []
        self.num_validators: int = 0
        self.votes: dict = {}
        self.validator_nodes: list = []
        self.validation_results: list = []
        self.rotation_count: int = 0
        self.consensus_service = consensus_service
        self.leader: dict = {}

        if self.transaction.type != TransactionType.SEND:
            if self.transaction.contract_snapshot:
                self.contract_snapshot = self.transaction.contract_snapshot
            else:
                self.contract_snapshot = self.contract_snapshot_factory(
                    self.transaction.to_address
                )

        self.validators_snapshot = validators_snapshot


class ConsensusAlgorithm:
    """
    Class representing the consensus algorithm.

    Attributes:
        get_session (Callable[[], Session]): Function to get a database session.
        msg_handler (MessageHandler): Handler for messaging.
        consensus_service (ConsensusService): Consensus service to interact with the rollup.
        pending_queues (dict[str, asyncio.Queue]): Dictionary of pending_queues for transactions.
        finality_window_time (int): Time in seconds for the finality window.
        consensus_sleep_time (int): Time in seconds for the consensus sleep time.
    """

    def __init__(
        self,
        get_session: Callable[[], Session],
        msg_handler: MessageHandler,
        consensus_service: ConsensusService,
        validators_manager: validators.Manager,
    ):
        """
        Initialize the ConsensusAlgorithm.

        Args:
            get_session (Callable[[], Session]): Function to get a database session.
            msg_handler (MessageHandler): Handler for messaging.
            consensus_service (ConsensusService): Consensus service to interact with the rollup.
        """
        self.get_session = get_session
        self.msg_handler = msg_handler
        self.consensus_service = consensus_service
        self.pending_queues: dict[str, asyncio.Queue] = {}
        self.finality_window_time = int(os.environ["VITE_FINALITY_WINDOW"])
        self.finality_window_appeal_failed_reduction = float(
            os.environ["VITE_FINALITY_WINDOW_APPEAL_FAILED_REDUCTION"]
        )
        self.consensus_sleep_time = DEFAULT_CONSENSUS_SLEEP_TIME
        self.pending_queue_stop_events: dict[str, asyncio.Event] = (
            {}
        )  # Events to stop tasks for each pending queue
        self.pending_queue_task_running: dict[str, bool] = (
            {}
        )  # Track running state for each pending queue
        self.validators_manager = validators_manager

    async def run_crawl_snapshot_loop(
        self,
        chain_snapshot_factory: Callable[
            [Session], ChainSnapshot
        ] = chain_snapshot_factory,
        transactions_processor_factory: Callable[
            [Session], TransactionsProcessor
        ] = transactions_processor_factory,
        stop_event: threading.Event = threading.Event(),
    ):
        """
        Run the loop to crawl snapshots.

        Args:
            chain_snapshot_factory (Callable[[Session], ChainSnapshot]): Creates snapshots of the blockchain state at specific points in time.
            transactions_processor_factory (Callable[[Session], TransactionsProcessor]): Creates processors to modify transactions.
            stop_event (threading.Event): Control signal to terminate the loop.
        """
        # Create a new event loop for crawling snapshots

        try:
            await self._crawl_snapshot(
                chain_snapshot_factory, transactions_processor_factory, stop_event
            )
        except BaseException as e:
            import traceback

            traceback.print_exception(e)
            raise

    async def _crawl_snapshot(
        self,
        chain_snapshot_factory: Callable[[Session], ChainSnapshot],
        transactions_processor_factory: Callable[[Session], TransactionsProcessor],
        stop_event: threading.Event,
    ):
        """
        Crawl snapshots and process pending transactions.

        Args:
            chain_snapshot_factory (Callable[[Session], ChainSnapshot]): Creates snapshots of the blockchain state at specific points in time.
            transactions_processor_factory (Callable[[Session], TransactionsProcessor]): Creates processors to modify transactions.
            stop_event (threading.Event): Control signal to terminate the loop.
        """
        while not stop_event.is_set():
            with self.get_session() as session:
                chain_snapshot = chain_snapshot_factory(session)
                transactions_processor = transactions_processor_factory(session)
                pending_transactions = chain_snapshot.get_pending_transactions()
                for transaction in pending_transactions:
                    transaction = Transaction.from_dict(transaction)
                    address = transaction.to_address

                    if address is None:
                        # it happens in tests/integration/accounts/test_accounts.py::test_accounts_burn
                        print(f"_crawl_snapshot: address is None, tx {transaction}")
                        traceback.print_stack()

                    # Initialize queue and stop event for the address if not present
                    if address not in self.pending_queues:
                        self.pending_queues[address] = asyncio.Queue()

                    if address not in self.pending_queue_stop_events:
                        self.pending_queue_stop_events[address] = asyncio.Event()

                    # Only add to the queue if the stop event is not set
                    if not self.pending_queue_stop_events[address].is_set():
                        await self.pending_queues[address].put(transaction)

                        # Set the transaction as activated so it is not added to the queue again
                        ConsensusAlgorithm.dispatch_transaction_status_update(
                            transactions_processor,
                            transaction.hash,
                            TransactionStatus.ACTIVATED,
                            self.msg_handler,
                        )

            await asyncio.sleep(self.consensus_sleep_time)

    async def run_process_pending_transactions_loop(
        self,
        chain_snapshot_factory: Callable[
            [Session], ChainSnapshot
        ] = chain_snapshot_factory,
        transactions_processor_factory: Callable[
            [Session], TransactionsProcessor
        ] = transactions_processor_factory,
        accounts_manager_factory: Callable[
            [Session], AccountsManager
        ] = accounts_manager_factory,
        contract_snapshot_factory: Callable[
            [str, Session, Transaction], ContractSnapshot
        ] = contract_snapshot_factory,
        contract_processor_factory: Callable[
            [Session], ContractProcessor
        ] = contract_processor_factory,
        node_factory: NodeFactory = node_factory,
        stop_event: threading.Event = threading.Event(),
    ):
        """
        Run the process pending transactions loop.

        Args:
            chain_snapshot_factory (Callable[[Session], ChainSnapshot]): Creates snapshots of the blockchain state at specific points in time.
            transactions_processor_factory (Callable[[Session], TransactionsProcessor]): Creates processors to modify transactions.
            accounts_manager_factory (Callable[[Session], AccountsManager]): Creates managers to handle account state.
            contract_snapshot_factory (Callable[[str, Session, Transaction], ContractSnapshot]): Creates snapshots of contract states.
            node_factory (Callable[[dict, ExecutionMode, ContractSnapshot, Receipt | None, MessageHandler, Callable[[str], ContractSnapshot]], Node]): Creates node instances that can execute contracts and process transactions.
            stop_event (threading.Event): Control signal to terminate the pending transactions process.
        """

        try:
            await self._process_pending_transactions(
                chain_snapshot_factory,
                transactions_processor_factory,
                accounts_manager_factory,
                contract_snapshot_factory,
                contract_processor_factory,
                node_factory,
                stop_event,
            )
        except BaseException as e:
            import traceback

            traceback.print_exception(e)
            raise

    async def _process_pending_transactions(
        self,
        chain_snapshot_factory: Callable[[Session], ChainSnapshot],
        transactions_processor_factory: Callable[[Session], TransactionsProcessor],
        accounts_manager_factory: Callable[[Session], AccountsManager],
        contract_snapshot_factory: Callable[
            [str, Session, Transaction], ContractSnapshot
        ],
        contract_processor_factory: Callable[[Session], ContractProcessor],
        node_factory: NodeFactory,
        stop_event: threading.Event,
    ):
        """
        Process pending transactions.

        Args:
            chain_snapshot_factory (Callable[[Session], ChainSnapshot]): Creates snapshots of the blockchain state at specific points in time.
            transactions_processor_factory (Callable[[Session], TransactionsProcessor]): Creates processors to modify transactions.
            accounts_manager_factory (Callable[[Session], AccountsManager]): Creates managers to handle account state.
            contract_snapshot_factory (Callable[[str, Session, Transaction], ContractSnapshot]): Creates snapshots of contract states.
            node_factory (Callable[[dict, ExecutionMode, ContractSnapshot, Receipt | None, MessageHandler, Callable[[str], ContractSnapshot]], Node]): Creates node instances that can execute contracts and process transactions.
            stop_event (threading.Event): Control signal to terminate the pending transactions process.
        """
        # Note: ollama uses GPU resources and webrequest aka selenium uses RAM
        # TODO: Consider using async sessions to avoid blocking the current thread
        while not stop_event.is_set():
            try:
                async with asyncio.TaskGroup() as tg:
                    for queue_address, queue in self.pending_queues.items():
                        if (
                            not queue.empty()
                            and not self.pending_queue_stop_events.get(
                                queue_address, asyncio.Event()
                            ).is_set()
                        ):
                            # Sessions cannot be shared between coroutines; create a new session for each coroutine
                            # Reference: https://docs.sqlalchemy.org/en/20/orm/session_basics.html#is-the-session-thread-safe-is-asyncsession-safe-to-share-in-concurrent-tasks
                            self.pending_queue_task_running[queue_address] = True
                            transaction: Transaction = await queue.get()
                            with self.get_session() as session:

                                async def exec_transaction_with_session_handling(
                                    session: Session,
                                    transaction: Transaction,
                                    queue_address: str,
                                ):
                                    transactions_processor = (
                                        transactions_processor_factory(session)
                                    )
                                    async with (
                                        self.validators_manager.snapshot() as validators_snapshot
                                    ):
                                        await self.exec_transaction(
                                            transaction,
                                            transactions_processor,
                                            chain_snapshot_factory(session),
                                            accounts_manager_factory(session),
                                            lambda contract_address: contract_snapshot_factory(
                                                contract_address, session, transaction
                                            ),
                                            contract_processor_factory(session),
                                            node_factory,
                                            validators_snapshot,
                                        )
                                    session.commit()
                                    self.pending_queue_task_running[queue_address] = (
                                        False
                                    )

                            tg.create_task(
                                exec_transaction_with_session_handling(
                                    session, transaction, queue_address
                                )
                            )

            except Exception as e:
                print("Error running consensus", e)
                print(traceback.format_exc())
            finally:
                for queue_address in self.pending_queues:
                    self.pending_queue_task_running[queue_address] = False
            await asyncio.sleep(self.consensus_sleep_time)

    def is_pending_queue_task_running(self, address: str):
        """
        Check if a task for a specific pending queue is currently running.
        """
        return self.pending_queue_task_running.get(address, False)

    def stop_pending_queue_task(self, address: str):
        """
        Signal the task for a specific pending queue to stop.
        """
        if address in self.pending_queues:
            if address not in self.pending_queue_stop_events:
                self.pending_queue_stop_events[address] = asyncio.Event()
            self.pending_queue_stop_events[address].set()

    def start_pending_queue_task(self, address: str):
        """
        Allow the task for a specific pending queue to start.
        """
        if address in self.pending_queue_stop_events:
            self.pending_queue_stop_events[address].clear()

    async def exec_transaction(
        self,
        transaction: Transaction,
        transactions_processor: TransactionsProcessor,
        chain_snapshot: ChainSnapshot,
        accounts_manager: AccountsManager,
        contract_snapshot_factory: Callable[[str], ContractSnapshot],
        contract_processor: ContractProcessor,
        node_factory: NodeFactory,
        validators_snapshot: validators.Snapshot,
    ):
        """
        Execute a transaction.

        Args:
            transaction (Transaction): The transaction to execute.
            transactions_processor (TransactionsProcessor): Instance responsible for handling transaction operations within the database.
            chain_snapshot (ChainSnapshot): Snapshot of the chain state.
            accounts_manager (AccountsManager): Manager for accounts.
            contract_snapshot_factory (Callable[[str], ContractSnapshot]): Factory function to create contract snapshots.
            node_factory (Callable[[dict, ExecutionMode, ContractSnapshot, Receipt | None, MessageHandler, Callable[[str], ContractSnapshot]], Node]): Factory function to create nodes.
        """
        # Create initial state context for the transaction
        context = TransactionContext(
            transaction=transaction,
            transactions_processor=transactions_processor,
            chain_snapshot=chain_snapshot,
            accounts_manager=accounts_manager,
            contract_snapshot_factory=contract_snapshot_factory,
            contract_processor=contract_processor,
            node_factory=node_factory,
            msg_handler=self.msg_handler,
            consensus_service=self.consensus_service,
            validators_snapshot=validators_snapshot,
        )

        previous_transaction = transactions_processor.get_previous_transaction(
            transaction.hash,
        )

        if (
            (previous_transaction is None)
            or (previous_transaction["appealed"] == True)
            or (previous_transaction["appeal_undetermined"] == True)
            or (
                previous_transaction["status"]
                in [
                    TransactionStatus.ACCEPTED.value,
                    TransactionStatus.UNDETERMINED.value,
                    TransactionStatus.FINALIZED.value,
                ]
            )
        ):
            # Begin state transitions starting from PendingState
            state = PendingState()
            while True:
                next_state = await state.handle(context)
                if next_state is None:
                    break
                state = next_state

    @staticmethod
    def dispatch_transaction_status_update(
        transactions_processor: TransactionsProcessor,
        transaction_hash: str,
        new_status: TransactionStatus,
        msg_handler: MessageHandler,
        update_current_status_changes: bool = True,
    ):
        """
        Dispatch a transaction status update.

        Args:
            transactions_processor (TransactionsProcessor): Instance responsible for handling transaction operations within the database.
            transaction_hash (str): Hash of the transaction.
            new_status (TransactionStatus): New status of the transaction.
            msg_handler (MessageHandler): Handler for messaging.
        """
        # Update the transaction status in the transactions processor
        transactions_processor.update_transaction_status(
            transaction_hash,
            new_status,
            update_current_status_changes,
        )

        # Send a message indicating the transaction status update
        msg_handler.send_message(
            LogEvent(
                "transaction_status_updated",
                EventType.INFO,
                EventScope.CONSENSUS,
                f"{str(new_status.value)} {str(transaction_hash)}",
                {
                    "hash": str(transaction_hash),
                    "new_status": str(new_status.value),
                },
                transaction_hash=transaction_hash,
            )
        )

    @staticmethod
    def execute_transfer(
        transaction: Transaction,
        transactions_processor: TransactionsProcessor,
        accounts_manager: AccountsManager,
        msg_handler: MessageHandler,
    ):
        """
        Executes a native token transfer between Externally Owned Accounts (EOAs).

        This function handles the transfer of native tokens from one EOA to another.
        It updates the balances of both the sender and recipient accounts, and
        manages the transaction status throughout the process.

        Args:
            transaction (dict): The transaction details including from_address, to_address, and value.
            transactions_processor (TransactionsProcessor): Instance responsible for handling transaction operations within the database.
            accounts_manager (AccountsManager): Manager to handle account balance updates.
        """

        # Check if the transaction is a fund_account call
        if not transaction.from_address is None:
            # Get the balance of the sender account
            from_balance = accounts_manager.get_account_balance(
                transaction.from_address
            )

            # Check if the sender has enough balance
            if from_balance < transaction.value:
                # Set the transaction status to UNDETERMINED if balance is insufficient
                ConsensusAlgorithm.dispatch_transaction_status_update(
                    transactions_processor,
                    transaction.hash,
                    TransactionStatus.UNDETERMINED,
                    msg_handler,
                )

                return

            # Update the balance of the sender account
            accounts_manager.update_account_balance(
                transaction.from_address, from_balance - transaction.value
            )

        # Check if the transaction is a burn call
        if not transaction.to_address is None:
            # Get the balance of the recipient account
            to_balance = accounts_manager.get_account_balance(transaction.to_address)

            # Update the balance of the recipient account
            accounts_manager.update_account_balance(
                transaction.to_address, to_balance + transaction.value
            )

        # Dispatch a transaction status update to FINALIZED
        ConsensusAlgorithm.dispatch_transaction_status_update(
            transactions_processor,
            transaction.hash,
            TransactionStatus.FINALIZED,
            msg_handler,
        )

    async def run_appeal_window_loop(
        self,
        chain_snapshot_factory: Callable[
            [Session], ChainSnapshot
        ] = chain_snapshot_factory,
        transactions_processor_factory: Callable[
            [Session], TransactionsProcessor
        ] = transactions_processor_factory,
        accounts_manager_factory: Callable[
            [Session], AccountsManager
        ] = accounts_manager_factory,
        contract_snapshot_factory: Callable[
            [str, Session, Transaction], ContractSnapshot
        ] = contract_snapshot_factory,
        contract_processor_factory: Callable[
            [Session], ContractProcessor
        ] = contract_processor_factory,
        node_factory: NodeFactory = node_factory,
        stop_event: threading.Event = threading.Event(),
    ):
        """
        Run the loop to handle the appeal window.

        Args:
            chain_snapshot_factory (Callable[[Session], ChainSnapshot]): Creates snapshots of the blockchain state at specific points in time.
            transactions_processor_factory (Callable[[Session], TransactionsProcessor]): Creates processors to modify transactions.
            accounts_manager_factory (Callable[[Session], AccountsManager]): Creates managers to handle account state.
            contract_snapshot_factory (Callable[[str, Session, Transaction], ContractSnapshot]): Creates snapshots of contract states.
            node_factory (Callable[[dict, ExecutionMode, ContractSnapshot, Receipt | None, MessageHandler, Callable[[str], ContractSnapshot]], Node]): Creates node instances that can execute contracts and process transactions.
            stop_event (threading.Event): Control signal to terminate the appeal window process.
        """
        try:
            await self._appeal_window(
                chain_snapshot_factory,
                transactions_processor_factory,
                accounts_manager_factory,
                contract_snapshot_factory,
                contract_processor_factory,
                node_factory,
                stop_event,
            )
        except BaseException as e:
            import traceback

            traceback.print_exception(e)
            raise

    async def _appeal_window(
        self,
        chain_snapshot_factory: Callable[[Session], ChainSnapshot],
        transactions_processor_factory: Callable[[Session], TransactionsProcessor],
        accounts_manager_factory: Callable[[Session], AccountsManager],
        contract_snapshot_factory: Callable[
            [str, Session, Transaction], ContractSnapshot
        ],
        contract_processor_factory: Callable[[Session], ContractProcessor],
        node_factory: NodeFactory,
        stop_event: threading.Event,
    ):
        """
        Handle the appeal window for transactions, during which EOAs can challenge transaction results.

        Args:
            chain_snapshot_factory (Callable[[Session], ChainSnapshot]): Creates snapshots of the blockchain state at specific points in time.
            transactions_processor_factory (Callable[[Session], TransactionsProcessor]): Creates processors to modify transactions.
            accounts_manager_factory (Callable[[Session], AccountsManager]): Creates managers to handle account state.
            contract_snapshot_factory (Callable[[str, Session, Transaction], ContractSnapshot]): Creates snapshots of contract states.
            node_factory (Callable[[dict, ExecutionMode, ContractSnapshot, Receipt | None, MessageHandler, Callable[[str], ContractSnapshot]], Node]): Creates node instances that can execute contracts and process transactions.
            stop_event (threading.Event): Control signal to terminate the appeal window process.
        """
        while not stop_event.is_set():
            try:
                async with asyncio.TaskGroup() as tg:
                    with self.get_session() as session:
                        # Get the accepted and undetermined transactions per contract address
                        chain_snapshot = chain_snapshot_factory(session)
                        accepted_undetermined_transactions = (
                            chain_snapshot.get_accepted_undetermined_transactions()
                        )

                        # Iterate over the contracts
                        for (
                            accepted_undetermined_queue
                        ) in accepted_undetermined_transactions.values():

                            # Create a new session for each task so tasks can be run concurrently
                            with self.get_session() as task_session:

                                async def exec_appeal_window_with_session_handling(
                                    task_session: Session,
                                    accepted_undetermined_queue: list[dict],
                                    captured_chain_snapshot: ChainSnapshot = chain_snapshot,
                                ):
                                    transactions_processor = (
                                        transactions_processor_factory(task_session)
                                    )

                                    # Go through the whole queue to check for appeals and finalizations
                                    for index, transaction in enumerate(
                                        accepted_undetermined_queue
                                    ):
                                        current_transaction = Transaction.from_dict(
                                            transaction
                                        )

                                        # Check if the transaction is appealed
                                        if not current_transaction.appealed:

                                            # Check if the transaction can be finalized
                                            if self.can_finalize_transaction(
                                                transactions_processor,
                                                current_transaction,
                                                index,
                                                accepted_undetermined_queue,
                                            ):

                                                # Handle transactions that need to be finalized
                                                await self.process_finalization(
                                                    current_transaction,
                                                    transactions_processor,
                                                    captured_chain_snapshot,
                                                    accounts_manager_factory(
                                                        task_session
                                                    ),
                                                    lambda contract_address: contract_snapshot_factory(
                                                        contract_address,
                                                        task_session,
                                                        current_transaction,
                                                    ),
                                                    contract_processor_factory(
                                                        task_session
                                                    ),
                                                    node_factory,
                                                )
                                                task_session.commit()

                                        else:
                                            async with (
                                                self.validators_manager.snapshot() as validators_snapshot
                                            ):
                                                # Handle transactions that are appealed
                                                if (
                                                    current_transaction.status
                                                    == TransactionStatus.UNDETERMINED
                                                ):
                                                    # Leader appeal
                                                    await self.process_leader_appeal(
                                                        current_transaction,
                                                        transactions_processor,
                                                        captured_chain_snapshot,
                                                        accounts_manager_factory(
                                                            task_session
                                                        ),
                                                        lambda contract_address: contract_snapshot_factory(
                                                            contract_address,
                                                            task_session,
                                                            current_transaction,
                                                        ),
                                                        contract_processor_factory(
                                                            task_session
                                                        ),
                                                        node_factory,
                                                        validators_snapshot,
                                                    )
                                                    task_session.commit()
                                                else:
                                                    # Validator appeal
                                                    await self.process_validator_appeal(
                                                        current_transaction,
                                                        transactions_processor,
                                                        captured_chain_snapshot,
                                                        accounts_manager_factory(
                                                            task_session
                                                        ),
                                                        lambda contract_address: contract_snapshot_factory(
                                                            contract_address,
                                                            task_session,
                                                            current_transaction,
                                                        ),
                                                        contract_processor_factory(
                                                            task_session
                                                        ),
                                                        node_factory,
                                                        validators_snapshot,
                                                    )
                                                    task_session.commit()

                                tg.create_task(
                                    exec_appeal_window_with_session_handling(
                                        task_session, accepted_undetermined_queue
                                    )
                                )

            except Exception as e:
                print("Error running consensus", e)
                print(traceback.format_exc())
            await asyncio.sleep(self.consensus_sleep_time)

    def can_finalize_transaction(
        self,
        transactions_processor: TransactionsProcessor,
        transaction: Transaction,
        index: int,
        accepted_undetermined_queue: list[dict],
    ) -> bool:
        """
        Check if the transaction can be finalized based on the following criteria:
        - The transaction is a leader only transaction
        - The transaction has exceeded the finality window
        - The previous transaction has been finalized

        Args:
            transactions_processor (TransactionsProcessor): The transactions processor instance.
            transaction (Transaction): The transaction to be possibly finalized.
            index (int): The index of the current transaction in the accepted_undetermined_queue.
            accepted_undetermined_queue (list[dict]): The list of accepted and undetermined transactions for one contract.

        Returns:
            bool: True if the transaction can be finalized, False otherwise.
        """
        if (transaction.leader_only) or (
            (
                time.time()
                - transaction.timestamp_awaiting_finalization
                - transaction.appeal_processing_time
            )
            > self.finality_window_time
            * (
                (1 - self.finality_window_appeal_failed_reduction)
                ** transaction.appeal_failed
            )
        ):
            if index == 0:
                return True
            else:
                previous_transaction_hash = accepted_undetermined_queue[index - 1][
                    "hash"
                ]
                previous_transaction = transactions_processor.get_transaction_by_hash(
                    previous_transaction_hash
                )
                if previous_transaction["status"] == TransactionStatus.FINALIZED.value:
                    return True
                else:
                    return False
        else:
            return False

    async def process_finalization(
        self,
        transaction: Transaction,
        transactions_processor: TransactionsProcessor,
        chain_snapshot: ChainSnapshot,
        accounts_manager: AccountsManager,
        contract_snapshot_factory: Callable[[str], ContractSnapshot],
        contract_processor: ContractProcessor,
        node_factory: NodeFactory,
    ):
        """
        Process the finalization of a transaction.

        Args:
            transaction (Transaction): The transaction to finalize.
            transactions_processor (TransactionsProcessor): Instance responsible for handling transaction operations within the database.
            chain_snapshot (ChainSnapshot): Snapshot of the chain state.
            accounts_manager (AccountsManager): Manager for accounts.
            contract_snapshot_factory (Callable[[str], ContractSnapshot]): Factory function to create contract snapshots.
            node_factory (Callable[[dict, ExecutionMode, ContractSnapshot, Receipt | None, MessageHandler, Callable[[str], ContractSnapshot]], Node]): Factory function to create nodes.
        """
        # Create a transaction context for finalizing the transaction
        context = TransactionContext(
            transaction=transaction,
            transactions_processor=transactions_processor,
            chain_snapshot=chain_snapshot,
            accounts_manager=accounts_manager,
            contract_snapshot_factory=contract_snapshot_factory,
            contract_processor=contract_processor,
            node_factory=node_factory,
            msg_handler=self.msg_handler,
            consensus_service=self.consensus_service,
            validators_snapshot=None,
        )

        # Transition to the FinalizingState
        state = FinalizingState()
        await state.handle(context)

    async def process_leader_appeal(
        self,
        transaction: Transaction,
        transactions_processor: TransactionsProcessor,
        chain_snapshot: ChainSnapshot,
        accounts_manager: AccountsManager,
        contract_snapshot_factory: Callable[[str], ContractSnapshot],
        contract_processor: ContractProcessor,
        node_factory: NodeFactory,
        validators_snapshot: validators.Snapshot,
    ):
        """
        Process the leader appeal of a transaction.

        Args:
            transaction (Transaction): The transaction to appeal.
            transactions_processor (TransactionsProcessor): Instance responsible for handling transaction operations within the database.
            chain_snapshot (ChainSnapshot): Snapshot of the chain state.
            accounts_manager (AccountsManager): Manager for accounts.
            contract_snapshot_factory (Callable[[str], ContractSnapshot]): Factory function to create contract snapshots.
            node_factory (Callable[[dict, ExecutionMode, ContractSnapshot, Receipt | None, MessageHandler, Callable[[str], ContractSnapshot]], Node]): Factory function to create nodes.
        """
        # Create a transaction context for the appeal
        context = TransactionContext(
            transaction=transaction,
            transactions_processor=transactions_processor,
            chain_snapshot=chain_snapshot,
            accounts_manager=accounts_manager,
            contract_snapshot_factory=contract_snapshot_factory,
            contract_processor=contract_processor,
            node_factory=node_factory,
            msg_handler=self.msg_handler,
            validators_snapshot=validators_snapshot,
            consensus_service=self.consensus_service,
        )

        transactions_processor.set_transaction_appeal(transaction.hash, False)
        transaction.appealed = False

        used_leader_addresses = (
            ConsensusAlgorithm.get_used_leader_addresses_from_consensus_history(
                context.transactions_processor.get_transaction_by_hash(
                    context.transaction.hash
                )["consensus_history"]
            )
        )

        if len(transaction.consensus_data.validators) + len(
            used_leader_addresses
        ) >= len(validators_snapshot.nodes):
            self.msg_handler.send_message(
                LogEvent(
                    "consensus_event",
                    EventType.ERROR,
                    EventScope.CONSENSUS,
                    "Appeal failed, no validators found to process the appeal",
                    {
                        "transaction_hash": transaction.hash,
                    },
                    transaction_hash=transaction.hash,
                )
            )
            self.msg_handler.send_message(
                log_event=LogEvent(
                    "transaction_appeal_updated",
                    EventType.INFO,
                    EventScope.CONSENSUS,
                    "Set transaction appealed",
                    {
                        "hash": context.transaction.hash,
                    },
                ),
                log_to_terminal=False,
            )

        else:
            # Appeal data member is used in the frontend for both types of appeals
            # Here the type is refined based on the status
            transactions_processor.set_transaction_appeal_undetermined(
                transaction.hash, True
            )
            transaction.appeal_undetermined = True

            # Begin state transitions starting from PendingState
            state = PendingState()
            while True:
                next_state = await state.handle(context)
                if next_state is None:
                    break
                elif next_state == "leader_appeal_success":
                    self.rollback_transactions(context)
                    break
                state = next_state

    async def process_validator_appeal(
        self,
        transaction: Transaction,
        transactions_processor: TransactionsProcessor,
        chain_snapshot: ChainSnapshot,
        accounts_manager: AccountsManager,
        contract_snapshot_factory: Callable[[str], ContractSnapshot],
        contract_processor: ContractProcessor,
        node_factory: NodeFactory,
        validators_snapshot: validators.Snapshot,
    ):
        """
        Process the validator appeal of a transaction.

        Args:
            transaction (Transaction): The transaction to appeal.
            transactions_processor (TransactionsProcessor): Instance responsible for handling transaction operations within the database.
            chain_snapshot (ChainSnapshot): Snapshot of the chain state.
            accounts_manager (AccountsManager): Manager for accounts.
            contract_snapshot_factory (Callable[[str], ContractSnapshot]): Factory function to create contract snapshots.
            node_factory (Callable[[dict, ExecutionMode, ContractSnapshot, Receipt | None, MessageHandler, Callable[[str], ContractSnapshot]], Node]): Factory function to create nodes.
        """
        # Create a transaction context for the appeal
        context = TransactionContext(
            transaction=transaction,
            transactions_processor=transactions_processor,
            chain_snapshot=chain_snapshot,
            accounts_manager=accounts_manager,
            contract_snapshot_factory=contract_snapshot_factory,
            contract_processor=contract_processor,
            node_factory=node_factory,
            msg_handler=self.msg_handler,
            consensus_service=self.consensus_service,
            validators_snapshot=validators_snapshot,
        )

        # Set the leader receipt in the context
        context.consensus_data.leader_receipt = (
            transaction.consensus_data.leader_receipt
        )
        try:
            # Attempt to get extra validators for the appeal process
            _, context.remaining_validators = ConsensusAlgorithm.get_extra_validators(
                [x.validator.to_dict() for x in validators_snapshot.nodes],
                transaction.consensus_history,
                transaction.consensus_data,
                transaction.appeal_failed,
            )
        except ValueError as e:
            # When no validators are found, then the appeal failed
            context.msg_handler.send_message(
                LogEvent(
                    "consensus_event",
                    EventType.ERROR,
                    EventScope.CONSENSUS,
                    "Appeal failed, no validators found to process the appeal",
                    {
                        "transaction_hash": context.transaction.hash,
                    },
                    transaction_hash=context.transaction.hash,
                )
            )
            context.transactions_processor.set_transaction_appeal(
                context.transaction.hash, False
            )
            context.transaction.appealed = False
            self.msg_handler.send_message(
                log_event=LogEvent(
                    "transaction_appeal_updated",
                    EventType.INFO,
                    EventScope.CONSENSUS,
                    "Set transaction appealed",
                    {
                        "hash": context.transaction.hash,
                    },
                ),
                log_to_terminal=False,
            )
            context.transactions_processor.set_transaction_appeal_processing_time(
                context.transaction.hash
            )
        else:
            # Set up the context for the committing state
            context.num_validators = len(context.remaining_validators)
            context.votes = {}

            # Send events in rollup to communicate the appeal is started
            context.consensus_service.emit_transaction_event(
                "emitAppealStarted",
                context.remaining_validators[0],
                context.transaction.hash,
                context.remaining_validators[0]["address"],
                0,
                [v["address"] for v in context.remaining_validators],
            )

            # Begin state transitions starting from CommittingState
            state = CommittingState()
            while True:
                next_state = await state.handle(context)
                if next_state is None:
                    break
                elif next_state == "validator_appeal_success":
                    self.rollback_transactions(context)
                    ConsensusAlgorithm.dispatch_transaction_status_update(
                        context.transactions_processor,
                        context.transaction.hash,
                        TransactionStatus.PENDING,
                        context.msg_handler,
                    )

                    # Get the previous state of the contract
                    if context.transaction.contract_snapshot:
                        previous_contact_state = (
                            context.transaction.contract_snapshot.states["accepted"]
                        )
                    else:
                        previous_contact_state = {}

                    # Restore the contract state
                    context.contract_processor.update_contract_state(
                        context.transaction.to_address,
                        accepted_state=previous_contact_state,
                    )

                    # Reset the contract snapshot for the transaction
                    context.transactions_processor.set_transaction_contract_snapshot(
                        context.transaction.hash, None
                    )

                    # Transaction will be picked up by _crawl_snapshot
                    break
                state = next_state

    def rollback_transactions(self, context: TransactionContext):
        """
        Rollback newer transactions.
        """
        # Rollback all future transactions for the current contract
        # Stop the _crawl_snapshot and the _run_consensus for the current contract
        address = context.transaction.to_address
        self.stop_pending_queue_task(address)

        # Wait until task is finished
        while self.is_pending_queue_task_running(address):
            time.sleep(1)

        # Empty the pending queue
        self.pending_queues[address] = asyncio.Queue()

        # Set all transactions with higher created_at to PENDING
        future_transactions = context.transactions_processor.get_newer_transactions(
            context.transaction.hash
        )
        for future_transaction in future_transactions:
            ConsensusAlgorithm.dispatch_transaction_status_update(
                context.transactions_processor,
                future_transaction["hash"],
                TransactionStatus.PENDING,
                context.msg_handler,
            )

            # Reset the contract snapshot for the transaction
            context.transactions_processor.set_transaction_contract_snapshot(
                future_transaction["hash"], None
            )

        # Start the queue loop again
        self.start_pending_queue_task(address)

    @staticmethod
    def get_extra_validators(
        all_validators: List[dict],
        consensus_history: dict,
        consensus_data: ConsensusData,
        appeal_failed: int,
    ):
        """
        Get extra validators for the appeal process according to the following formula:
        - when appeal_failed = 0, add n + 2 validators
        - when appeal_failed > 0, add (2 * appeal_failed * n + 1) + 2 validators
        Note that for appeal_failed > 0, the returned set contains the old validators
        from the previous appeal round and new validators.

        Selection of the extra validators:
        appeal_failed | PendingState | Reused validators | Extra selected     | Total
                      | validators   | from the previous | validators for the | validators
                      |              | appeal round      | appeal             |
        ----------------------------------------------------------------------------------
               0      |       n      |          0        |        n+2         |    2n+2
               1      |       n      |        n+2        |        n+1         |    3n+3
               2      |       n      |       2n+3        |         2n         |    5n+3
               3      |       n      |       4n+3        |         2n         |    7n+3
                              └───────┬──────┘  └─────────┬────────┘
                                      │                   |
        Validators after the ◄────────┘                   └──► Validators during the appeal
        appeal. This equals                                    for appeal_failed > 0
        the Total validators                                   = (2*appeal_failed*n+1)+2
        of the row above,                                      This is the formula from
        and are in consensus_data.                             above and it is what is
        For appeal_failed > 0                                  returned by this function
        = (2*appeal_failed-1)*n+3
        This is used to calculate n

        Args:
            all_validators (List[dict]): List of all validators.
            consensus_history (dict): Dictionary of consensus rounds results and status changes.
            consensus_data (ConsensusData): Data related to the consensus process.
            appeal_failed (int): Number of times the appeal has failed.

        Returns:
            list: List of current validators.
            list: List of extra validators.
        """
        # Get current validators and a dictionary mapping addresses to validators not used in the consensus process
        current_validators, validator_map = (
            ConsensusAlgorithm.get_validators_from_consensus_data(
                all_validators, consensus_data, False
            )
        )

        # Remove used leaders from validator_map
        used_leader_addresses = (
            ConsensusAlgorithm.get_used_leader_addresses_from_consensus_history(
                consensus_history
            )
        )
        for used_leader_address in used_leader_addresses:
            if used_leader_address in validator_map:
                validator_map.pop(used_leader_address)

        # Set not_used_validators to the remaining validators in validator_map
        not_used_validators = list(validator_map.values())

        if len(not_used_validators) == 0:
            raise ValueError("No validators found")

        nb_current_validators = len(current_validators) + 1  # including the leader
        if appeal_failed == 0:
            # Calculate extra validators when no appeal has failed
            extra_validators = get_validators_for_transaction(
                not_used_validators, nb_current_validators + 2
            )
        elif appeal_failed == 1:
            # Calculate extra validators when one appeal has failed
            n = (nb_current_validators - 2) // 2
            extra_validators = get_validators_for_transaction(
                not_used_validators, n + 1
            )
            extra_validators = current_validators[n - 1 :] + extra_validators
        else:
            # Calculate extra validators when more than one appeal has failed
            n = (nb_current_validators - 3) // (2 * appeal_failed - 1)
            extra_validators = get_validators_for_transaction(
                not_used_validators, 2 * n
            )
            extra_validators = current_validators[n - 1 :] + extra_validators

        return current_validators, extra_validators

    @staticmethod
    def get_validators_from_consensus_data(
        all_validators: List[dict], consensus_data: ConsensusData, include_leader: bool
    ):
        """
        Get validators from consensus data.

        Args:
            all_validators (List[dict]): List of all validators.
            consensus_data (ConsensusData): Data related to the consensus process.
            include_leader (bool): Whether to get the leader in the validator set.
        Returns:
            list: List of validators involved in the consensus process (can include the leader).
            dict: Dictionary mapping addresses to validators not used in the consensus process.
        """
        # Create a dictionary to map addresses to a validator
        validator_map = {
            validator["address"]: validator for validator in all_validators
        }

        # Extract address of the leader from consensus data
        if include_leader:
            receipt_addresses = [
                consensus_data.leader_receipt[0].node_config["address"]
            ]
        else:
            receipt_addresses = []

        # Extract addresses of validators from consensus data
        receipt_addresses += [
            receipt.node_config["address"] for receipt in consensus_data.validators
        ]

        # Return validators whose addresses are in the receipt addresses
        validators = [
            validator_map.pop(receipt_address)
            for receipt_address in receipt_addresses
            if receipt_address in validator_map
        ]

        return validators, validator_map

    @staticmethod
    def add_new_validator(
        all_validators: List[dict], validators: List[dict], leader_addresses: set[str]
    ):
        """
        Add a new validator to the list of validators.

        Args:
            all_validators (List[dict]): List of all validators.
            validators (list[dict]): List of validators.
            leader_addresses (set[str]): Set of leader addresses.

        Returns:
            list: List of validators.
        """
        # Check if there is a validator to be possibly selected
        if len(leader_addresses) + len(validators) >= len(all_validators):
            raise ValueError("No more validators found to add a new validator")

        # Extract a set of addresses of validators and leaders
        addresses = {validator["address"] for validator in validators}
        addresses.update(leader_addresses)

        # Get not used validators
        not_used_validators = [
            validator
            for validator in all_validators
            if validator["address"] not in addresses
        ]

        # Get new validator
        new_validator = get_validators_for_transaction(not_used_validators, 1)

        return new_validator + validators

    @staticmethod
    def get_used_leader_addresses_from_consensus_history(
        consensus_history: dict, current_leader_receipt: Receipt | None = None
    ):
        """
        Get the used leader addresses from the consensus history.

        Args:
            consensus_history (dict): Dictionary of consensus rounds results and status changes.
            current_leader_receipt (Receipt | None): Current leader receipt.

        Returns:
            set[str]: Set of used leader addresses.
        """
        used_leader_addresses = set()
        if "consensus_results" in consensus_history:
            for consensus_round in consensus_history["consensus_results"]:
                leader_receipt = consensus_round["leader_result"]
                if leader_receipt:
                    used_leader_addresses.update(
                        [leader_receipt[0]["node_config"]["address"]]
                    )

        # consensus_history does not contain the latest consensus_data
        if current_leader_receipt:
            used_leader_addresses.update(
                [current_leader_receipt.node_config["address"]]
            )

        return used_leader_addresses

    def set_finality_window_time(self, time: int):
        """
        Set the finality window time.

        Args:
            time (int): The finality window time.
        """
        self.finality_window_time = time

        # Send log event to update the frontend value
        self.msg_handler.send_message(
            LogEvent(
                name="finality_window_time_updated",
                type=EventType.INFO,
                scope=EventScope.RPC,
                message=f"Finality window time updated to {time}",
                data={"time": time},
            ),
            log_to_terminal=False,
        )


class TransactionState(ABC):
    """
    Abstract base class representing a state in the transaction process.
    """

    @abstractmethod
    async def handle(
        self, context: TransactionContext
    ) -> 'TransactionState | None | Literal["leader_appeal_success", "validator_appeal_success"]':
        """
        Handle the state transition.

        Args:
            context (TransactionContext): The context of the transaction.
        """
        pass


class PendingState(TransactionState):
    """
    Class representing the pending state of a transaction.
    """

    async def handle(self, context):
        """
        Handle the pending state transition.

        Args:
            context (TransactionContext): The context of the transaction.

        Returns:
            TransactionState | None: The ProposingState or None if the transaction is already in process, when it is a transaction or when there are no validators.
        """
        # Transactions that are put back to pending are processed again, so we need to get the latest data of the transaction
        context.transaction = Transaction.from_dict(
            context.transactions_processor.get_transaction_by_hash(
                context.transaction.hash
            )
        )

        context.msg_handler.send_message(
            LogEvent(
                "consensus_event",
                EventType.INFO,
                EventScope.CONSENSUS,
                "Executing transaction",
                {
                    "transaction_hash": context.transaction.hash,
                    "transaction": context.transaction.to_dict(),
                },
                transaction_hash=context.transaction.hash,
            )
        )

        # If transaction is a transfer, execute it
        # TODO: consider when the transfer involves a contract account, bridging, etc.
        if context.transaction.type == TransactionType.SEND:
            ConsensusAlgorithm.execute_transfer(
                context.transaction,
                context.transactions_processor,
                context.accounts_manager,
                context.msg_handler,
            )
            return None

        # Retrieve all validators from the snapshot
        if context.validators_snapshot is None:
            all_validators = None
        else:
            all_validators = [
                n.validator.to_dict() for n in context.validators_snapshot.nodes
            ]

        # Check if there are validators available
        if not all_validators:
            context.msg_handler.send_message(
                LogEvent(
                    "consensus_event",
                    EventType.ERROR,
                    EventScope.CONSENSUS,
                    "No validators found to process transaction",
                    {
                        "transaction_hash": context.transaction.hash,
                    },
                    transaction_hash=context.transaction.hash,
                )
            )
            return None

        # Determine the involved validators based on whether the transaction is appealed
        if context.transaction.appealed:
            # If the transaction is appealed, remove the old leader
            context.involved_validators, _ = (
                ConsensusAlgorithm.get_validators_from_consensus_data(
                    all_validators, context.transaction.consensus_data, False
                )
            )

            # Reset the transaction appeal status
            context.transactions_processor.set_transaction_appeal(
                context.transaction.hash, False
            )
            context.transaction.appealed = False

        elif context.transaction.appeal_undetermined:
            # Add n+2 validators, remove the old leader
            current_validators, extra_validators = (
                ConsensusAlgorithm.get_extra_validators(
                    all_validators,
                    context.transaction.consensus_history,
                    context.transaction.consensus_data,
                    0,
                )
            )
            context.involved_validators = current_validators + extra_validators

            # Send events in rollup to communicate the appeal is started
            context.consensus_service.emit_transaction_event(
                "emitAppealStarted",
                context.involved_validators[0],
                context.transaction.hash,
                context.involved_validators[0]["address"],
                0,
                [v["address"] for v in context.involved_validators],
            )

        else:
            # If there was no validator appeal or leader appeal
            if context.transaction.consensus_data:
                # Transaction was rolled back, so we need to reuse the validators and leader
                context.involved_validators, _ = (
                    ConsensusAlgorithm.get_validators_from_consensus_data(
                        all_validators, context.transaction.consensus_data, True
                    )
                )

            else:
                # Transaction was never executed, get the default number of validators for the transaction
                context.involved_validators = get_validators_for_transaction(
                    all_validators, DEFAULT_VALIDATORS_COUNT
                )

        # Transition to the ProposingState
        return ProposingState(
            activate=False if context.transaction.appeal_undetermined else True
        )


class ProposingState(TransactionState):
    """
    Class representing the proposing state of a transaction.
    """

    def __init__(self, activate: bool = False):
        self.activate = activate

    async def handle(self, context):
        """
        Handle the proposing state transition.

        Args:
            context (TransactionContext): The context of the transaction.

        Returns:
            TransactionState: The CommittingState or UndeterminedState if all rotations are done.
        """
        # Dispatch a transaction status update to PROPOSING
        ConsensusAlgorithm.dispatch_transaction_status_update(
            context.transactions_processor,
            context.transaction.hash,
            TransactionStatus.PROPOSING,
            context.msg_handler,
        )

        # The leader is elected randomly
        random.shuffle(context.involved_validators)

        # Unpack the leader and validators
        [context.leader, *context.remaining_validators] = context.involved_validators

        # If the transaction is leader-only, clear the validators
        if context.transaction.leader_only:
            context.remaining_validators = []

        # Send event in rollup to communicate the transaction is activated
        if self.activate:
            context.consensus_service.emit_transaction_event(
                "emitTransactionActivated",
                context.leader,
                context.transaction.hash,
                context.leader["address"],
                [context.leader["address"]]
                + [v["address"] for v in context.remaining_validators],
            )

        assert context.validators_snapshot is not None
        # Create a leader node for executing the transaction
        leader_node = context.node_factory(
            context.leader,
            ExecutionMode.LEADER,
            deepcopy(context.contract_snapshot),
            None,
            context.msg_handler,
            context.contract_snapshot_factory,
            context.validators_snapshot,
        )

        # Leader evaluates leader function
        context.consensus_data.leader_receipt = [
            await leader_node.exec_transaction(context.transaction)
        ]

        # Send event in rollup to communicate the receipt proposed
        context.consensus_service.emit_transaction_event(
            "emitTransactionReceiptProposed",
            context.leader,
            context.transaction.hash,
        )

        # Update the consensus data with the leader's vote and receipt
        context.consensus_data.votes = {}
        context.consensus_data.validators = []
        context.transactions_processor.set_transaction_result(
            context.transaction.hash, context.consensus_data.to_dict()
        )

        # Set the validators and other context attributes
        context.num_validators = len(context.remaining_validators) + 1

        # Transition to the CommittingState
        return CommittingState()


class CommittingState(TransactionState):
    """
    Class representing the committing state of a transaction.
    """

    async def handle(self, context):
        """
        Handle the committing state transition. There are no encrypted votes.

        Args:
            context (TransactionContext): The context of the transaction.

        Returns:
            TransactionState: The RevealingState.
        """

        def create_validator_node(context: TransactionContext, validator: dict):
            return context.node_factory(
                validator,
                ExecutionMode.VALIDATOR,
                deepcopy(context.contract_snapshot),
                context.consensus_data.leader_receipt[0],
                context.msg_handler,
                context.contract_snapshot_factory,
            )

        # Dispatch a transaction status update to COMMITTING
        ConsensusAlgorithm.dispatch_transaction_status_update(
            context.transactions_processor,
            context.transaction.hash,
            TransactionStatus.COMMITTING,
            context.msg_handler,
        )

<<<<<<< HEAD
        # Leader evaluates validation function
        if len(context.consensus_data.leader_receipt) == 1:
            leader_node = create_validator_node(context, context.leader)
            leader_receipt = await leader_node.exec_transaction(context.transaction)
            context.consensus_data.leader_receipt.append(leader_receipt)
            context.votes = {context.leader["address"]: leader_receipt.vote.value}

        # Create validator nodes for each validator
        context.validator_nodes = [
            create_validator_node(context, validator)
=======
        assert context.validators_snapshot is not None

        # Create validator nodes for each validator
        context.validator_nodes = [
            context.node_factory(
                validator,
                ExecutionMode.VALIDATOR,
                deepcopy(context.contract_snapshot),
                context.consensus_data.leader_receipt,
                context.msg_handler,
                context.contract_snapshot_factory,
                context.validators_snapshot,
            )
>>>>>>> 12d5a621
            for validator in context.remaining_validators
        ]

        # Execute the transaction on each validator node and gather the results
        sem = asyncio.Semaphore(8)

        async def run_single_validator(validator: Node) -> Receipt:
            async with sem:
                return await validator.exec_transaction(context.transaction)

        validation_tasks = [
            run_single_validator(validator) for validator in context.validator_nodes
        ]
        context.validation_results = await asyncio.gather(*validation_tasks)

        # Send events in rollup to communicate the votes are committed
        if len(context.consensus_data.leader_receipt) == 1:
            context.consensus_service.emit_transaction_event(
                "emitVoteCommitted",
                context.consensus_data.leader_receipt[0].node_config,
                context.transaction.hash,
                context.consensus_data.leader_receipt[0].node_config["address"],
                False,
            )
        for i, validator in enumerate(context.remaining_validators):
            context.consensus_service.emit_transaction_event(
                "emitVoteCommitted",
                validator,
                context.transaction.hash,
                validator["address"],
                True if i == len(context.remaining_validators) - 1 else False,
            )

        # Transition to the RevealingState
        return RevealingState()


class RevealingState(TransactionState):
    """
    Class representing the revealing state of a transaction.
    """

    async def handle(self, context):
        """
        Handle the revealing state transition.

        Args:
            context (TransactionContext): The context of the transaction.

        Returns:
            TransactionState | None: The AcceptedState or ProposingState or None if the transaction is successfully appealed.
        """
        # Update the transaction status to REVEALING
        ConsensusAlgorithm.dispatch_transaction_status_update(
            context.transactions_processor,
            context.transaction.hash,
            TransactionStatus.REVEALING,
            context.msg_handler,
        )

        # Process each validation result and update the context
        for i, validation_result in enumerate(context.validation_results):
            # Store the vote from each validator node
            context.votes[context.validator_nodes[i].address] = (
                validation_result.vote.value
            )

        # Determine if the majority of validators agree
        majority_agrees = (
            len([vote for vote in context.votes.values() if vote == Vote.AGREE.value])
            > context.num_validators // 2
        )

        # Send event in rollup to communicate the votes are revealed
        if len(context.consensus_data.leader_receipt) == 1:
            context.consensus_service.emit_transaction_event(
                "emitVoteRevealed",
                context.consensus_data.leader_receipt[0].node_config,
                context.transaction.hash,
                context.consensus_data.leader_receipt[0].node_config["address"],
                1,
                False,
                0,
            )
        for i, validation_result in enumerate(context.validation_results):
            if validation_result.vote == Vote.AGREE:
                type_vote = 1
            elif validation_result.vote == Vote.DISAGREE:
                type_vote = 2
            else:
                type_vote = 0

            if i == len(context.validation_results) - 1:
                last_vote = True
                if majority_agrees:
                    result_vote = 6
                else:
                    result_vote = 7
            else:
                last_vote = False
                result_vote = 0

            context.consensus_service.emit_transaction_event(
                "emitVoteRevealed",
                validation_result.node_config,
                context.transaction.hash,
                validation_result.node_config["address"],
                type_vote,
                last_vote,
                result_vote,
            )

        if context.transaction.appealed:

            # Update the consensus results with all new votes and validators
            context.consensus_data.votes = (
                context.transaction.consensus_data.votes | context.votes
            )

            # Overwrite old validator results based on the number of appeal failures
            if context.transaction.appeal_failed == 0:
                context.consensus_data.validators = (
                    context.transaction.consensus_data.validators
                    + context.validation_results
                )

            elif context.transaction.appeal_failed == 1:
                n = (len(context.transaction.consensus_data.validators) - 1) // 2
                context.consensus_data.validators = (
                    context.transaction.consensus_data.validators[: n - 1]
                    + context.validation_results
                )

            else:
                n = len(context.validation_results) - (
                    len(context.transaction.consensus_data.validators) + 1
                )
                context.consensus_data.validators = (
                    context.transaction.consensus_data.validators[: n - 1]
                    + context.validation_results
                )

            if majority_agrees:
                return AcceptedState()

            else:
                # Appeal succeeded, set the status to PENDING and reset the appeal_failed counter
                context.transactions_processor.set_transaction_result(
                    context.transaction.hash, context.consensus_data.to_dict()
                )

                context.transactions_processor.set_transaction_appeal_failed(
                    context.transaction.hash,
                    0,
                )
                context.transactions_processor.update_consensus_history(
                    context.transaction.hash,
                    "Validator Appeal Successful",
                    None,
                    context.validation_results,
                )

                # Reset the appeal processing time
                context.transactions_processor.reset_transaction_appeal_processing_time(
                    context.transaction.hash
                )
                context.transactions_processor.set_transaction_timestamp_appeal(
                    context.transaction.hash, None
                )

                return "validator_appeal_success"

        else:
            # Not appealed, update consensus data with current votes and validators
            context.consensus_data.votes = context.votes
            context.consensus_data.validators = context.validation_results

            if majority_agrees:
                return AcceptedState()

            # If all rotations are done and no consensus is reached, transition to UndeterminedState
            elif context.rotation_count >= context.transaction.config_rotation_rounds:
                return UndeterminedState()

            else:
                used_leader_addresses = (
                    ConsensusAlgorithm.get_used_leader_addresses_from_consensus_history(
                        context.transactions_processor.get_transaction_by_hash(
                            context.transaction.hash
                        )["consensus_history"],
                        context.consensus_data.leader_receipt[0],
                    )
                )
                # Add a new validator to the list of current validators when a rotation happens
                try:
                    assert context.validators_snapshot is not None
                    old_validators = [
                        x.validator.to_dict() for x in context.validators_snapshot.nodes
                    ]

                    context.involved_validators = ConsensusAlgorithm.add_new_validator(
                        old_validators,
                        context.remaining_validators,
                        used_leader_addresses,
                    )
                except ValueError as e:
                    # No more validators
                    context.msg_handler.send_message(
                        LogEvent(
                            "consensus_event",
                            EventType.ERROR,
                            EventScope.CONSENSUS,
                            str(e),
                            {
                                "transaction_hash": context.transaction.hash,
                            },
                            transaction_hash=context.transaction.hash,
                        )
                    )
                    return UndeterminedState()

                context.rotation_count += 1

                # Log the failure to reach consensus and transition to ProposingState
                context.msg_handler.send_message(
                    LogEvent(
                        "consensus_event",
                        EventType.INFO,
                        EventScope.CONSENSUS,
                        "Majority disagreement, rotating the leader",
                        {
                            "transaction_hash": context.transaction.hash,
                        },
                        transaction_hash=context.transaction.hash,
                    )
                )

                # Send events in rollup to communicate the leader rotation
                context.consensus_service.emit_transaction_event(
                    "emitTransactionLeaderRotated",
                    context.consensus_data.leader_receipt[0].node_config,
                    context.transaction.hash,
                    context.involved_validators[0]["address"],
                )

                # Update the consensus history
                if context.transaction.appeal_undetermined:
                    consensus_round = "Leader Rotation Appeal"
                else:
                    consensus_round = "Leader Rotation"
                context.transactions_processor.update_consensus_history(
                    context.transaction.hash,
                    consensus_round,
                    context.consensus_data.leader_receipt,
                    context.validation_results,
                )
                return ProposingState()


class AcceptedState(TransactionState):
    """
    Class representing the accepted state of a transaction.
    """

    async def handle(self, context):
        """
        Handle the accepted state transition.

        Args:
            context (TransactionContext): The context of the transaction.

        Returns:
            None: The transaction is accepted.
        """
        # When appeal fails, the appeal window is not reset
        if context.transaction.appeal_undetermined:
            consensus_round = "Leader Appeal Successful"
            context.transactions_processor.set_transaction_timestamp_awaiting_finalization(
                context.transaction.hash
            )
            context.transactions_processor.reset_transaction_appeal_processing_time(
                context.transaction.hash
            )
            context.transactions_processor.set_transaction_timestamp_appeal(
                context.transaction.hash, None
            )
            context.transaction.timestamp_appeal = None
            context.transactions_processor.set_transaction_appeal_failed(
                context.transaction.hash,
                0,
            )
        elif not context.transaction.appealed:
            consensus_round = "Accepted"
            context.transactions_processor.set_transaction_timestamp_awaiting_finalization(
                context.transaction.hash
            )
        else:
            consensus_round = "Validator Appeal Failed"
            # Set the transaction appeal status to False
            context.transactions_processor.set_transaction_appeal(
                context.transaction.hash, False
            )

            # Increment the appeal processing time when the transaction was appealed
            context.transactions_processor.set_transaction_appeal_processing_time(
                context.transaction.hash
            )

            # Appeal failed, increment the appeal_failed counter
            context.transactions_processor.set_transaction_appeal_failed(
                context.transaction.hash,
                context.transaction.appeal_failed + 1,
            )

        # Set the transaction result
        context.transactions_processor.set_transaction_result(
            context.transaction.hash, context.consensus_data.to_dict()
        )

        context.transactions_processor.update_consensus_history(
            context.transaction.hash,
            consensus_round,
            (
                None
                if consensus_round == "Validator Appeal Failed"
                else context.consensus_data.leader_receipt
            ),
            context.validation_results,
            TransactionStatus.ACCEPTED,
        )

        # Update the transaction status to ACCEPTED
        ConsensusAlgorithm.dispatch_transaction_status_update(
            context.transactions_processor,
            context.transaction.hash,
            TransactionStatus.ACCEPTED,
            context.msg_handler,
            False,
        )

        # Send a message indicating consensus was reached
        context.msg_handler.send_message(
            LogEvent(
                "consensus_event",
                EventType.SUCCESS,
                EventScope.CONSENSUS,
                "Reached consensus",
                {
                    "transaction_hash": context.transaction.hash,
                    "consensus_data": context.consensus_data.to_dict(),
                },
                transaction_hash=context.transaction.hash,
            )
        )

        # Retrieve the leader's receipt from the consensus data
        leader_receipt = context.consensus_data.leader_receipt[0]

        # Do not deploy or update the contract if validator appeal failed
        if not context.transaction.appealed:
            # Set the contract snapshot for the transaction for a future rollback
            if not context.transaction.contract_snapshot:
                context.transactions_processor.set_transaction_contract_snapshot(
                    context.transaction.hash, context.contract_snapshot.to_dict()
                )

            # Do not deploy or update the contract if the execution failed
            if leader_receipt.execution_result == ExecutionResultStatus.SUCCESS:
                # Register contract if it is a new contract
                if context.transaction.type == TransactionType.DEPLOY_CONTRACT:
                    new_contract = {
                        "id": context.transaction.data["contract_address"],
                        "data": {
                            "state": {
                                "accepted": leader_receipt.contract_state,
                                "finalized": {},
                            },
                            "code": context.transaction.data["contract_code"],
                        },
                    }
                    try:
                        context.contract_processor.register_contract(new_contract)

                        # Send a message indicating successful contract deployment
                        context.msg_handler.send_message(
                            LogEvent(
                                "deployed_contract",
                                EventType.SUCCESS,
                                EventScope.GENVM,
                                "Contract deployed",
                                new_contract,
                                transaction_hash=context.transaction.hash,
                            )
                        )
                    except Exception as e:
                        # Log the error but continue with the transaction processing
                        context.msg_handler.send_message(
                            LogEvent(
                                "consensus_event",
                                EventType.ERROR,
                                EventScope.CONSENSUS,
                                "Failed to register contract",
                                {
                                    "transaction_hash": context.transaction.hash,
                                },
                                transaction_hash=context.transaction.hash,
                            )
                        )
                # Update contract state if it is an existing contract
                else:
                    context.contract_processor.update_contract_state(
                        context.transaction.to_address,
                        accepted_state=leader_receipt.contract_state,
                    )

                internal_messages_data, insert_transactions_data = _get_messages_data(
                    context,
                    leader_receipt.pending_transactions,
                    "accepted",
                )

                rollup_receipt = context.consensus_service.emit_transaction_event(
                    "emitTransactionAccepted",
                    leader_receipt.node_config,
                    context.transaction.hash,
                    internal_messages_data,
                )

                _emit_messages(context, insert_transactions_data, rollup_receipt)

        else:
            context.transaction.appealed = False

            context.consensus_service.emit_transaction_event(
                "emitTransactionAccepted",
                leader_receipt.node_config,
                context.transaction.hash,
                [],
            )

        # Set the transaction appeal undetermined status to false and return appeal status
        if context.transaction.appeal_undetermined:
            context.transactions_processor.set_transaction_appeal_undetermined(
                context.transaction.hash, False
            )
            context.transaction.appeal_undetermined = False
            return "leader_appeal_success"
        else:
            return None


class UndeterminedState(TransactionState):
    """
    Class representing the undetermined state of a transaction.
    """

    async def handle(self, context):
        """
        Handle the undetermined state transition.

        Args:
            context (TransactionContext): The context of the transaction.

        Returns:
            None: The transaction remains in an undetermined state.
        """
        # Send a message indicating consensus failure
        context.msg_handler.send_message(
            LogEvent(
                "consensus_event",
                EventType.ERROR,
                EventScope.CONSENSUS,
                "Failed to reach consensus",
                {
                    "transaction_hash": context.transaction.hash,
                    "consensus_data": context.consensus_data.to_dict(),
                },
                transaction_hash=context.transaction.hash,
            )
        )

        # When appeal fails, the appeal window is not reset
        if not context.transaction.appeal_undetermined:
            context.transactions_processor.set_transaction_timestamp_awaiting_finalization(
                context.transaction.hash
            )

        # Set the transaction appeal undetermined status to false
        if context.transaction.appeal_undetermined:
            context.transactions_processor.set_transaction_appeal_undetermined(
                context.transaction.hash, False
            )
            context.transaction.appeal_undetermined = False
            consensus_round = "Leader Appeal Failed"
            context.transactions_processor.set_transaction_appeal_failed(
                context.transaction.hash,
                context.transaction.appeal_failed + 1,
            )
        else:
            consensus_round = "Undetermined"

        # Save the contract snapshot for potential future appeals
        if not context.transaction.contract_snapshot:
            context.transactions_processor.set_transaction_contract_snapshot(
                context.transaction.hash, context.contract_snapshot.to_dict()
            )

        # Set the transaction result with the current consensus data
        context.transactions_processor.set_transaction_result(
            context.transaction.hash,
            context.consensus_data.to_dict(),
        )

        # Increment the appeal processing time when the transaction was appealed
        if context.transaction.timestamp_appeal is not None:
            context.transactions_processor.set_transaction_appeal_processing_time(
                context.transaction.hash
            )

        context.transactions_processor.update_consensus_history(
            context.transaction.hash,
            consensus_round,
            context.consensus_data.leader_receipt,
            context.consensus_data.validators,
            TransactionStatus.UNDETERMINED,
        )

        # Update the transaction status to undetermined
        ConsensusAlgorithm.dispatch_transaction_status_update(
            context.transactions_processor,
            context.transaction.hash,
            TransactionStatus.UNDETERMINED,
            context.msg_handler,
            False,
        )

        return None


class FinalizingState(TransactionState):
    """
    Class representing the finalizing state of a transaction.
    """

    async def handle(self, context):
        """
        Handle the finalizing state transition.

        Args:
            context (TransactionContext): The context of the transaction.

        Returns:
            None: The transaction is finalized.
        """
        # Retrieve the leader's receipt from the consensus data
        leader_receipt = context.transaction.consensus_data.leader_receipt[0]

        # Update contract state
        if (context.transaction.status == TransactionStatus.ACCEPTED) and (
            leader_receipt.execution_result == ExecutionResultStatus.SUCCESS
        ):
            context.contract_processor.update_contract_state(
                context.transaction.to_address,
                finalized_state=leader_receipt.contract_state,
            )

        # Update the transaction status to FINALIZED
        ConsensusAlgorithm.dispatch_transaction_status_update(
            context.transactions_processor,
            context.transaction.hash,
            TransactionStatus.FINALIZED,
            context.msg_handler,
        )

        if context.transaction.status != TransactionStatus.UNDETERMINED:
            # Insert pending transactions generated by contract-to-contract calls
            internal_messages_data, insert_transactions_data = _get_messages_data(
                context,
                leader_receipt.pending_transactions,
                "finalized",
            )

            rollup_receipt = context.consensus_service.emit_transaction_event(
                "emitTransactionFinalized",
                leader_receipt.node_config,
                context.transaction.hash,
                internal_messages_data,
            )

            _emit_messages(context, insert_transactions_data, rollup_receipt)
        else:
            # Send events in rollup to communicate the transaction is finalized
            context.consensus_service.emit_transaction_event(
                "emitTransactionFinalized",
                leader_receipt.node_config,
                context.transaction.hash,
                [],
            )


def _get_messages_data(
    context: TransactionContext,
    pending_transactions: Iterable[PendingTransaction],
    on: Literal["accepted", "finalized"],
):
    insert_transactions_data = []
    internal_messages_data = []
    for pending_transaction in filter(lambda t: t.on == on, pending_transactions):
        nonce = context.transactions_processor.get_transaction_count(
            context.transaction.to_address
        )
        data: dict
        transaction_type: TransactionType
        if pending_transaction.is_deploy():
            transaction_type = TransactionType.DEPLOY_CONTRACT
            new_contract_address: str
            if pending_transaction.salt_nonce == 0:
                # NOTE: this address is random, which doesn't 100% align with consensus spec
                new_contract_address = (
                    context.accounts_manager.create_new_account().address
                )
            else:
                from eth_utils.crypto import keccak
                from backend.node.types import Address
                from backend.node.base import SIMULATOR_CHAIN_ID

                arr = bytearray()
                arr.append(1)
                arr.extend(Address(context.transaction.to_address).as_bytes)
                arr.extend(
                    pending_transaction.salt_nonce.to_bytes(32, "big", signed=False)
                )
                arr.extend(SIMULATOR_CHAIN_ID.to_bytes(32, "big", signed=False))
                new_contract_address = Address(keccak(arr)[:20]).as_hex
                context.accounts_manager.create_new_account_with_address(
                    new_contract_address
                )
            pending_transaction.address = new_contract_address
            data = {
                "contract_address": new_contract_address,
                "contract_code": pending_transaction.code,
                "calldata": pending_transaction.calldata,
            }
        else:
            transaction_type = TransactionType.RUN_CONTRACT
            data = {
                "calldata": pending_transaction.calldata,
            }

        insert_transactions_data.append(
            [pending_transaction.address, data, transaction_type.value, nonce]
        )

        serializable_data = data.copy()
        if "contract_code" in serializable_data:
            serializable_data["contract_code"] = serializable_data[
                "contract_code"
            ].decode()
        # Encode binary calldata as base64 instead of trying to decode as UTF-8
        serializable_data["calldata"] = base64.b64encode(
            serializable_data["calldata"]
        ).decode("utf-8")

        internal_messages_data.append(
            {
                "sender": context.transaction.to_address,
                "recipient": pending_transaction.address,
                "data": json.dumps(serializable_data).encode(),
            }
        )

    return internal_messages_data, insert_transactions_data


def _emit_messages(
    context: TransactionContext,
    insert_transactions_data: list,
    receipt: dict,
):
    for i, insert_transaction_data in enumerate(insert_transactions_data):
        transaction_hash = (
            receipt["tx_ids_hex"][i] if receipt and "tx_ids_hex" in receipt else None
        )
        context.transactions_processor.insert_transaction(
            context.transaction.to_address,  # new calls are done by the contract
            insert_transaction_data[0],
            insert_transaction_data[1],
            value=0,  # we only handle EOA transfers at the moment, so no value gets transferred
            type=insert_transaction_data[2],
            nonce=insert_transaction_data[3],
            leader_only=context.transaction.leader_only,  # Cascade
            triggered_by_hash=context.transaction.hash,
            transaction_hash=transaction_hash,
            config_rotation_rounds=context.transaction.config_rotation_rounds,
        )<|MERGE_RESOLUTION|>--- conflicted
+++ resolved
@@ -1732,14 +1732,17 @@
             TransactionState: The RevealingState.
         """
 
-        def create_validator_node(context: TransactionContext, validator: dict):
+        
+        def create_validator_node(context: TransactionContext, validator: dict):         
+            assert context.validators_snapshot is not None
             return context.node_factory(
                 validator,
                 ExecutionMode.VALIDATOR,
                 deepcopy(context.contract_snapshot),
-                context.consensus_data.leader_receipt[0],
+                context.consensus_data.leader_receipt[0] if context.consensus_data.leader_receipt else None,
                 context.msg_handler,
                 context.contract_snapshot_factory,
+                context.validators_snapshot,
             )
 
         # Dispatch a transaction status update to COMMITTING
@@ -1750,34 +1753,23 @@
             context.msg_handler,
         )
 
-<<<<<<< HEAD
         # Leader evaluates validation function
-        if len(context.consensus_data.leader_receipt) == 1:
+        if context.consensus_data.leader_receipt and len(context.consensus_data.leader_receipt) == 1:
             leader_node = create_validator_node(context, context.leader)
             leader_receipt = await leader_node.exec_transaction(context.transaction)
             context.consensus_data.leader_receipt.append(leader_receipt)
             context.votes = {context.leader["address"]: leader_receipt.vote.value}
 
         # Create validator nodes for each validator
+        
+        assert context.validators_snapshot is not None
+
+        # Create validator nodes for each validator
         context.validator_nodes = [
             create_validator_node(context, validator)
-=======
-        assert context.validators_snapshot is not None
-
-        # Create validator nodes for each validator
-        context.validator_nodes = [
-            context.node_factory(
-                validator,
-                ExecutionMode.VALIDATOR,
-                deepcopy(context.contract_snapshot),
-                context.consensus_data.leader_receipt,
-                context.msg_handler,
-                context.contract_snapshot_factory,
-                context.validators_snapshot,
-            )
->>>>>>> 12d5a621
             for validator in context.remaining_validators
         ]
+        
 
         # Execute the transaction on each validator node and gather the results
         sem = asyncio.Semaphore(8)
@@ -1792,7 +1784,7 @@
         context.validation_results = await asyncio.gather(*validation_tasks)
 
         # Send events in rollup to communicate the votes are committed
-        if len(context.consensus_data.leader_receipt) == 1:
+        if context.consensus_data.leader_receipt and len(context.consensus_data.leader_receipt) == 1:
             context.consensus_service.emit_transaction_event(
                 "emitVoteCommitted",
                 context.consensus_data.leader_receipt[0].node_config,
