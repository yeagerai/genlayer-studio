# backend/consensus/base.py

DEFAULT_VALIDATORS_COUNT = 5
DEFAULT_CONSENSUS_SLEEP_TIME = 5

import os
import asyncio
from collections import deque
import traceback
from typing import Callable, Iterator, List
import time
from abc import ABC, abstractmethod

from sqlalchemy.orm import Session
from backend.consensus.vrf import get_validators_for_transaction
from backend.database_handler.chain_snapshot import ChainSnapshot
from backend.database_handler.contract_snapshot import ContractSnapshot
from backend.database_handler.transactions_processor import (
    TransactionsProcessor,
    TransactionStatus,
)
from backend.database_handler.accounts_manager import AccountsManager
from backend.database_handler.types import ConsensusData
from backend.domain.types import (
    Transaction,
    TransactionType,
    LLMProvider,
    Validator,
)
from backend.node.base import Node
from backend.node.types import ExecutionMode, Receipt, Vote, ExecutionResultStatus
from backend.protocol_rpc.message_handler.base import MessageHandler
from backend.protocol_rpc.message_handler.types import (
    LogEvent,
    EventType,
    EventScope,
)


def node_factory(
    validator: dict,
    validator_mode: ExecutionMode,
    contract_snapshot: ContractSnapshot,
    leader_receipt: Receipt | None,
    msg_handler: MessageHandler,
    contract_snapshot_factory: Callable[[str], ContractSnapshot],
) -> Node:
    return Node(
        contract_snapshot=contract_snapshot,
        validator_mode=validator_mode,
        leader_receipt=leader_receipt,
        msg_handler=msg_handler,
        validator=Validator(
            address=validator["address"],
            stake=validator["stake"],
            llmprovider=LLMProvider(
                provider=validator["provider"],
                model=validator["model"],
                config=validator["config"],
                plugin=validator["plugin"],
                plugin_config=validator["plugin_config"],
            ),
        ),
        contract_snapshot_factory=contract_snapshot_factory,
    )


def contract_snapshot_factory(
    contract_address: str,
    session: Session,
    transaction: Transaction,
):
    if (
        transaction.type == TransactionType.DEPLOY_CONTRACT
        and contract_address == transaction.to_address
    ):
        ret = ContractSnapshot(None, session)
        ret.contract_address = transaction.to_address
        ret.contract_code = transaction.data["contract_code"]
        ret.encoded_state = {}
        return ret
    return ContractSnapshot(contract_address, session)


class ConsensusAlgorithm:
    def __init__(
        self,
        get_session: Callable[[], Session],
        msg_handler: MessageHandler,
    ):
        self.get_session = get_session
        self.msg_handler = msg_handler
        self.queues: dict[str, asyncio.Queue] = {}
        self.finality_window_time = int(os.getenv("VITE_FINALITY_WINDOW"))

    def run_crawl_snapshot_loop(self):
        loop = asyncio.new_event_loop()
        asyncio.set_event_loop(loop)
        loop.run_until_complete(self._crawl_snapshot())
        loop.close()

    async def _crawl_snapshot(self):
        while True:
            with self.get_session() as session:
                chain_snapshot = ChainSnapshot(session)
                pending_transactions = chain_snapshot.get_pending_transactions()
                for transaction in pending_transactions:
                    transaction = Transaction.from_dict(transaction)
                    address = transaction.to_address or transaction.from_address

                    if address not in self.queues:
                        self.queues[address] = asyncio.Queue()
                    await self.queues[address].put(transaction)
            await asyncio.sleep(DEFAULT_CONSENSUS_SLEEP_TIME)

    def run_consensus_loop(self):
        loop = asyncio.new_event_loop()
        asyncio.set_event_loop(loop)
        loop.run_until_complete(self._run_consensus())
        loop.close()

    async def _run_consensus(self):
        asyncio.set_event_loop(asyncio.new_event_loop())
        # watch out! as ollama uses GPU resources and webrequest aka selenium uses RAM
        # TODO: async sessions would be a good idea to not block the current thread
        while True:
            try:
                async with asyncio.TaskGroup() as tg:
                    for queue in [q for q in self.queues.values() if not q.empty()]:
                        # sessions cannot be shared between coroutines, we need to create a new session for each coroutine
                        # https://docs.sqlalchemy.org/en/20/orm/session_basics.html#is-the-session-thread-safe-is-asyncsession-safe-to-share-in-concurrent-tasks
                        transaction: Transaction = await queue.get()
                        with self.get_session() as session:

                            async def exec_transaction_with_session_handling():
                                await self.exec_transaction(
                                    transaction,
                                    TransactionsProcessor(session),
                                    ChainSnapshot(session),
                                    AccountsManager(session),
                                    lambda contract_address: contract_snapshot_factory(
                                        contract_address, session, transaction
                                    ),
                                )
                                session.commit()

                            tg.create_task(exec_transaction_with_session_handling())

            except Exception as e:
                print("Error running consensus", e)
                print(traceback.format_exc())
            await asyncio.sleep(DEFAULT_CONSENSUS_SLEEP_TIME)

    async def exec_transaction(
        self,
        transaction: Transaction,
        transactions_processor: TransactionsProcessor,
        snapshot: ChainSnapshot,
        accounts_manager: AccountsManager,
        contract_snapshot_factory: Callable[[str], ContractSnapshot],
        node_factory: Callable[
            [
                dict,
                ExecutionMode,
                ContractSnapshot,
                Receipt | None,
                MessageHandler,
                Callable[[str], ContractSnapshot],
            ],
            Node,
        ] = node_factory,
    ):
        msg_handler = self.msg_handler

        # Create initial state context
        context = TransactionContext(
            transaction=transaction,
            transactions_processor=transactions_processor,
            snapshot=snapshot,
            accounts_manager=accounts_manager,
            contract_snapshot_factory=contract_snapshot_factory,
            node_factory=node_factory,
            msg_handler=msg_handler,
        )

<<<<<<< HEAD
        # State transitions
        state = PendingState()
        while True:
            next_state = await state.handle(context)
            if next_state is None:
                break
            state = next_state
=======
        for validators in rotate(involved_validators):
            consensus_data = ConsensusData(
                votes={},
                leader_receipt=None,
                validators=[],
            )
            transactions_processor.set_transaction_result(
                transaction.hash,
                consensus_data.to_dict(),
            )
            # Update transaction status
            ConsensusAlgorithm.dispatch_transaction_status_update(
                transactions_processor,
                transaction.hash,
                TransactionStatus.PROPOSING,
                msg_handler,
            )

            [leader, *remaining_validators] = validators

            if transaction.leader_only:
                remaining_validators = []

            num_validators = len(remaining_validators) + 1

            contract_snapshot_supplier = lambda: contract_snapshot_factory(
                transaction.to_address
            )

            leaders_contract_snapshot = contract_snapshot_supplier()

            # Create Leader
            leader_node = node_factory(
                leader,
                ExecutionMode.LEADER,
                leaders_contract_snapshot,
                None,
                msg_handler,
                contract_snapshot_factory,
            )

            # Leader executes transaction
            leader_receipt = await leader_node.exec_transaction(transaction)

            votes = {leader["address"]: leader_receipt.vote.value}
            consensus_data.votes = votes
            consensus_data.leader_receipt = leader_receipt
            transactions_processor.set_transaction_result(
                transaction.hash,
                consensus_data.to_dict(),
            )
            # Update transaction status
            ConsensusAlgorithm.dispatch_transaction_status_update(
                transactions_processor,
                transaction.hash,
                TransactionStatus.COMMITTING,
                msg_handler,
            )

            # Create Validators
            validator_nodes = [
                node_factory(
                    validator,
                    ExecutionMode.VALIDATOR,
                    contract_snapshot_supplier(),
                    leader_receipt,
                    msg_handler,
                    contract_snapshot_factory,
                )
                for validator in remaining_validators
            ]

            # Validators execute transaction
            validation_tasks = [
                (
                    validator.exec_transaction(transaction)
                )  # watch out! as ollama uses GPU resources and webrequest aka selenium uses RAM
                for validator in validator_nodes
            ]
            validation_results = await asyncio.gather(*validation_tasks)

            ConsensusAlgorithm.dispatch_transaction_status_update(
                transactions_processor,
                transaction.hash,
                TransactionStatus.REVEALING,
                msg_handler,
            )

            for i, validation_result in enumerate(validation_results):
                votes[validator_nodes[i].address] = validation_result.vote.value
                single_reveal_votes = {
                    leader["address"]: leader_receipt.vote.value,
                    validator_nodes[i].address: validation_result.vote.value,
                }
                consensus_data.votes = single_reveal_votes
                consensus_data.validators = [validation_result]
                transactions_processor.set_transaction_result(
                    transaction.hash,
                    consensus_data.to_dict(),
                )

            if (
                len([vote for vote in votes.values() if vote == Vote.AGREE.value])
                >= (num_validators + 1) // 2
            ):
                break  # Consensus reached

            print(
                "Consensus not reached for transaction, rotating leader: ", transaction
            )

        else:  # this block is executed if the loop above is not broken
            print("Consensus not reached for transaction: ", transaction)
            msg_handler.send_message(
                LogEvent(
                    "consensus_failed",
                    EventType.ERROR,
                    EventScope.CONSENSUS,
                    "Failed to reach consensus",
                    transaction_hash=transaction.hash,
                )
            )
            ConsensusAlgorithm.dispatch_transaction_status_update(
                transactions_processor,
                transaction.hash,
                TransactionStatus.UNDETERMINED,
                msg_handler,
            )
            return
>>>>>>> 7378481a

    @staticmethod
    def dispatch_transaction_status_update(
        transactions_processor: TransactionsProcessor,
        transaction_hash: str,
        new_status: TransactionStatus,
        msg_handler: MessageHandler,
    ):
        transactions_processor.update_transaction_status(transaction_hash, new_status)

        msg_handler.send_message(
            LogEvent(
                "transaction_status_updated",
                EventType.INFO,
                EventScope.CONSENSUS,
<<<<<<< HEAD
                f"{str(new_status.value)} {str(transaction_hash)}",
=======
                "Reached consensus",
                consensus_data.to_dict(),
                transaction_hash=transaction.hash,
            )
        )
        self.update_contract_state(transaction, contract_snapshot_factory)

    def update_contract_state(
        self,
        transaction: Transaction,
        contract_snapshot_factory: Callable[[str], ContractSnapshot],
    ):
        consensus_data = transaction.consensus_data
        leader_receipt = consensus_data["leader_receipt"]
        contract_snapshot_supplier = lambda: contract_snapshot_factory(
            transaction.to_address
        )

        leaders_contract_snapshot = contract_snapshot_supplier()

        if leader_receipt["execution_result"] == ExecutionResultStatus.SUCCESS.value:
            # Register contract if it is a new contract
            if transaction.type == TransactionType.DEPLOY_CONTRACT:
                new_contract = {
                    "id": transaction.data["contract_address"],
                    "data": {
                        "state": leader_receipt["contract_state"],
                        "code": transaction.data["contract_code"],
                        "ghost_contract_address": transaction.ghost_contract_address,
                    },
                }
                leaders_contract_snapshot.register_contract(new_contract)
                self.msg_handler.send_message(
                    LogEvent(
                        "deployed_contract",
                        EventType.SUCCESS,
                        EventScope.GENVM,
                        "Contract deployed",
                        new_contract,
                        transaction_hash=transaction.hash,
                    )
                )

            # Update contract state if it is an existing contract
            else:
                leaders_contract_snapshot.update_contract_state(
                    leader_receipt["contract_state"]
                )

    def commit_reveal_accept_transaction(
        self,
        transaction: Transaction,
        transactions_processor: TransactionsProcessor,
        contract_snapshot_factory: Callable[[str], ContractSnapshot],
    ):
        # temporary, reuse existing code
        # and add other possible states the transaction can go to
        ConsensusAlgorithm.dispatch_transaction_status_update(
            transactions_processor,
            transaction.hash,
            TransactionStatus.COMMITTING,
            self.msg_handler,
        )
        transactions_processor.create_rollup_transaction(transaction.hash)

        ConsensusAlgorithm.dispatch_transaction_status_update(
            transactions_processor,
            transaction.hash,
            TransactionStatus.REVEALING,
            self.msg_handler,
        )
        transactions_processor.create_rollup_transaction(transaction.hash)

        time.sleep(2)  # remove this

        transactions_processor.set_transaction_timestamp_accepted(transaction.hash)
        ConsensusAlgorithm.dispatch_transaction_status_update(
            transactions_processor,
            transaction.hash,
            TransactionStatus.ACCEPTED,
            self.msg_handler,
        )
        transactions_processor.create_rollup_transaction(transaction.hash)
        self.update_contract_state(transaction, contract_snapshot_factory)

    def finalize_transaction(
        self,
        transaction: Transaction,
        transactions_processor: TransactionsProcessor,
    ):
        consensus_data = transaction.consensus_data
        leader_receipt = consensus_data["leader_receipt"]
        # Finalize transaction
        transactions_processor.set_transaction_result(
            transaction.hash,
            consensus_data,
        )
        ConsensusAlgorithm.dispatch_transaction_status_update(
            transactions_processor,
            transaction.hash,
            TransactionStatus.FINALIZED,
            self.msg_handler,
        )

        # Insert pending transactions generated by contract-to-contract calls
        pending_transactions_to_insert = leader_receipt["pending_transactions"]
        for pending_transaction in pending_transactions_to_insert:
            nonce = transactions_processor.get_transaction_count(transaction.to_address)
            transactions_processor.insert_transaction(
                transaction.to_address,  # new calls are done by the contract
                pending_transaction["address"],
>>>>>>> 7378481a
                {
                    "hash": str(transaction_hash),
                    "new_status": str(new_status.value),
                },
                transaction_hash=transaction_hash,
            )
        )

    @staticmethod
    def execute_transfer(
        transaction: Transaction,
        transactions_processor: TransactionsProcessor,
        accounts_manager: AccountsManager,
        msg_handler: MessageHandler,
    ):
        """
        Executes a native token transfer between Externally Owned Accounts (EOAs).

        This function handles the transfer of native tokens from one EOA to another.
        It updates the balances of both the sender and recipient accounts, and
        manages the transaction status throughout the process.

        Args:
            transaction (dict): The transaction details including from_address, to_address, and value.
            transactions_processor (TransactionsProcessor): Processor to update transaction status.
            accounts_manager (AccountsManager): Manager to handle account balance updates.
        """

        # If from_address is None, it is a fund_account call
        if not transaction.from_address is None:
            # Get the balance of the sender account
            from_balance = accounts_manager.get_account_balance(
                transaction.from_address
            )

            # If the sender does not have enough balance, set the transaction status to UNDETERMINED
            if from_balance < transaction.value:
                ConsensusAlgorithm.dispatch_transaction_status_update(
                    transactions_processor,
                    transaction.hash,
                    TransactionStatus.UNDETERMINED,
                    msg_handler,
                )
                return

            # Update the balance of the sender account
            accounts_manager.update_account_balance(
                transaction.from_address, from_balance - transaction.value
            )

        # If to_address is None, it is a burn call
        if not transaction.to_address is None:
            to_balance = accounts_manager.get_account_balance(transaction.to_address)

            # Update the balance of the recipient account
            accounts_manager.update_account_balance(
                transaction.to_address, to_balance + transaction.value
            )

        ConsensusAlgorithm.dispatch_transaction_status_update(
            transactions_processor,
            transaction.hash,
            TransactionStatus.FINALIZED,
            msg_handler,
        )

    def run_appeal_window_loop(self):
        loop = asyncio.new_event_loop()
        asyncio.set_event_loop(loop)
        print(" ~ ~ ~ ~ ~ STARTING APPEAL WINDOW LOOP")
        loop.run_until_complete(self._appeal_window())
        loop.close()
        print(" ~ ~ ~ ~ ~ ENDING APPEAL WINDOW LOOP")

    async def _appeal_window(self):
        print(" ~ ~ ~ ~ ~ FINALITY WINDOW: ", self.finality_window_time)
        while True:
            try:
                with self.get_session() as session:
                    chain_snapshot = ChainSnapshot(session)
                    accepted_transactions = (
                        chain_snapshot.get_accepted_transactions()
                    )  # TODO: also get undetermined transactions
                    for transaction in accepted_transactions:
                        transaction = Transaction.from_dict(transaction)
                        if not transaction.appealed:
                            if (
                                int(time.time()) - transaction.timestamp_accepted
                            ) > self.finality_window_time:
                                context = TransactionContext(
                                    transaction=transaction,
                                    transactions_processor=TransactionsProcessor(
                                        session
                                    ),
                                    snapshot=chain_snapshot,
                                    accounts_manager=AccountsManager(session),
                                    contract_snapshot_factory=lambda contract_address: contract_snapshot_factory(
                                        contract_address, session, transaction
                                    ),
                                    node_factory=node_factory,
                                    msg_handler=self.msg_handler,
                                )
                                state = FinalizingState()
                                await state.handle(context)
                                session.commit()
                        else:
                            context = TransactionContext(
                                transaction=transaction,
                                transactions_processor=TransactionsProcessor(session),
                                snapshot=chain_snapshot,
                                accounts_manager=AccountsManager(session),
                                contract_snapshot_factory=lambda contract_address: contract_snapshot_factory(
                                    contract_address, session, transaction
                                ),
                                node_factory=node_factory,
                                msg_handler=self.msg_handler,
                            )
                            context.consensus_data.leader_receipt = (
                                transaction.consensus_data.leader_receipt
                            )
                            try:
                                context.remaining_validators = (
                                    ConsensusAlgorithm.get_extra_validators(
                                        chain_snapshot, transaction.consensus_data
                                    )
                                )
                            except ValueError as e:
                                print(e, transaction)
                                context.transactions_processor.set_transaction_appeal(
                                    context.transaction.hash, False
                                )
                                context.transaction.appealed = False
                                session.commit()
                            else:
                                context.num_validators = len(
                                    context.remaining_validators
                                )  # new amount added (N + 2)
                                context.votes = {}
                                context.contract_snapshot_supplier = (
                                    lambda: context.contract_snapshot_factory(
                                        context.transaction.to_address
                                    )
                                )

                                # State transitions
                                state = CommittingState()
                                while True:
                                    next_state = await state.handle(context)
                                    if next_state is None:
                                        break
                                    state = next_state
                                session.commit()

            except Exception as e:
                print("Error running consensus", e)
                print(traceback.format_exc())

            await asyncio.sleep(1)

    @staticmethod
    def get_extra_validators(snapshot: ChainSnapshot, consensus_data: ConsensusData):
        current_validators_addresses = {
            validator.node_config["address"] for validator in consensus_data.validators
        }
        current_validators_addresses.add(
            consensus_data.leader_receipt.node_config["address"]
        )
        not_used_validators = [
            validator
            for validator in snapshot.get_all_validators()
            if validator["address"] not in current_validators_addresses
        ]
        if len(not_used_validators) == 0:
            raise ValueError(
                "No validators found for appeal, waiting for next appeal request: "
            )
        return get_validators_for_transaction(
            not_used_validators, len(consensus_data.validators) + 1 + 2
        )  # plus one because of the leader, plus two because of the appeal

    @staticmethod
    def get_validators_from_consensus_data(
        all_validators: List[dict], consensus_data: ConsensusData
    ):
        current_validators_addresses = {
            validator.node_config["address"] for validator in consensus_data.validators
        }
        return [
            validator
            for validator in all_validators
            if validator["address"] in current_validators_addresses
        ]

    def set_finality_window_time(self, time: int):
        self.finality_window_time = time


class TransactionContext:
    def __init__(
        self,
        transaction: Transaction,
        transactions_processor: TransactionsProcessor,
        snapshot: ChainSnapshot,
        accounts_manager: AccountsManager,
        contract_snapshot_factory: Callable[[str], ContractSnapshot],
        node_factory: Callable[
            [
                dict,
                ExecutionMode,
                ContractSnapshot,
                Receipt | None,
                MessageHandler,
                Callable[[str], ContractSnapshot],
            ],
            Node,
        ],
        msg_handler: MessageHandler,
    ):
        self.transaction = transaction
        self.transactions_processor = transactions_processor
        self.snapshot = snapshot
        self.accounts_manager = accounts_manager
        self.contract_snapshot_factory = contract_snapshot_factory
        self.node_factory = node_factory
        self.msg_handler = msg_handler
        self.consensus_data = ConsensusData(
            votes={}, leader_receipt=None, validators=[]
        )
        self.iterator_rotation: Iterator[list] | None = None
        self.remaining_validators: list = []
        self.num_validators: int = 0
        self.contract_snapshot_supplier: Callable[[], ContractSnapshot] | None = None
        self.votes: dict = {}
        self.validator_nodes: list = []
        self.validation_results: list = []


class TransactionState(ABC):
    @abstractmethod
    async def handle(self, context: TransactionContext):
        pass


class PendingState(TransactionState):
    async def handle(self, context):
        if (
            context.transactions_processor.get_transaction_by_hash(
                context.transaction.hash
            )["status"]
            != TransactionStatus.PENDING.value
        ):
            # This is a patch for a TOCTOU problem we have https://github.com/yeagerai/genlayer-simulator/issues/387
            # Problem: Pending transactions are checked by `_crawl_snapshot`, which appends them to queues. These queues are consumed by `_run_consensus`, which processes the transactions. This means that a transaction can be processed multiple times, since `_crawl_snapshot` can append the same transaction to the queue multiple times.
            # Partial solution: This patch checks if the transaction is still pending before processing it. This is not the best solution, but we'll probably refactor the whole consensus algorithm in the short term.
            print(" ~ ~ ~ ~ ~ TRANSACTION ALREADY IN PROCESS: ", context.transaction)
            return None

        print(" ~ ~ ~ ~ ~ EXECUTING TRANSACTION: ", context.transaction)

        # If transaction is a transfer, execute it
        # TODO: consider when the transfer involves a contract account, bridging, etc.
        if context.transaction.type == TransactionType.SEND:
            ConsensusAlgorithm.execute_transfer(
                context.transaction,
                context.transactions_processor,
                context.accounts_manager,
                context.msg_handler,
            )
            return None

        all_validators = context.snapshot.get_all_validators()
        if not all_validators:
            print(
                "No validators found for transaction, waiting for next round: ",
                context.transaction,
            )
            return None

        if context.transaction.appealed:
            # Generate a new leader and remove the old leader
            involved_validators = ConsensusAlgorithm.get_validators_from_consensus_data(
                all_validators, context.transaction.consensus_data
            )
            context.transactions_processor.set_transaction_appeal(
                context.transaction.hash, False
            )
            context.transaction.appealed = False
        else:
            involved_validators = get_validators_for_transaction(
                all_validators, DEFAULT_VALIDATORS_COUNT
            )

        context.iterator_rotation = rotate(involved_validators)

        return ProposingState()


class ProposingState(TransactionState):
    async def handle(self, context):
        # Select leader
        try:
            validators = next(context.iterator_rotation)
        except StopIteration:
            # All rotations are done, no consensus reached
            return UndeterminedState()

        ConsensusAlgorithm.dispatch_transaction_status_update(
            context.transactions_processor,
            context.transaction.hash,
            TransactionStatus.PROPOSING,
            context.msg_handler,
        )

        [leader, *remaining_validators] = validators

        if context.transaction.leader_only:
            remaining_validators = []

        contract_snapshot_supplier = lambda: context.contract_snapshot_factory(
            context.transaction.to_address
        )

        leader_node = context.node_factory(
            leader,
            ExecutionMode.LEADER,
            contract_snapshot_supplier(),
            None,
            context.msg_handler,
            context.contract_snapshot_factory,
        )

        # Get leader receipt
        leader_receipt = await leader_node.exec_transaction(context.transaction)
        votes = {leader["address"]: leader_receipt.vote.value}

        context.consensus_data.votes = votes
        context.consensus_data.leader_receipt = leader_receipt
        context.consensus_data.validators = []
        context.transactions_processor.set_transaction_result(
            context.transaction.hash, context.consensus_data.to_dict()
        )

        context.transactions_processor.create_rollup_transaction(
            context.transaction.hash
        )

        context.remaining_validators = remaining_validators
        context.num_validators = len(remaining_validators) + 1
        context.contract_snapshot_supplier = contract_snapshot_supplier
        context.votes = votes

        return CommittingState()


class CommittingState(TransactionState):
    async def handle(self, context):
        ConsensusAlgorithm.dispatch_transaction_status_update(
            context.transactions_processor,
            context.transaction.hash,
            TransactionStatus.COMMITTING,
            context.msg_handler,
        )

        # Create the validator nodes
        context.validator_nodes = [
            context.node_factory(
                validator,
                ExecutionMode.VALIDATOR,
                context.contract_snapshot_supplier(),
                context.consensus_data.leader_receipt,
                context.msg_handler,
                context.contract_snapshot_factory,
            )
            for validator in context.remaining_validators
        ]

        # Get validator receipts
        validation_tasks = [
            validator.exec_transaction(context.transaction)
            for validator in context.validator_nodes
        ]
        context.validation_results = await asyncio.gather(*validation_tasks)

        context.transactions_processor.create_rollup_transaction(
            context.transaction.hash
        )

        return RevealingState()


class RevealingState(TransactionState):
    async def handle(self, context):
        ConsensusAlgorithm.dispatch_transaction_status_update(
            context.transactions_processor,
            context.transaction.hash,
            TransactionStatus.REVEALING,
            context.msg_handler,
        )

        for i, validation_result in enumerate(context.validation_results):
            # Store the vote from each validator node
            context.votes[context.validator_nodes[i].address] = (
                validation_result.vote.value
            )

            # Create a dictionary of votes for the current reveal so the rollup transaction contains leader vote and one validator vote (done for each validator)
            single_reveal_votes = {
                context.consensus_data.leader_receipt.node_config[
                    "address"
                ]: context.consensus_data.leader_receipt.vote.value,
                context.validator_nodes[i].address: validation_result.vote.value,
            }
            context.consensus_data.votes = single_reveal_votes
            context.consensus_data.validators = [validation_result]
            context.transactions_processor.set_transaction_result(
                context.transaction.hash, context.consensus_data.to_dict()
            )
            context.transactions_processor.create_rollup_transaction(
                context.transaction.hash
            )

        if (
            len([vote for vote in context.votes.values() if vote == Vote.AGREE.value])
            > context.num_validators // 2
        ):
            if context.transaction.appealed:
                # Appeal failed
                context.votes.update(context.transaction.consensus_data.votes)
                context.validation_results = (
                    context.transaction.consensus_data.validators
                    + context.validation_results
                )

            return AcceptedState()
        else:
            if context.transaction.appealed:
                # Appeal succeeded
                context.consensus_data.votes = (
                    context.transaction.consensus_data.votes | context.votes
                )
                context.consensus_data.validators = (
                    context.transaction.consensus_data.validators
                    + context.validation_results
                )
                context.transactions_processor.set_transaction_result(
                    context.transaction.hash, context.consensus_data.to_dict()
                )
                ConsensusAlgorithm.dispatch_transaction_status_update(
                    context.transactions_processor,
                    context.transaction.hash,
                    TransactionStatus.PENDING,
                    context.msg_handler,
                )
                context.transactions_processor.create_rollup_transaction(
                    context.transaction.hash
                )
                # TODO: put all the transactions that came after this one back in the pending queue
                return None  # Transaction will be picked up by _crawl_snapshot
            else:
                print(
                    "Consensus not reached for transaction, rotating leader: ",
                    context.transaction,
                )
                context.consensus_data.votes = context.votes
                context.consensus_data.validators = context.validation_results
                return ProposingState()


class AcceptedState(TransactionState):
    async def handle(self, context):
        if not context.transaction.appealed:
            # When appeal fails, the appeal window is not reset
            context.transactions_processor.set_transaction_timestamp_accepted(
                context.transaction.hash
            )
        context.transactions_processor.set_transaction_appeal(
            context.transaction.hash, False
        )
        context.transaction.appealed = False

        ConsensusAlgorithm.dispatch_transaction_status_update(
            context.transactions_processor,
            context.transaction.hash,
            TransactionStatus.ACCEPTED,
            context.msg_handler,
        )

        context.consensus_data.votes = context.votes
        context.consensus_data.validators = context.validation_results
        context.transactions_processor.set_transaction_result(
            context.transaction.hash, context.consensus_data.to_dict()
        )

        context.transactions_processor.create_rollup_transaction(
            context.transaction.hash
        )

        context.msg_handler.send_message(
            LogEvent(
                "consensus_reached",
                EventType.SUCCESS,
                EventScope.CONSENSUS,
                "Reached consensus",
                context.consensus_data.to_dict(),
                transaction_hash=context.transaction.hash,
            )
        )

        # Update contract state
        leader_receipt = context.consensus_data.leader_receipt
        leaders_contract_snapshot = context.contract_snapshot_supplier()
        if leader_receipt.execution_result == ExecutionResultStatus.SUCCESS:
            # Register contract if it is a new contract
            if context.transaction.type == TransactionType.DEPLOY_CONTRACT:
                new_contract = {
                    "id": context.transaction.data["contract_address"],
                    "data": {
                        "state": leader_receipt.contract_state,
                        "code": context.transaction.data["contract_code"],
                        "ghost_contract_address": context.transaction.ghost_contract_address,
                    },
                }
                leaders_contract_snapshot.register_contract(new_contract)

                context.msg_handler.send_message(
                    LogEvent(
                        "deployed_contract",
                        EventType.SUCCESS,
                        EventScope.GENVM,
                        "Contract deployed",
                        new_contract,
                        transaction_hash=context.transaction.hash,
                    )
                )
            # Update contract state if it is an existing contract
            else:
                leaders_contract_snapshot.update_contract_state(
                    leader_receipt.contract_state
                )

        return None


class UndeterminedState(TransactionState):
    async def handle(self, context):
        print("Consensus not reached for transaction: ", context.transaction)
        context.msg_handler.send_message(
            LogEvent(
                "consensus_failed",
                EventType.ERROR,
                EventScope.CONSENSUS,
                "Failed to reach consensus",
                transaction_hash=context.transaction.hash,
            )
        )
        ConsensusAlgorithm.dispatch_transaction_status_update(
            context.transactions_processor,
            context.transaction.hash,
            TransactionStatus.UNDETERMINED,
            context.msg_handler,
        )
        context.transactions_processor.set_transaction_result(
            context.transaction.hash,
            context.consensus_data.to_dict(),
        )
        return None


class FinalizingState(TransactionState):
    async def handle(self, context):
        # Finalize transaction
        context.transactions_processor.set_transaction_result(
            context.transaction.hash,
            context.transaction.consensus_data.to_dict(),
        )
        ConsensusAlgorithm.dispatch_transaction_status_update(
            context.transactions_processor,
            context.transaction.hash,
            TransactionStatus.FINALIZED,
            context.msg_handler,
        )
        context.transactions_processor.create_rollup_transaction(
            context.transaction.hash
        )

        # Insert pending transactions generated by contract-to-contract calls
        pending_transactions = (
            context.transaction.consensus_data.leader_receipt.pending_transactions
        )
        for pending_transaction in pending_transactions:
            nonce = context.transactions_processor.get_transaction_count(
                context.transaction.to_address
            )
            context.transactions_processor.insert_transaction(
                context.transaction.to_address,  # new calls are done by the contract
                pending_transaction.address,
                {
                    "calldata": pending_transaction.calldata,
                },
                value=0,  # we only handle EOA transfers at the moment, so no value gets transferred
                type=TransactionType.RUN_CONTRACT.value,
                nonce=nonce,
                leader_only=context.transaction.leader_only,  # Cascade
                triggered_by_hash=context.transaction.hash,
            )


def rotate(nodes: list) -> Iterator[list]:
    nodes = deque(nodes)
    for _ in range(len(nodes)):
        yield list(nodes)
        nodes.rotate(-1)<|MERGE_RESOLUTION|>--- conflicted
+++ resolved
@@ -183,7 +183,6 @@
             msg_handler=msg_handler,
         )
 
-<<<<<<< HEAD
         # State transitions
         state = PendingState()
         while True:
@@ -191,137 +190,6 @@
             if next_state is None:
                 break
             state = next_state
-=======
-        for validators in rotate(involved_validators):
-            consensus_data = ConsensusData(
-                votes={},
-                leader_receipt=None,
-                validators=[],
-            )
-            transactions_processor.set_transaction_result(
-                transaction.hash,
-                consensus_data.to_dict(),
-            )
-            # Update transaction status
-            ConsensusAlgorithm.dispatch_transaction_status_update(
-                transactions_processor,
-                transaction.hash,
-                TransactionStatus.PROPOSING,
-                msg_handler,
-            )
-
-            [leader, *remaining_validators] = validators
-
-            if transaction.leader_only:
-                remaining_validators = []
-
-            num_validators = len(remaining_validators) + 1
-
-            contract_snapshot_supplier = lambda: contract_snapshot_factory(
-                transaction.to_address
-            )
-
-            leaders_contract_snapshot = contract_snapshot_supplier()
-
-            # Create Leader
-            leader_node = node_factory(
-                leader,
-                ExecutionMode.LEADER,
-                leaders_contract_snapshot,
-                None,
-                msg_handler,
-                contract_snapshot_factory,
-            )
-
-            # Leader executes transaction
-            leader_receipt = await leader_node.exec_transaction(transaction)
-
-            votes = {leader["address"]: leader_receipt.vote.value}
-            consensus_data.votes = votes
-            consensus_data.leader_receipt = leader_receipt
-            transactions_processor.set_transaction_result(
-                transaction.hash,
-                consensus_data.to_dict(),
-            )
-            # Update transaction status
-            ConsensusAlgorithm.dispatch_transaction_status_update(
-                transactions_processor,
-                transaction.hash,
-                TransactionStatus.COMMITTING,
-                msg_handler,
-            )
-
-            # Create Validators
-            validator_nodes = [
-                node_factory(
-                    validator,
-                    ExecutionMode.VALIDATOR,
-                    contract_snapshot_supplier(),
-                    leader_receipt,
-                    msg_handler,
-                    contract_snapshot_factory,
-                )
-                for validator in remaining_validators
-            ]
-
-            # Validators execute transaction
-            validation_tasks = [
-                (
-                    validator.exec_transaction(transaction)
-                )  # watch out! as ollama uses GPU resources and webrequest aka selenium uses RAM
-                for validator in validator_nodes
-            ]
-            validation_results = await asyncio.gather(*validation_tasks)
-
-            ConsensusAlgorithm.dispatch_transaction_status_update(
-                transactions_processor,
-                transaction.hash,
-                TransactionStatus.REVEALING,
-                msg_handler,
-            )
-
-            for i, validation_result in enumerate(validation_results):
-                votes[validator_nodes[i].address] = validation_result.vote.value
-                single_reveal_votes = {
-                    leader["address"]: leader_receipt.vote.value,
-                    validator_nodes[i].address: validation_result.vote.value,
-                }
-                consensus_data.votes = single_reveal_votes
-                consensus_data.validators = [validation_result]
-                transactions_processor.set_transaction_result(
-                    transaction.hash,
-                    consensus_data.to_dict(),
-                )
-
-            if (
-                len([vote for vote in votes.values() if vote == Vote.AGREE.value])
-                >= (num_validators + 1) // 2
-            ):
-                break  # Consensus reached
-
-            print(
-                "Consensus not reached for transaction, rotating leader: ", transaction
-            )
-
-        else:  # this block is executed if the loop above is not broken
-            print("Consensus not reached for transaction: ", transaction)
-            msg_handler.send_message(
-                LogEvent(
-                    "consensus_failed",
-                    EventType.ERROR,
-                    EventScope.CONSENSUS,
-                    "Failed to reach consensus",
-                    transaction_hash=transaction.hash,
-                )
-            )
-            ConsensusAlgorithm.dispatch_transaction_status_update(
-                transactions_processor,
-                transaction.hash,
-                TransactionStatus.UNDETERMINED,
-                msg_handler,
-            )
-            return
->>>>>>> 7378481a
 
     @staticmethod
     def dispatch_transaction_status_update(
@@ -337,121 +205,7 @@
                 "transaction_status_updated",
                 EventType.INFO,
                 EventScope.CONSENSUS,
-<<<<<<< HEAD
                 f"{str(new_status.value)} {str(transaction_hash)}",
-=======
-                "Reached consensus",
-                consensus_data.to_dict(),
-                transaction_hash=transaction.hash,
-            )
-        )
-        self.update_contract_state(transaction, contract_snapshot_factory)
-
-    def update_contract_state(
-        self,
-        transaction: Transaction,
-        contract_snapshot_factory: Callable[[str], ContractSnapshot],
-    ):
-        consensus_data = transaction.consensus_data
-        leader_receipt = consensus_data["leader_receipt"]
-        contract_snapshot_supplier = lambda: contract_snapshot_factory(
-            transaction.to_address
-        )
-
-        leaders_contract_snapshot = contract_snapshot_supplier()
-
-        if leader_receipt["execution_result"] == ExecutionResultStatus.SUCCESS.value:
-            # Register contract if it is a new contract
-            if transaction.type == TransactionType.DEPLOY_CONTRACT:
-                new_contract = {
-                    "id": transaction.data["contract_address"],
-                    "data": {
-                        "state": leader_receipt["contract_state"],
-                        "code": transaction.data["contract_code"],
-                        "ghost_contract_address": transaction.ghost_contract_address,
-                    },
-                }
-                leaders_contract_snapshot.register_contract(new_contract)
-                self.msg_handler.send_message(
-                    LogEvent(
-                        "deployed_contract",
-                        EventType.SUCCESS,
-                        EventScope.GENVM,
-                        "Contract deployed",
-                        new_contract,
-                        transaction_hash=transaction.hash,
-                    )
-                )
-
-            # Update contract state if it is an existing contract
-            else:
-                leaders_contract_snapshot.update_contract_state(
-                    leader_receipt["contract_state"]
-                )
-
-    def commit_reveal_accept_transaction(
-        self,
-        transaction: Transaction,
-        transactions_processor: TransactionsProcessor,
-        contract_snapshot_factory: Callable[[str], ContractSnapshot],
-    ):
-        # temporary, reuse existing code
-        # and add other possible states the transaction can go to
-        ConsensusAlgorithm.dispatch_transaction_status_update(
-            transactions_processor,
-            transaction.hash,
-            TransactionStatus.COMMITTING,
-            self.msg_handler,
-        )
-        transactions_processor.create_rollup_transaction(transaction.hash)
-
-        ConsensusAlgorithm.dispatch_transaction_status_update(
-            transactions_processor,
-            transaction.hash,
-            TransactionStatus.REVEALING,
-            self.msg_handler,
-        )
-        transactions_processor.create_rollup_transaction(transaction.hash)
-
-        time.sleep(2)  # remove this
-
-        transactions_processor.set_transaction_timestamp_accepted(transaction.hash)
-        ConsensusAlgorithm.dispatch_transaction_status_update(
-            transactions_processor,
-            transaction.hash,
-            TransactionStatus.ACCEPTED,
-            self.msg_handler,
-        )
-        transactions_processor.create_rollup_transaction(transaction.hash)
-        self.update_contract_state(transaction, contract_snapshot_factory)
-
-    def finalize_transaction(
-        self,
-        transaction: Transaction,
-        transactions_processor: TransactionsProcessor,
-    ):
-        consensus_data = transaction.consensus_data
-        leader_receipt = consensus_data["leader_receipt"]
-        # Finalize transaction
-        transactions_processor.set_transaction_result(
-            transaction.hash,
-            consensus_data,
-        )
-        ConsensusAlgorithm.dispatch_transaction_status_update(
-            transactions_processor,
-            transaction.hash,
-            TransactionStatus.FINALIZED,
-            self.msg_handler,
-        )
-
-        # Insert pending transactions generated by contract-to-contract calls
-        pending_transactions_to_insert = leader_receipt["pending_transactions"]
-        for pending_transaction in pending_transactions_to_insert:
-            nonce = transactions_processor.get_transaction_count(transaction.to_address)
-            transactions_processor.insert_transaction(
-                transaction.to_address,  # new calls are done by the contract
-                pending_transaction["address"],
->>>>>>> 7378481a
                 {
                     "hash": str(transaction_hash),
                     "new_status": str(new_status.value),
@@ -794,10 +548,6 @@
             context.transaction.hash, context.consensus_data.to_dict()
         )
 
-        context.transactions_processor.create_rollup_transaction(
-            context.transaction.hash
-        )
-
         context.remaining_validators = remaining_validators
         context.num_validators = len(remaining_validators) + 1
         context.contract_snapshot_supplier = contract_snapshot_supplier
@@ -835,10 +585,6 @@
         ]
         context.validation_results = await asyncio.gather(*validation_tasks)
 
-        context.transactions_processor.create_rollup_transaction(
-            context.transaction.hash
-        )
-
         return RevealingState()
 
 
@@ -858,6 +604,7 @@
             )
 
             # Create a dictionary of votes for the current reveal so the rollup transaction contains leader vote and one validator vote (done for each validator)
+            # create_rollup_transaction() is removed but I keep this code for future use
             single_reveal_votes = {
                 context.consensus_data.leader_receipt.node_config[
                     "address"
@@ -868,9 +615,6 @@
             context.consensus_data.validators = [validation_result]
             context.transactions_processor.set_transaction_result(
                 context.transaction.hash, context.consensus_data.to_dict()
-            )
-            context.transactions_processor.create_rollup_transaction(
-                context.transaction.hash
             )
 
         if (
@@ -905,9 +649,6 @@
                     TransactionStatus.PENDING,
                     context.msg_handler,
                 )
-                context.transactions_processor.create_rollup_transaction(
-                    context.transaction.hash
-                )
                 # TODO: put all the transactions that came after this one back in the pending queue
                 return None  # Transaction will be picked up by _crawl_snapshot
             else:
@@ -943,10 +684,6 @@
         context.consensus_data.validators = context.validation_results
         context.transactions_processor.set_transaction_result(
             context.transaction.hash, context.consensus_data.to_dict()
-        )
-
-        context.transactions_processor.create_rollup_transaction(
-            context.transaction.hash
         )
 
         context.msg_handler.send_message(
@@ -1033,9 +770,6 @@
             TransactionStatus.FINALIZED,
             context.msg_handler,
         )
-        context.transactions_processor.create_rollup_transaction(
-            context.transaction.hash
-        )
 
         # Insert pending transactions generated by contract-to-contract calls
         pending_transactions = (
