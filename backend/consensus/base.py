# backend/consensus/base.py

DEFAULT_VALIDATORS_COUNT = 5
DEFAULT_CONSENSUS_SLEEP_TIME = 5

import os
import asyncio
import traceback
from typing import Callable, Iterator, List, Iterable, Literal
import time
from abc import ABC, abstractmethod
import threading
import random
from copy import deepcopy

from sqlalchemy.orm import Session
from backend.consensus.vrf import get_validators_for_transaction
from backend.database_handler.chain_snapshot import ChainSnapshot
from backend.database_handler.contract_snapshot import ContractSnapshot
from backend.database_handler.contract_processor import ContractProcessor
from backend.database_handler.transactions_processor import (
    TransactionsProcessor,
    TransactionStatus,
)
from backend.database_handler.accounts_manager import AccountsManager
from backend.database_handler.types import ConsensusData
from backend.domain.types import (
    Transaction,
    TransactionType,
    LLMProvider,
    Validator,
)
from backend.node.base import Node
from backend.node.types import (
    ExecutionMode,
    Receipt,
    Vote,
    ExecutionResultStatus,
    PendingTransaction,
)
from backend.protocol_rpc.message_handler.base import MessageHandler
from backend.protocol_rpc.message_handler.types import (
    LogEvent,
    EventType,
    EventScope,
)
from backend.rollup.consensus_service import ConsensusService


def node_factory(
    validator: dict,
    validator_mode: ExecutionMode,
    contract_snapshot: ContractSnapshot,
    leader_receipt: Receipt | None,
    msg_handler: MessageHandler,
    contract_snapshot_factory: Callable[[str], ContractSnapshot],
) -> Node:
    """
    Factory function to create a Node instance.

    Args:
        validator (dict): Validator information.
        validator_mode (ExecutionMode): Mode of execution for the validator.
        contract_snapshot (ContractSnapshot): Snapshot of the contract state.
        leader_receipt (Receipt | None): Receipt of the leader node.
        msg_handler (MessageHandler): Handler for messaging.
        contract_snapshot_factory (Callable[[str], ContractSnapshot]): Factory function to create contract snapshots.

    Returns:
        Node: A new Node instance.
    """
    # Create a node instance with the provided parameters
    return Node(
        contract_snapshot=contract_snapshot,
        validator_mode=validator_mode,
        leader_receipt=leader_receipt,
        msg_handler=msg_handler,
        validator=Validator(
            address=validator["address"],
            private_key=validator["private_key"],
            stake=validator["stake"],
            llmprovider=LLMProvider(
                provider=validator["provider"],
                model=validator["model"],
                config=validator["config"],
                plugin=validator["plugin"],
                plugin_config=validator["plugin_config"],
            ),
        ),
        contract_snapshot_factory=contract_snapshot_factory,
    )


def contract_snapshot_factory(
    contract_address: str,
    session: Session,
    transaction: Transaction,
):
    """
    Factory function to create a ContractSnapshot instance.

    Args:
        contract_address (str): The address of the contract.
        session (Session): The database session.
        transaction (Transaction): The transaction related to the contract.

    Returns:
        ContractSnapshot: A new ContractSnapshot instance.
    """
    # Check if the transaction is a contract deployment and the contract address matches the transaction's to address
    if (
        transaction.type == TransactionType.DEPLOY_CONTRACT
        and contract_address == transaction.to_address
        and transaction.status
        not in [TransactionStatus.ACCEPTED, TransactionStatus.FINALIZED]
    ):
        # Create a new ContractSnapshot instance for the new contract
        ret = ContractSnapshot(None, session)
        ret.contract_address = transaction.to_address
        ret.contract_code = transaction.data["contract_code"]
        ret.balance = transaction.value or 0
        ret.states = {"accepted": {}, "finalized": {}}
        ret.encoded_state = ret.states["accepted"]
        ret.ghost_contract_address = transaction.ghost_contract_address
        return ret

    # Return a ContractSnapshot instance for an existing contract
    return ContractSnapshot(contract_address, session)


def contract_processor_factory(session: Session):
    """
    Factory function to create a ContractProcessor instance.
    """
    return ContractProcessor(session)


def chain_snapshot_factory(session: Session):
    """
    Factory function to create a ChainSnapshot instance.

    Args:
        session (Session): The database session.

    Returns:
        ChainSnapshot: A new ChainSnapshot instance.
    """
    return ChainSnapshot(session)


def transactions_processor_factory(session: Session):
    """
    Factory function to create a TransactionsProcessor instance.

    Args:
        session (Session): The database session.

    Returns:
        TransactionsProcessor: A new TransactionsProcessor instance.
    """
    return TransactionsProcessor(session)


def accounts_manager_factory(session: Session):
    """
    Factory function to create an AccountsManager instance.

    Args:
        session (Session): The database session.

    Returns:
        AccountsManager: A new AccountsManager instance.
    """
    return AccountsManager(session)


class TransactionContext:
    """
    Class representing the context of a transaction.

    Attributes:
        transaction (Transaction): The transaction.
        transactions_processor (TransactionsProcessor): Instance responsible for handling transaction operations within the database.
        chain_snapshot (ChainSnapshot): Snapshot of the chain state.
        accounts_manager (AccountsManager): Manager for accounts.
        contract_snapshot_factory (Callable[[str], ContractSnapshot]): Factory function to create contract snapshots.
        node_factory (Callable[[dict, ExecutionMode, ContractSnapshot, Receipt | None, MessageHandler, Callable[[str], ContractSnapshot]], Node]): Factory function to create nodes.
        msg_handler (MessageHandler): Handler for messaging.
        consensus_data (ConsensusData): Data related to the consensus process.
        iterator_rotation (Iterator[list] | None): Iterator for rotating validators.
        remaining_validators (list): List of remaining validators.
        num_validators (int): Number of validators.
        contract_snapshot (ContractSnapshot | None): Snapshot of the contract state.
        votes (dict): Dictionary of votes.
        validator_nodes (list): List of validator nodes.
        validation_results (list): List of validation results.
        consensus_service (ConsensusService): Consensus service to interact with the rollup.
    """

    def __init__(
        self,
        transaction: Transaction,
        transactions_processor: TransactionsProcessor,
        chain_snapshot: ChainSnapshot,
        accounts_manager: AccountsManager,
        contract_snapshot_factory: Callable[[str], ContractSnapshot],
        contract_processor: ContractProcessor,
        node_factory: Callable[
            [
                dict,
                ExecutionMode,
                ContractSnapshot,
                Receipt | None,
                MessageHandler,
                Callable[[str], ContractSnapshot],
            ],
            Node,
        ],
        msg_handler: MessageHandler,
        consensus_service: ConsensusService,
    ):
        """
        Initialize the TransactionContext.

        Args:
            transaction (Transaction): The transaction.
            transactions_processor (TransactionsProcessor): Instance responsible for handling transaction operations within the database.
            chain_snapshot (ChainSnapshot): Snapshot of the chain state.
            accounts_manager (AccountsManager): Manager for accounts.
            contract_snapshot_factory (Callable[[str], ContractSnapshot]): Factory function to create contract snapshots.
            node_factory (Callable[[dict, ExecutionMode, ContractSnapshot, Receipt | None, MessageHandler, Callable[[str], ContractSnapshot]], Node]): Factory function to create nodes.
            msg_handler (MessageHandler): Handler for messaging.
            consensus_service (ConsensusService): Consensus service to interact with the rollup.
        """
        self.transaction = transaction
        self.transactions_processor = transactions_processor
        self.chain_snapshot = chain_snapshot
        self.accounts_manager = accounts_manager
        self.contract_snapshot_factory = contract_snapshot_factory
        self.contract_processor = contract_processor
        self.node_factory = node_factory
        self.msg_handler = msg_handler
        self.consensus_data = ConsensusData(
            votes={}, leader_receipt=None, validators=[]
        )
        self.involved_validators: list[dict] = []
        self.remaining_validators: list = []
        self.num_validators: int = 0
        self.contract_snapshot_supplier: Callable[[], ContractSnapshot] | None = None
        self.votes: dict = {}
        self.validator_nodes: list = []
        self.validation_results: list = []
        self.rotation_count: int = 0
<<<<<<< HEAD
        self.leader: dict = {}
=======
        self.consensus_service = consensus_service
>>>>>>> 7229f84c


class ConsensusAlgorithm:
    """
    Class representing the consensus algorithm.

    Attributes:
        get_session (Callable[[], Session]): Function to get a database session.
        msg_handler (MessageHandler): Handler for messaging.
        consensus_service (ConsensusService): Consensus service to interact with the rollup.
        pending_queues (dict[str, asyncio.Queue]): Dictionary of pending_queues for transactions.
        finality_window_time (int): Time in seconds for the finality window.
        consensus_sleep_time (int): Time in seconds for the consensus sleep time.
    """

    def __init__(
        self,
        get_session: Callable[[], Session],
        msg_handler: MessageHandler,
        consensus_service: ConsensusService,
    ):
        """
        Initialize the ConsensusAlgorithm.

        Args:
            get_session (Callable[[], Session]): Function to get a database session.
            msg_handler (MessageHandler): Handler for messaging.
            consensus_service (ConsensusService): Consensus service to interact with the rollup.
        """
        self.get_session = get_session
        self.msg_handler = msg_handler
        self.consensus_service = consensus_service
        self.pending_queues: dict[str, asyncio.Queue] = {}
        self.finality_window_time = int(os.getenv("VITE_FINALITY_WINDOW"))
        self.finality_window_appeal_failed_reduction = float(
            os.getenv("VITE_FINALITY_WINDOW_APPEAL_FAILED_REDUCTION")
        )
        self.consensus_sleep_time = DEFAULT_CONSENSUS_SLEEP_TIME
        self.pending_queue_stop_events: dict[str, asyncio.Event] = (
            {}
        )  # Events to stop tasks for each pending queue
        self.pending_queue_task_running: dict[str, bool] = (
            {}
        )  # Track running state for each pending queue

    def run_crawl_snapshot_loop(
        self,
        chain_snapshot_factory: Callable[
            [Session], ChainSnapshot
        ] = chain_snapshot_factory,
        transactions_processor_factory: Callable[
            [Session], TransactionsProcessor
        ] = transactions_processor_factory,
        stop_event: threading.Event = threading.Event(),
    ):
        """
        Run the loop to crawl snapshots.

        Args:
            chain_snapshot_factory (Callable[[Session], ChainSnapshot]): Creates snapshots of the blockchain state at specific points in time.
            transactions_processor_factory (Callable[[Session], TransactionsProcessor]): Creates processors to modify transactions.
            stop_event (threading.Event): Control signal to terminate the loop.
        """
        # Create a new event loop for crawling snapshots
        loop = asyncio.new_event_loop()
        asyncio.set_event_loop(loop)
        loop.run_until_complete(
            self._crawl_snapshot(
                chain_snapshot_factory, transactions_processor_factory, stop_event
            )
        )
        loop.close()

    async def _crawl_snapshot(
        self,
        chain_snapshot_factory: Callable[[Session], ChainSnapshot],
        transactions_processor_factory: Callable[[Session], TransactionsProcessor],
        stop_event: threading.Event,
    ):
        """
        Crawl snapshots and process pending transactions.

        Args:
            chain_snapshot_factory (Callable[[Session], ChainSnapshot]): Creates snapshots of the blockchain state at specific points in time.
            transactions_processor_factory (Callable[[Session], TransactionsProcessor]): Creates processors to modify transactions.
            stop_event (threading.Event): Control signal to terminate the loop.
        """
        while not stop_event.is_set():
            with self.get_session() as session:
                chain_snapshot = chain_snapshot_factory(session)
                transactions_processor = transactions_processor_factory(session)
                pending_transactions = chain_snapshot.get_pending_transactions()
                for transaction in pending_transactions:
                    transaction = Transaction.from_dict(transaction)
                    address = transaction.to_address

                    # Initialize queue and stop event for the address if not present
                    if address not in self.pending_queues:
                        self.pending_queues[address] = asyncio.Queue()

                    if address not in self.pending_queue_stop_events:
                        self.pending_queue_stop_events[address] = asyncio.Event()

                    # Only add to the queue if the stop event is not set
                    if not self.pending_queue_stop_events[address].is_set():
                        await self.pending_queues[address].put(transaction)

                        # Set the transaction as activated so it is not added to the queue again
                        ConsensusAlgorithm.dispatch_transaction_status_update(
                            transactions_processor,
                            transaction.hash,
                            TransactionStatus.ACTIVATED,
                            self.msg_handler,
                        )

            await asyncio.sleep(self.consensus_sleep_time)

    def run_process_pending_transactions_loop(
        self,
        chain_snapshot_factory: Callable[
            [Session], ChainSnapshot
        ] = chain_snapshot_factory,
        transactions_processor_factory: Callable[
            [Session], TransactionsProcessor
        ] = transactions_processor_factory,
        accounts_manager_factory: Callable[
            [Session], AccountsManager
        ] = accounts_manager_factory,
        contract_snapshot_factory: Callable[
            [str, Session, Transaction], ContractSnapshot
        ] = contract_snapshot_factory,
        contract_processor_factory: Callable[
            [Session], ContractProcessor
        ] = contract_processor_factory,
        node_factory: Callable[
            [
                dict,
                ExecutionMode,
                ContractSnapshot,
                Receipt | None,
                MessageHandler,
                Callable[[str], ContractSnapshot],
            ],
            Node,
        ] = node_factory,
        stop_event: threading.Event = threading.Event(),
    ):
        """
        Run the process pending transactions loop.

        Args:
            chain_snapshot_factory (Callable[[Session], ChainSnapshot]): Creates snapshots of the blockchain state at specific points in time.
            transactions_processor_factory (Callable[[Session], TransactionsProcessor]): Creates processors to modify transactions.
            accounts_manager_factory (Callable[[Session], AccountsManager]): Creates managers to handle account state.
            contract_snapshot_factory (Callable[[str, Session, Transaction], ContractSnapshot]): Creates snapshots of contract states.
            node_factory (Callable[[dict, ExecutionMode, ContractSnapshot, Receipt | None, MessageHandler, Callable[[str], ContractSnapshot]], Node]): Creates node instances that can execute contracts and process transactions.
            stop_event (threading.Event): Control signal to terminate the pending transactions process.
        """
        # Create a new event loop for running the processing of pending transactions
        loop = asyncio.new_event_loop()
        asyncio.set_event_loop(loop)
        loop.run_until_complete(
            self._process_pending_transactions(
                chain_snapshot_factory,
                transactions_processor_factory,
                accounts_manager_factory,
                contract_snapshot_factory,
                contract_processor_factory,
                node_factory,
                stop_event,
            )
        )
        loop.close()

    async def _process_pending_transactions(
        self,
        chain_snapshot_factory: Callable[[Session], ChainSnapshot],
        transactions_processor_factory: Callable[[Session], TransactionsProcessor],
        accounts_manager_factory: Callable[[Session], AccountsManager],
        contract_snapshot_factory: Callable[
            [str, Session, Transaction], ContractSnapshot
        ],
        contract_processor_factory: Callable[[Session], ContractProcessor],
        node_factory: Callable[
            [
                dict,
                ExecutionMode,
                ContractSnapshot,
                Receipt | None,
                MessageHandler,
                Callable[[str], ContractSnapshot],
            ],
            Node,
        ],
        stop_event: threading.Event,
    ):
        """
        Process pending transactions.

        Args:
            chain_snapshot_factory (Callable[[Session], ChainSnapshot]): Creates snapshots of the blockchain state at specific points in time.
            transactions_processor_factory (Callable[[Session], TransactionsProcessor]): Creates processors to modify transactions.
            accounts_manager_factory (Callable[[Session], AccountsManager]): Creates managers to handle account state.
            contract_snapshot_factory (Callable[[str, Session, Transaction], ContractSnapshot]): Creates snapshots of contract states.
            node_factory (Callable[[dict, ExecutionMode, ContractSnapshot, Receipt | None, MessageHandler, Callable[[str], ContractSnapshot]], Node]): Creates node instances that can execute contracts and process transactions.
            stop_event (threading.Event): Control signal to terminate the pending transactions process.
        """
        # Set a new event loop for the processing of pending transactions
        asyncio.set_event_loop(asyncio.new_event_loop())
        # Note: ollama uses GPU resources and webrequest aka selenium uses RAM
        # TODO: Consider using async sessions to avoid blocking the current thread
        while not stop_event.is_set():
            try:
                async with asyncio.TaskGroup() as tg:
                    for queue_address, queue in self.pending_queues.items():
                        if (
                            not queue.empty()
                            and not self.pending_queue_stop_events.get(
                                queue_address, asyncio.Event()
                            ).is_set()
                        ):
                            # Sessions cannot be shared between coroutines; create a new session for each coroutine
                            # Reference: https://docs.sqlalchemy.org/en/20/orm/session_basics.html#is-the-session-thread-safe-is-asyncsession-safe-to-share-in-concurrent-tasks
                            self.pending_queue_task_running[queue_address] = True
                            transaction: Transaction = await queue.get()
                            with self.get_session() as session:

                                async def exec_transaction_with_session_handling(
                                    session: Session,
                                    transaction: Transaction,
                                    queue_address: str,
                                ):
                                    transactions_processor = (
                                        transactions_processor_factory(session)
                                    )
                                    await self.exec_transaction(
                                        transaction,
                                        transactions_processor,
                                        chain_snapshot_factory(session),
                                        accounts_manager_factory(session),
                                        lambda contract_address: contract_snapshot_factory(
                                            contract_address, session, transaction
                                        ),
                                        contract_processor_factory(session),
                                        node_factory,
                                    )
                                    session.commit()
                                    self.pending_queue_task_running[queue_address] = (
                                        False
                                    )

                            tg.create_task(
                                exec_transaction_with_session_handling(
                                    session, transaction, queue_address
                                )
                            )

            except Exception as e:
                print("Error running consensus", e)
                print(traceback.format_exc())
            finally:
                for queue_address in self.pending_queues:
                    self.pending_queue_task_running[queue_address] = False
            await asyncio.sleep(self.consensus_sleep_time)

    def is_pending_queue_task_running(self, address: str):
        """
        Check if a task for a specific pending queue is currently running.
        """
        return self.pending_queue_task_running.get(address, False)

    def stop_pending_queue_task(self, address: str):
        """
        Signal the task for a specific pending queue to stop.
        """
        if address in self.pending_queues:
            if address not in self.pending_queue_stop_events:
                self.pending_queue_stop_events[address] = asyncio.Event()
            self.pending_queue_stop_events[address].set()

    def start_pending_queue_task(self, address: str):
        """
        Allow the task for a specific pending queue to start.
        """
        if address in self.pending_queue_stop_events:
            self.pending_queue_stop_events[address].clear()

    async def exec_transaction(
        self,
        transaction: Transaction,
        transactions_processor: TransactionsProcessor,
        chain_snapshot: ChainSnapshot,
        accounts_manager: AccountsManager,
        contract_snapshot_factory: Callable[[str], ContractSnapshot],
        contract_processor: ContractProcessor,
        node_factory: Callable[
            [
                dict,
                ExecutionMode,
                ContractSnapshot,
                Receipt | None,
                MessageHandler,
                Callable[[str], ContractSnapshot],
            ],
            Node,
        ],
    ):
        """
        Execute a transaction.

        Args:
            transaction (Transaction): The transaction to execute.
            transactions_processor (TransactionsProcessor): Instance responsible for handling transaction operations within the database.
            chain_snapshot (ChainSnapshot): Snapshot of the chain state.
            accounts_manager (AccountsManager): Manager for accounts.
            contract_snapshot_factory (Callable[[str], ContractSnapshot]): Factory function to create contract snapshots.
            node_factory (Callable[[dict, ExecutionMode, ContractSnapshot, Receipt | None, MessageHandler, Callable[[str], ContractSnapshot]], Node]): Factory function to create nodes.
        """
        # Create initial state context for the transaction
        context = TransactionContext(
            transaction=transaction,
            transactions_processor=transactions_processor,
            chain_snapshot=chain_snapshot,
            accounts_manager=accounts_manager,
            contract_snapshot_factory=contract_snapshot_factory,
            contract_processor=contract_processor,
            node_factory=node_factory,
            msg_handler=self.msg_handler,
            consensus_service=self.consensus_service,
        )

        # Begin state transitions starting from PendingState
        state = PendingState()
        while True:
            next_state = await state.handle(context)
            if next_state is None:
                break
            state = next_state

    @staticmethod
    def dispatch_transaction_status_update(
        transactions_processor: TransactionsProcessor,
        transaction_hash: str,
        new_status: TransactionStatus,
        msg_handler: MessageHandler,
    ):
        """
        Dispatch a transaction status update.

        Args:
            transactions_processor (TransactionsProcessor): Instance responsible for handling transaction operations within the database.
            transaction_hash (str): Hash of the transaction.
            new_status (TransactionStatus): New status of the transaction.
            msg_handler (MessageHandler): Handler for messaging.
        """
        # Update the transaction status in the transactions processor
        transactions_processor.update_transaction_status(transaction_hash, new_status)

        # Send a message indicating the transaction status update
        msg_handler.send_message(
            LogEvent(
                "transaction_status_updated",
                EventType.INFO,
                EventScope.CONSENSUS,
                f"{str(new_status.value)} {str(transaction_hash)}",
                {
                    "hash": str(transaction_hash),
                    "new_status": str(new_status.value),
                },
                transaction_hash=transaction_hash,
            )
        )

    @staticmethod
    def execute_transfer(
        transaction: Transaction,
        transactions_processor: TransactionsProcessor,
        accounts_manager: AccountsManager,
        msg_handler: MessageHandler,
    ):
        """
        Executes a native token transfer between Externally Owned Accounts (EOAs).

        This function handles the transfer of native tokens from one EOA to another.
        It updates the balances of both the sender and recipient accounts, and
        manages the transaction status throughout the process.

        Args:
            transaction (dict): The transaction details including from_address, to_address, and value.
            transactions_processor (TransactionsProcessor): Instance responsible for handling transaction operations within the database.
            accounts_manager (AccountsManager): Manager to handle account balance updates.
        """

        # Check if the transaction is a fund_account call
        if not transaction.from_address is None:
            # Get the balance of the sender account
            from_balance = accounts_manager.get_account_balance(
                transaction.from_address
            )

            # Check if the sender has enough balance
            if from_balance < transaction.value:
                # Set the transaction status to UNDETERMINED if balance is insufficient
                ConsensusAlgorithm.dispatch_transaction_status_update(
                    transactions_processor,
                    transaction.hash,
                    TransactionStatus.UNDETERMINED,
                    msg_handler,
                )

                return

            # Update the balance of the sender account
            accounts_manager.update_account_balance(
                transaction.from_address, from_balance - transaction.value
            )

        # Check if the transaction is a burn call
        if not transaction.to_address is None:
            # Get the balance of the recipient account
            to_balance = accounts_manager.get_account_balance(transaction.to_address)

            # Update the balance of the recipient account
            accounts_manager.update_account_balance(
                transaction.to_address, to_balance + transaction.value
            )

        # Dispatch a transaction status update to FINALIZED
        ConsensusAlgorithm.dispatch_transaction_status_update(
            transactions_processor,
            transaction.hash,
            TransactionStatus.FINALIZED,
            msg_handler,
        )

    def run_appeal_window_loop(
        self,
        chain_snapshot_factory: Callable[
            [Session], ChainSnapshot
        ] = chain_snapshot_factory,
        transactions_processor_factory: Callable[
            [Session], TransactionsProcessor
        ] = transactions_processor_factory,
        accounts_manager_factory: Callable[
            [Session], AccountsManager
        ] = accounts_manager_factory,
        contract_snapshot_factory: Callable[
            [str, Session, Transaction], ContractSnapshot
        ] = contract_snapshot_factory,
        contract_processor_factory: Callable[
            [Session], ContractProcessor
        ] = contract_processor_factory,
        node_factory: Callable[
            [
                dict,
                ExecutionMode,
                ContractSnapshot,
                Receipt | None,
                MessageHandler,
                Callable[[str], ContractSnapshot],
            ],
            Node,
        ] = node_factory,
        stop_event: threading.Event = threading.Event(),
    ):
        """
        Run the loop to handle the appeal window.

        Args:
            chain_snapshot_factory (Callable[[Session], ChainSnapshot]): Creates snapshots of the blockchain state at specific points in time.
            transactions_processor_factory (Callable[[Session], TransactionsProcessor]): Creates processors to modify transactions.
            accounts_manager_factory (Callable[[Session], AccountsManager]): Creates managers to handle account state.
            contract_snapshot_factory (Callable[[str, Session, Transaction], ContractSnapshot]): Creates snapshots of contract states.
            node_factory (Callable[[dict, ExecutionMode, ContractSnapshot, Receipt | None, MessageHandler, Callable[[str], ContractSnapshot]], Node]): Creates node instances that can execute contracts and process transactions.
            stop_event (threading.Event): Control signal to terminate the appeal window process.
        """
        # Create a new event loop for running the appeal window
        loop = asyncio.new_event_loop()
        asyncio.set_event_loop(loop)
        loop.run_until_complete(
            self._appeal_window(
                chain_snapshot_factory,
                transactions_processor_factory,
                accounts_manager_factory,
                contract_snapshot_factory,
                contract_processor_factory,
                node_factory,
                stop_event,
            )
        )
        loop.close()

    async def _appeal_window(
        self,
        chain_snapshot_factory: Callable[[Session], ChainSnapshot],
        transactions_processor_factory: Callable[[Session], TransactionsProcessor],
        accounts_manager_factory: Callable[[Session], AccountsManager],
        contract_snapshot_factory: Callable[
            [str, Session, Transaction], ContractSnapshot
        ],
        contract_processor_factory: Callable[[Session], ContractProcessor],
        node_factory: Callable[
            [
                dict,
                ExecutionMode,
                ContractSnapshot,
                Receipt | None,
                MessageHandler,
                Callable[[str], ContractSnapshot],
            ],
            Node,
        ],
        stop_event: threading.Event,
    ):
        """
        Handle the appeal window for transactions, during which EOAs can challenge transaction results.

        Args:
            chain_snapshot_factory (Callable[[Session], ChainSnapshot]): Creates snapshots of the blockchain state at specific points in time.
            transactions_processor_factory (Callable[[Session], TransactionsProcessor]): Creates processors to modify transactions.
            accounts_manager_factory (Callable[[Session], AccountsManager]): Creates managers to handle account state.
            contract_snapshot_factory (Callable[[str, Session, Transaction], ContractSnapshot]): Creates snapshots of contract states.
            node_factory (Callable[[dict, ExecutionMode, ContractSnapshot, Receipt | None, MessageHandler, Callable[[str], ContractSnapshot]], Node]): Creates node instances that can execute contracts and process transactions.
            stop_event (threading.Event): Control signal to terminate the appeal window process.
        """
        # Set a new event loop for the appeal window
        asyncio.set_event_loop(asyncio.new_event_loop())

        while not stop_event.is_set():
            try:
                async with asyncio.TaskGroup() as tg:
                    with self.get_session() as session:
                        # Get the accepted and undetermined transactions per contract address
                        chain_snapshot = chain_snapshot_factory(session)
                        accepted_undetermined_transactions = (
                            chain_snapshot.get_accepted_undetermined_transactions()
                        )

                        # Iterate over the contracts
                        for (
                            accepted_undetermined_queue
                        ) in accepted_undetermined_transactions.values():

                            # Create a new session for each task so tasks can be run in parallel
                            with self.get_session() as task_session:

                                async def exec_appeal_window_with_session_handling(
                                    task_session: Session,
                                    accepted_undetermined_queue: list[dict],
                                ):
                                    transactions_processor = (
                                        transactions_processor_factory(task_session)
                                    )

                                    # Go through the whole queue to check for appeals and finalizations
                                    for index, transaction in enumerate(
                                        accepted_undetermined_queue
                                    ):
                                        transaction = Transaction.from_dict(transaction)

                                        # Check if the transaction is appealed
                                        if not transaction.appealed:

                                            # Check if the transaction can be finalized
                                            if self.can_finalize_transaction(
                                                transactions_processor,
                                                transaction,
                                                index,
                                                accepted_undetermined_queue,
                                            ):

                                                # Handle transactions that need to be finalized
                                                await self.process_finalization(
                                                    transaction,
                                                    transactions_processor,
                                                    chain_snapshot,
                                                    accounts_manager_factory(
                                                        task_session
                                                    ),
                                                    lambda contract_address: contract_snapshot_factory(
                                                        contract_address,
                                                        task_session,
                                                        transaction,
                                                    ),
                                                    contract_processor_factory(
                                                        task_session
                                                    ),
                                                    node_factory,
                                                )
                                                task_session.commit()

                                        else:
                                            # Handle transactions that are appealed
                                            if (
                                                transaction.status
                                                == TransactionStatus.UNDETERMINED
                                            ):
                                                # Leader appeal
                                                await self.process_leader_appeal(
                                                    transaction,
                                                    transactions_processor,
                                                    chain_snapshot,
                                                    accounts_manager_factory(
                                                        task_session
                                                    ),
                                                    lambda contract_address: contract_snapshot_factory(
                                                        contract_address,
                                                        task_session,
                                                        transaction,
                                                    ),
                                                    contract_processor_factory(
                                                        task_session
                                                    ),
                                                    node_factory,
                                                )
                                                task_session.commit()

                                            else:
                                                # Validator appeal
                                                await self.process_validator_appeal(
                                                    transaction,
                                                    transactions_processor,
                                                    chain_snapshot,
                                                    accounts_manager_factory(
                                                        task_session
                                                    ),
                                                    lambda contract_address: contract_snapshot_factory(
                                                        contract_address,
                                                        task_session,
                                                        transaction,
                                                    ),
                                                    contract_processor_factory(
                                                        task_session
                                                    ),
                                                    node_factory,
                                                )
                                                task_session.commit()

                                tg.create_task(
                                    exec_appeal_window_with_session_handling(
                                        task_session, accepted_undetermined_queue
                                    )
                                )

            except Exception as e:
                print("Error running consensus", e)
                print(traceback.format_exc())
            await asyncio.sleep(self.consensus_sleep_time)

    def can_finalize_transaction(
        self,
        transactions_processor: TransactionsProcessor,
        transaction: Transaction,
        index: int,
        accepted_undetermined_queue: list[dict],
    ) -> bool:
        """
        Check if the transaction can be finalized based on the following criteria:
        - The transaction is a leader only transaction
        - The transaction has exceeded the finality window
        - The previous transaction has been finalized

        Args:
            transactions_processor (TransactionsProcessor): The transactions processor instance.
            transaction (Transaction): The transaction to be possibly finalized.
            index (int): The index of the current transaction in the accepted_undetermined_queue.
            accepted_undetermined_queue (list[dict]): The list of accepted and undetermined transactions for one contract.

        Returns:
            bool: True if the transaction can be finalized, False otherwise.
        """
        if (transaction.leader_only) or (
            (
                time.time()
                - transaction.timestamp_awaiting_finalization
                - transaction.appeal_processing_time
            )
            > self.finality_window_time
            * (
                (1 - self.finality_window_appeal_failed_reduction)
                ** transaction.appeal_failed
            )
        ):
            if index == 0:
                return True
            else:
                previous_transaction_hash = accepted_undetermined_queue[index - 1][
                    "hash"
                ]
                previous_transaction = transactions_processor.get_transaction_by_hash(
                    previous_transaction_hash
                )
                if previous_transaction["status"] == TransactionStatus.FINALIZED.value:
                    return True
                else:
                    return False
        else:
            return False

    async def process_finalization(
        self,
        transaction: Transaction,
        transactions_processor: TransactionsProcessor,
        chain_snapshot: ChainSnapshot,
        accounts_manager: AccountsManager,
        contract_snapshot_factory: Callable[[str], ContractSnapshot],
        contract_processor: ContractProcessor,
        node_factory: Callable[
            [
                dict,
                ExecutionMode,
                ContractSnapshot,
                Receipt | None,
                MessageHandler,
                Callable[[str], ContractSnapshot],
            ],
            Node,
        ],
    ):
        """
        Process the finalization of a transaction.

        Args:
            transaction (Transaction): The transaction to finalize.
            transactions_processor (TransactionsProcessor): Instance responsible for handling transaction operations within the database.
            chain_snapshot (ChainSnapshot): Snapshot of the chain state.
            accounts_manager (AccountsManager): Manager for accounts.
            contract_snapshot_factory (Callable[[str], ContractSnapshot]): Factory function to create contract snapshots.
            node_factory (Callable[[dict, ExecutionMode, ContractSnapshot, Receipt | None, MessageHandler, Callable[[str], ContractSnapshot]], Node]): Factory function to create nodes.
        """
        # Create a transaction context for finalizing the transaction
        context = TransactionContext(
            transaction=transaction,
            transactions_processor=transactions_processor,
            chain_snapshot=chain_snapshot,
            accounts_manager=accounts_manager,
            contract_snapshot_factory=contract_snapshot_factory,
            contract_processor=contract_processor,
            node_factory=node_factory,
            msg_handler=self.msg_handler,
            consensus_service=self.consensus_service,
        )

        # Transition to the FinalizingState
        state = FinalizingState()
        await state.handle(context)

    async def process_leader_appeal(
        self,
        transaction: Transaction,
        transactions_processor: TransactionsProcessor,
        chain_snapshot: ChainSnapshot,
        accounts_manager: AccountsManager,
        contract_snapshot_factory: Callable[[str], ContractSnapshot],
        contract_processor: ContractProcessor,
        node_factory: Callable[
            [
                dict,
                ExecutionMode,
                ContractSnapshot,
                Receipt | None,
                MessageHandler,
                Callable[[str], ContractSnapshot],
            ],
            Node,
        ],
    ):
        """
        Process the leader appeal of a transaction.

        Args:
            transaction (Transaction): The transaction to appeal.
            transactions_processor (TransactionsProcessor): Instance responsible for handling transaction operations within the database.
            chain_snapshot (ChainSnapshot): Snapshot of the chain state.
            accounts_manager (AccountsManager): Manager for accounts.
            contract_snapshot_factory (Callable[[str], ContractSnapshot]): Factory function to create contract snapshots.
            node_factory (Callable[[dict, ExecutionMode, ContractSnapshot, Receipt | None, MessageHandler, Callable[[str], ContractSnapshot]], Node]): Factory function to create nodes.
        """
        # Create a transaction context for the appeal
        context = TransactionContext(
            transaction=transaction,
            transactions_processor=transactions_processor,
            chain_snapshot=chain_snapshot,
            accounts_manager=accounts_manager,
            contract_snapshot_factory=contract_snapshot_factory,
            contract_processor=contract_processor,
            node_factory=node_factory,
            msg_handler=self.msg_handler,
            consensus_service=self.consensus_service,
        )

        transactions_processor.set_transaction_appeal(transaction.hash, False)
        transaction.appealed = False

        used_leader_addresses = (
            ConsensusAlgorithm.get_used_leader_addresses_from_consensus_history(
                context.transactions_processor.get_transaction_by_hash(
                    context.transaction.hash
                )["consensus_history"]
            )
        )
        if len(transaction.consensus_data.validators) + len(
            used_leader_addresses
        ) >= len(chain_snapshot.get_all_validators()):
            self.msg_handler.send_message(
                LogEvent(
                    "consensus_event",
                    EventType.ERROR,
                    EventScope.CONSENSUS,
                    "Appeal failed, no validators found to process the appeal",
                    {
                        "transaction_hash": transaction.hash,
                    },
                    transaction_hash=transaction.hash,
                )
            )
            self.msg_handler.send_message(
                log_event=LogEvent(
                    "transaction_appeal_updated",
                    EventType.INFO,
                    EventScope.CONSENSUS,
                    "Set transaction appealed",
                    {
                        "hash": context.transaction.hash,
                    },
                ),
                log_to_terminal=False,
            )

        else:
            # Appeal data member is used in the frontend for both types of appeals
            # Here the type is refined based on the status
            transactions_processor.set_transaction_appeal_undetermined(
                transaction.hash, True
            )
            transaction.appeal_undetermined = True

            context.contract_snapshot_supplier = (
                lambda: context.contract_snapshot_factory(
                    context.transaction.to_address
                )
            )

            # Begin state transitions starting from PendingState
            state = PendingState()
            while True:
                next_state = await state.handle(context)
                if next_state is None:
                    break
                elif next_state == "leader_appeal_success":
                    self.rollback_transactions(context)
                    break
                state = next_state

    async def process_validator_appeal(
        self,
        transaction: Transaction,
        transactions_processor: TransactionsProcessor,
        chain_snapshot: ChainSnapshot,
        accounts_manager: AccountsManager,
        contract_snapshot_factory: Callable[[str], ContractSnapshot],
        contract_processor: ContractProcessor,
        node_factory: Callable[
            [
                dict,
                ExecutionMode,
                ContractSnapshot,
                Receipt | None,
                MessageHandler,
                Callable[[str], ContractSnapshot],
            ],
            Node,
        ],
    ):
        """
        Process the validator appeal of a transaction.

        Args:
            transaction (Transaction): The transaction to appeal.
            transactions_processor (TransactionsProcessor): Instance responsible for handling transaction operations within the database.
            chain_snapshot (ChainSnapshot): Snapshot of the chain state.
            accounts_manager (AccountsManager): Manager for accounts.
            contract_snapshot_factory (Callable[[str], ContractSnapshot]): Factory function to create contract snapshots.
            node_factory (Callable[[dict, ExecutionMode, ContractSnapshot, Receipt | None, MessageHandler, Callable[[str], ContractSnapshot]], Node]): Factory function to create nodes.
        """
        # Create a transaction context for the appeal
        context = TransactionContext(
            transaction=transaction,
            transactions_processor=transactions_processor,
            chain_snapshot=chain_snapshot,
            accounts_manager=accounts_manager,
            contract_snapshot_factory=contract_snapshot_factory,
            contract_processor=contract_processor,
            node_factory=node_factory,
            msg_handler=self.msg_handler,
            consensus_service=self.consensus_service,
        )

        # Set the leader receipt in the context
        context.consensus_data.leader_receipt = (
            transaction.consensus_data.leader_receipt
        )
        try:
            # Attempt to get extra validators for the appeal process
            _, context.remaining_validators = ConsensusAlgorithm.get_extra_validators(
                chain_snapshot.get_all_validators(),
                transaction.consensus_history,
                transaction.consensus_data,
                transaction.appeal_failed,
            )
        except ValueError as e:
            # When no validators are found, then the appeal failed
            context.msg_handler.send_message(
                LogEvent(
                    "consensus_event",
                    EventType.ERROR,
                    EventScope.CONSENSUS,
                    "Appeal failed, no validators found to process the appeal",
                    {
                        "transaction_hash": context.transaction.hash,
                    },
                    transaction_hash=context.transaction.hash,
                )
            )
            context.transactions_processor.set_transaction_appeal(
                context.transaction.hash, False
            )
            context.transaction.appealed = False
            self.msg_handler.send_message(
                log_event=LogEvent(
                    "transaction_appeal_updated",
                    EventType.INFO,
                    EventScope.CONSENSUS,
                    "Set transaction appealed",
                    {
                        "hash": context.transaction.hash,
                    },
                ),
                log_to_terminal=False,
            )
            context.transactions_processor.set_transaction_appeal_processing_time(
                context.transaction.hash
            )
        else:
            # Set up the context for the committing state
            context.num_validators = len(context.remaining_validators)
            context.votes = {}
            context.contract_snapshot_supplier = (
                lambda: context.contract_snapshot_factory(
                    context.transaction.to_address
                )
            )

            # Send events in rollup to communicate the appeal is started
            context.consensus_service.emit_transaction_event(
                "emitAppealStarted",
                context.remaining_validators[0],
                context.transaction.hash,
                context.remaining_validators[0]["address"],
                0,
                [v["address"] for v in context.remaining_validators],
            )

            # Begin state transitions starting from CommittingState
            state = CommittingState()
            while True:
                next_state = await state.handle(context)
                if next_state is None:
                    break
                elif next_state == "validator_appeal_success":
                    self.rollback_transactions(context)
                    ConsensusAlgorithm.dispatch_transaction_status_update(
                        context.transactions_processor,
                        context.transaction.hash,
                        TransactionStatus.PENDING,
                        context.msg_handler,
                    )

                    # Get the previous state of the contract
                    if context.transaction.contract_snapshot:
                        previous_contact_state = (
                            context.transaction.contract_snapshot.encoded_state
                        )
                    else:
                        previous_contact_state = {}

                    # Restore the contract state
                    context.contract_processor.update_contract_state(
                        context.transaction.to_address,
                        accepted_state=previous_contact_state,
                    )

                    # Reset the contract snapshot for the transaction
                    context.transactions_processor.set_transaction_contract_snapshot(
                        context.transaction.hash, None
                    )

                    # Transaction will be picked up by _crawl_snapshot
                    break
                state = next_state

    def rollback_transactions(self, context: TransactionContext):
        """
        Rollback newer transactions.
        """
        # Rollback all future transactions for the current contract
        # Stop the _crawl_snapshot and the _run_consensus for the current contract
        address = context.transaction.to_address
        self.stop_pending_queue_task(address)

        # Wait until task is finished
        while self.is_pending_queue_task_running(address):
            time.sleep(1)

        # Empty the pending queue
        self.pending_queues[address] = asyncio.Queue()

        # Set all transactions with higher created_at to PENDING
        future_transactions = context.transactions_processor.get_newer_transactions(
            context.transaction.hash
        )
        for future_transaction in future_transactions:
            ConsensusAlgorithm.dispatch_transaction_status_update(
                context.transactions_processor,
                future_transaction["hash"],
                TransactionStatus.PENDING,
                context.msg_handler,
            )

            # Reset the contract snapshot for the transaction
            context.transactions_processor.set_transaction_contract_snapshot(
                future_transaction["hash"], None
            )

        # Start the queue loop again
        self.start_pending_queue_task(address)

    @staticmethod
    def get_extra_validators(
        all_validators: List[dict],
        consensus_history: dict,
        consensus_data: ConsensusData,
        appeal_failed: int,
    ):
        """
        Get extra validators for the appeal process according to the following formula:
        - when appeal_failed = 0, add n + 2 validators
        - when appeal_failed > 0, add (2 * appeal_failed * n + 1) + 2 validators
        Note that for appeal_failed > 0, the returned set contains the old validators
        from the previous appeal round and new validators.

        Selection of the extra validators:
        appeal_failed | PendingState | Reused validators | Extra selected     | Total
                      | validators   | from the previous | validators for the | validators
                      |              | appeal round      | appeal             |
        ----------------------------------------------------------------------------------
               0      |       n      |          0        |        n+2         |    2n+2
               1      |       n      |        n+2        |        n+1         |    3n+3
               2      |       n      |       2n+3        |         2n         |    5n+3
               3      |       n      |       4n+3        |         2n         |    7n+3
                              └───────┬──────┘  └─────────┬────────┘
                                      │                   |
        Validators after the ◄────────┘                   └──► Validators during the appeal
        appeal. This equals                                    for appeal_failed > 0
        the Total validators                                   = (2*appeal_failed*n+1)+2
        of the row above,                                      This is the formula from
        and are in consensus_data.                             above and it is what is
        For appeal_failed > 0                                  returned by this function
        = (2*appeal_failed-1)*n+3
        This is used to calculate n

        Args:
            all_validators (List[dict]): List of all validators.
            consensus_history (dict): Dictionary of consensus rounds results and status changes.
            consensus_data (ConsensusData): Data related to the consensus process.
            appeal_failed (int): Number of times the appeal has failed.

        Returns:
            list: List of current validators.
            list: List of extra validators.
        """
        # Get current validators and a dictionary mapping addresses to validators not used in the consensus process
        current_validators, validator_map = (
            ConsensusAlgorithm.get_validators_from_consensus_data(
                all_validators, consensus_data, False
            )
        )

        # Remove used leaders from validator_map
        used_leader_addresses = (
            ConsensusAlgorithm.get_used_leader_addresses_from_consensus_history(
                consensus_history
            )
        )
        for used_leader_address in used_leader_addresses:
            if used_leader_address in validator_map:
                validator_map.pop(used_leader_address)

        # Set not_used_validators to the remaining validators in validator_map
        not_used_validators = list(validator_map.values())

        if len(not_used_validators) == 0:
            raise ValueError("No validators found")

        nb_current_validators = len(current_validators) + 1  # including the leader
        if appeal_failed == 0:
            # Calculate extra validators when no appeal has failed
            extra_validators = get_validators_for_transaction(
                not_used_validators, nb_current_validators + 2
            )
        elif appeal_failed == 1:
            # Calculate extra validators when one appeal has failed
            n = (nb_current_validators - 2) // 2
            extra_validators = get_validators_for_transaction(
                not_used_validators, n + 1
            )
            extra_validators = current_validators[n - 1 :] + extra_validators
        else:
            # Calculate extra validators when more than one appeal has failed
            n = (nb_current_validators - 3) // (2 * appeal_failed - 1)
            extra_validators = get_validators_for_transaction(
                not_used_validators, 2 * n
            )
            extra_validators = current_validators[n - 1 :] + extra_validators

        return current_validators, extra_validators

    @staticmethod
    def get_validators_from_consensus_data(
        all_validators: List[dict], consensus_data: ConsensusData, include_leader: bool
    ):
        """
        Get validators from consensus data.

        Args:
            all_validators (List[dict]): List of all validators.
            consensus_data (ConsensusData): Data related to the consensus process.
            include_leader (bool): Whether to get the leader in the validator set.
        Returns:
            list: List of validators involved in the consensus process (can include the leader).
            dict: Dictionary mapping addresses to validators not used in the consensus process.
        """
        # Create a dictionary to map addresses to a validator
        validator_map = {
            validator["address"]: validator for validator in all_validators
        }

        # Extract address of the leader from consensus data
        if include_leader:
            receipt_addresses = [
                consensus_data.leader_receipt[0].node_config["address"]
            ]
        else:
            receipt_addresses = []

        # Extract addresses of validators from consensus data
        receipt_addresses += [
            receipt.node_config["address"] for receipt in consensus_data.validators
        ]

        # Return validators whose addresses are in the receipt addresses
        validators = [
            validator_map.pop(receipt_address)
            for receipt_address in receipt_addresses
            if receipt_address in validator_map
        ]

        return validators, validator_map

    @staticmethod
    def add_new_validator(
        all_validators: List[dict], validators: List[dict], leader_addresses: set[str]
    ):
        """
        Add a new validator to the list of validators.

        Args:
            all_validators (List[dict]): List of all validators.
            validators (list[dict]): List of validators.
            leader_addresses (set[str]): Set of leader addresses.

        Returns:
            list: List of validators.
        """
        # Check if there is a validator to be possibly selected
        if len(leader_addresses) + len(validators) >= len(all_validators):
            raise ValueError("No more validators found to add a new validator")

        # Extract a set of addresses of validators and leaders
        addresses = {validator["address"] for validator in validators}
        addresses.update(leader_addresses)

        # Get not used validators
        not_used_validators = [
            validator
            for validator in all_validators
            if validator["address"] not in addresses
        ]

        # Get new validator
        new_validator = get_validators_for_transaction(not_used_validators, 1)

        return new_validator + validators

    @staticmethod
    def get_used_leader_addresses_from_consensus_history(
        consensus_history: dict, current_leader_receipt: Receipt | None = None
    ):
        """
        Get the used leader addresses from the consensus history.

        Args:
            consensus_history (dict): Dictionary of consensus rounds results and status changes.
            current_leader_receipt (Receipt | None): Current leader receipt.

        Returns:
            set[str]: Set of used leader addresses.
        """
        used_leader_addresses = set()
        if "consensus_results" in consensus_history:
            for consensus_round in consensus_history["consensus_results"]:
                leader_receipt = consensus_round["leader_result"]
                if leader_receipt:
                    used_leader_addresses.update(
                        [leader_receipt[0]["node_config"]["address"]]
                    )

        # consensus_history does not contain the latest consensus_data
        if current_leader_receipt:
            used_leader_addresses.update(
                [current_leader_receipt.node_config["address"]]
            )

        return used_leader_addresses

    def set_finality_window_time(self, time: int):
        """
        Set the finality window time.

        Args:
            time (int): The finality window time.
        """
        self.finality_window_time = time

        # Send log event to update the frontend value
        self.msg_handler.send_message(
            LogEvent(
                name="finality_window_time_updated",
                type=EventType.INFO,
                scope=EventScope.RPC,
                message=f"Finality window time updated to {time}",
                data={"time": time},
            ),
            log_to_terminal=False,
        )


class TransactionState(ABC):
    """
    Abstract base class representing a state in the transaction process.
    """

    @abstractmethod
    async def handle(self, context: TransactionContext):
        """
        Handle the state transition.

        Args:
            context (TransactionContext): The context of the transaction.
        """
        pass


class PendingState(TransactionState):
    """
    Class representing the pending state of a transaction.
    """

    async def handle(self, context):
        """
        Handle the pending state transition.

        Args:
            context (TransactionContext): The context of the transaction.

        Returns:
            TransactionState | None: The ProposingState or None if the transaction is already in process, when it is a transaction or when there are no validators.
        """
        # Transactions that are put back to pending are processed again, so we need to get the latest data of the transaction
        context.transaction = Transaction.from_dict(
            context.transactions_processor.get_transaction_by_hash(
                context.transaction.hash
            )
        )

        context.msg_handler.send_message(
            LogEvent(
                "consensus_event",
                EventType.INFO,
                EventScope.CONSENSUS,
                "Executing transaction",
                {
                    "transaction_hash": context.transaction.hash,
                    "transaction": context.transaction.to_dict(),
                },
                transaction_hash=context.transaction.hash,
            )
        )

        # If transaction is a transfer, execute it
        # TODO: consider when the transfer involves a contract account, bridging, etc.
        if context.transaction.type == TransactionType.SEND:
            ConsensusAlgorithm.execute_transfer(
                context.transaction,
                context.transactions_processor,
                context.accounts_manager,
                context.msg_handler,
            )
            return None

        # Retrieve all validators from the snapshot
        all_validators = context.chain_snapshot.get_all_validators()

        # Check if there are validators available
        if not all_validators:
            context.msg_handler.send_message(
                LogEvent(
                    "consensus_event",
                    EventType.ERROR,
                    EventScope.CONSENSUS,
                    "No validators found to process transaction",
                    {
                        "transaction_hash": context.transaction.hash,
                    },
                    transaction_hash=context.transaction.hash,
                )
            )
            return None

        # Determine the involved validators based on whether the transaction is appealed
        if context.transaction.appealed:
            # If the transaction is appealed, remove the old leader
            context.involved_validators, _ = (
                ConsensusAlgorithm.get_validators_from_consensus_data(
                    all_validators, context.transaction.consensus_data, False
                )
            )

            # Reset the transaction appeal status
            context.transactions_processor.set_transaction_appeal(
                context.transaction.hash, False
            )
            context.transaction.appealed = False

        elif context.transaction.appeal_undetermined:
            # Add n+2 validators, remove the old leader
            current_validators, extra_validators = (
                ConsensusAlgorithm.get_extra_validators(
                    all_validators,
                    context.transaction.consensus_history,
                    context.transaction.consensus_data,
                    0,
                )
            )
            context.involved_validators = current_validators + extra_validators

            # Send events in rollup to communicate the appeal is started
            context.consensus_service.emit_transaction_event(
                "emitAppealStarted",
                context.involved_validators[0],
                context.transaction.hash,
                context.involved_validators[0]["address"],
                0,
                [v["address"] for v in context.involved_validators],
            )

        else:
            # If there was no validator appeal or leader appeal
            if context.transaction.consensus_data:
                # Transaction was rolled back, so we need to reuse the validators and leader
                context.involved_validators, _ = (
                    ConsensusAlgorithm.get_validators_from_consensus_data(
                        all_validators, context.transaction.consensus_data, True
                    )
                )

            else:
                # Transaction was never executed, get the default number of validators for the transaction
                context.involved_validators = get_validators_for_transaction(
                    all_validators, DEFAULT_VALIDATORS_COUNT
                )

        # Transition to the ProposingState
        return ProposingState(
            activate=False if context.transaction.appeal_undetermined else True
        )


class ProposingState(TransactionState):
    """
    Class representing the proposing state of a transaction.
    """

    def __init__(self, activate: bool = False):
        self.activate = activate

    async def handle(self, context):
        """
        Handle the proposing state transition.

        Args:
            context (TransactionContext): The context of the transaction.

        Returns:
            TransactionState: The CommittingState or UndeterminedState if all rotations are done.
        """
        # Dispatch a transaction status update to PROPOSING
        ConsensusAlgorithm.dispatch_transaction_status_update(
            context.transactions_processor,
            context.transaction.hash,
            TransactionStatus.PROPOSING,
            context.msg_handler,
        )

        # The leader is elected randomly
        random.shuffle(context.involved_validators)

        # Unpack the leader and validators
        [context.leader, *context.remaining_validators] = context.involved_validators

        # If the transaction is leader-only, clear the validators
        if context.transaction.leader_only:
            context.remaining_validators = []

        # Send event in rollup to communicate the transaction is activated
        if self.activate:
            context.consensus_service.emit_transaction_event(
                "emitTransactionActivated",
                leader,
                context.transaction.hash,
                leader["address"],
                [leader["address"]]
                + [v["address"] for v in context.remaining_validators],
            )

        # Create a contract snapshot for the transaction if not exists
        if context.transaction.contract_snapshot:
            contract_snapshot = deepcopy(context.transaction.contract_snapshot)
        else:
            contract_snapshot_supplier = lambda: context.contract_snapshot_factory(
                context.transaction.to_address
            )
            context.contract_snapshot_supplier = contract_snapshot_supplier
            contract_snapshot = contract_snapshot_supplier()

        # Create a leader node for executing the transaction
        leader_node = context.node_factory(
            context.leader,
            ExecutionMode.LEADER,
            contract_snapshot,
            None,
            context.msg_handler,
            context.contract_snapshot_factory,
        )

<<<<<<< HEAD
        # Leader evaluates leader function
        context.consensus_data.leader_receipt = [
            await leader_node.exec_transaction(context.transaction)
        ]

        # Update the consensus data with the leader's vote and receipt
        context.consensus_data.votes = {}
=======
        # Execute the transaction and obtain the leader receipt
        leader_receipt = await leader_node.exec_transaction(context.transaction)

        # Send event in rollup to communicate the receipt proposed
        context.consensus_service.emit_transaction_event(
            "emitTransactionReceiptProposed",
            leader,
            context.transaction.hash,
        )

        # Update the consensus data with the leader's vote and receipt
        votes = {leader["address"]: leader_receipt.vote.value}
        context.consensus_data.votes = votes
        context.consensus_data.leader_receipt = leader_receipt
>>>>>>> 7229f84c
        context.consensus_data.validators = []
        context.transactions_processor.set_transaction_result(
            context.transaction.hash, context.consensus_data.to_dict()
        )

        # Set the validators and other context attributes
        context.num_validators = len(context.remaining_validators) + 1
<<<<<<< HEAD
        context.contract_snapshot_supplier = contract_snapshot_supplier
=======
        context.votes = votes
>>>>>>> 7229f84c

        # Transition to the CommittingState
        return CommittingState()


class CommittingState(TransactionState):
    """
    Class representing the committing state of a transaction.
    """

    async def handle(self, context):
        """
        Handle the committing state transition. There are no encrypted votes.

        Args:
            context (TransactionContext): The context of the transaction.

        Returns:
            TransactionState: The RevealingState.
        """

        def create_validator_node(context: TransactionContext, validator: dict):
            return context.node_factory(
                validator,
                ExecutionMode.VALIDATOR,
                context.contract_snapshot_supplier(),
                context.consensus_data.leader_receipt[0],
                context.msg_handler,
                context.contract_snapshot_factory,
            )

        # Dispatch a transaction status update to COMMITTING
        ConsensusAlgorithm.dispatch_transaction_status_update(
            context.transactions_processor,
            context.transaction.hash,
            TransactionStatus.COMMITTING,
            context.msg_handler,
        )

<<<<<<< HEAD
        context.transactions_processor.create_rollup_transaction(
            context.transaction.hash
        )

        # Leader evaluates validation function
        if len(context.consensus_data.leader_receipt) == 1:
            leader_node = create_validator_node(context, context.leader)
            leader_receipt = await leader_node.exec_transaction(context.transaction)
            context.consensus_data.leader_receipt.append(leader_receipt)
            context.votes = {context.leader["address"]: leader_receipt.vote.value}

        # Create validator nodes for each validator
        context.validator_nodes = [
            create_validator_node(context, validator)
=======
        # Create validator nodes for each validator
        context.validator_nodes = [
            context.node_factory(
                validator,
                ExecutionMode.VALIDATOR,
                (
                    deepcopy(context.transaction.contract_snapshot)
                    if context.transaction.contract_snapshot
                    else context.contract_snapshot_supplier()
                ),
                context.consensus_data.leader_receipt,
                context.msg_handler,
                context.contract_snapshot_factory,
            )
>>>>>>> 7229f84c
            for validator in context.remaining_validators
        ]

        # Execute the transaction on each validator node and gather the results
        sem = asyncio.Semaphore(8)

        async def run_single_validator(validator: Node) -> Receipt:
            async with sem:
                return await validator.exec_transaction(context.transaction)

        validation_tasks = [
            run_single_validator(validator) for validator in context.validator_nodes
        ]
        context.validation_results = await asyncio.gather(*validation_tasks)

        # Send events in rollup to communicate the votes are committed
        context.consensus_service.emit_transaction_event(
            "emitVoteCommitted",
            context.consensus_data.leader_receipt.node_config,
            context.transaction.hash,
            context.consensus_data.leader_receipt.node_config["address"],
            False,
        )
        for i, validator in enumerate(context.remaining_validators):
            context.consensus_service.emit_transaction_event(
                "emitVoteCommitted",
                validator,
                context.transaction.hash,
                validator["address"],
                True if i == len(context.remaining_validators) - 1 else False,
            )

        # Transition to the RevealingState
        return RevealingState()


class RevealingState(TransactionState):
    """
    Class representing the revealing state of a transaction.
    """

    async def handle(self, context):
        """
        Handle the revealing state transition.

        Args:
            context (TransactionContext): The context of the transaction.

        Returns:
            TransactionState | None: The AcceptedState or ProposingState or None if the transaction is successfully appealed.
        """
        # Update the transaction status to REVEALING
        ConsensusAlgorithm.dispatch_transaction_status_update(
            context.transactions_processor,
            context.transaction.hash,
            TransactionStatus.REVEALING,
            context.msg_handler,
        )

        # Process each validation result and update the context
        for i, validation_result in enumerate(context.validation_results):
            # Store the vote from each validator node
            context.votes[context.validator_nodes[i].address] = (
                validation_result.vote.value
            )

        # Determine if the majority of validators agree
        majority_agrees = (
            len([vote for vote in context.votes.values() if vote == Vote.AGREE.value])
            > context.num_validators // 2
        )

        # Send event in rollup to communicate the votes are revealed
        context.consensus_service.emit_transaction_event(
            "emitVoteRevealed",
            context.consensus_data.leader_receipt.node_config,
            context.transaction.hash,
            context.consensus_data.leader_receipt.node_config["address"],
            1,
            False,
            0,
        )
        for i, validation_result in enumerate(context.validation_results):
            if validation_result.vote == Vote.AGREE:
                type_vote = 1
            elif validation_result.vote == Vote.DISAGREE:
                type_vote = 2
            else:
                type_vote = 0

            if i == len(context.validation_results) - 1:
                last_vote = True
                if majority_agrees:
                    result_vote = 6
                else:
                    result_vote = 7
            else:
                last_vote = False
                result_vote = 0

            context.consensus_service.emit_transaction_event(
                "emitVoteRevealed",
                validation_result.node_config,
                context.transaction.hash,
                validation_result.node_config["address"],
                type_vote,
                last_vote,
                result_vote,
            )

        if context.transaction.appealed:

            # Update the consensus results with all new votes and validators
            context.consensus_data.votes = (
                context.transaction.consensus_data.votes | context.votes
            )

            # Overwrite old validator results based on the number of appeal failures
            if context.transaction.appeal_failed == 0:
                context.consensus_data.validators = (
                    context.transaction.consensus_data.validators
                    + context.validation_results
                )

            elif context.transaction.appeal_failed == 1:
                n = (len(context.transaction.consensus_data.validators) - 1) // 2
                context.consensus_data.validators = (
                    context.transaction.consensus_data.validators[: n - 1]
                    + context.validation_results
                )

            else:
                n = len(context.validation_results) - (
                    len(context.transaction.consensus_data.validators) + 1
                )
                context.consensus_data.validators = (
                    context.transaction.consensus_data.validators[: n - 1]
                    + context.validation_results
                )

            if majority_agrees:
                return AcceptedState()

            else:
                # Appeal succeeded, set the status to PENDING and reset the appeal_failed counter
                context.transactions_processor.set_transaction_result(
                    context.transaction.hash, context.consensus_data.to_dict()
                )

                context.transactions_processor.set_transaction_appeal_failed(
                    context.transaction.hash,
                    0,
                )
                context.transactions_processor.update_consensus_history(
                    context.transaction.hash,
                    "Validator Appeal Successful",
                    None,
                    context.validation_results,
                )

                # Reset the appeal processing time
                context.transactions_processor.reset_transaction_appeal_processing_time(
                    context.transaction.hash
                )
                context.transactions_processor.set_transaction_timestamp_appeal(
                    context.transaction.hash, None
                )

                return "validator_appeal_success"

        else:
            # Not appealed, update consensus data with current votes and validators
            context.consensus_data.votes = context.votes
            context.consensus_data.validators = context.validation_results

            if majority_agrees:
                return AcceptedState()

            # If all rotations are done and no consensus is reached, transition to UndeterminedState
            elif context.rotation_count >= context.transaction.config_rotation_rounds:
                return UndeterminedState()

            else:
                used_leader_addresses = (
                    ConsensusAlgorithm.get_used_leader_addresses_from_consensus_history(
                        context.transactions_processor.get_transaction_by_hash(
                            context.transaction.hash
                        )["consensus_history"],
                        context.consensus_data.leader_receipt[0],
                    )
                )
                # Add a new validator to the list of current validators when a rotation happens
                try:
                    context.involved_validators = ConsensusAlgorithm.add_new_validator(
                        context.chain_snapshot.get_all_validators(),
                        context.remaining_validators,
                        used_leader_addresses,
                    )
                except ValueError as e:
                    # No more validators
                    context.msg_handler.send_message(
                        LogEvent(
                            "consensus_event",
                            EventType.ERROR,
                            EventScope.CONSENSUS,
                            str(e),
                            {
                                "transaction_hash": context.transaction.hash,
                            },
                            transaction_hash=context.transaction.hash,
                        )
                    )
                    return UndeterminedState()

                context.rotation_count += 1

                # Log the failure to reach consensus and transition to ProposingState
                context.msg_handler.send_message(
                    LogEvent(
                        "consensus_event",
                        EventType.INFO,
                        EventScope.CONSENSUS,
                        "Majority disagreement, rotating the leader",
                        {
                            "transaction_hash": context.transaction.hash,
                        },
                        transaction_hash=context.transaction.hash,
                    )
                )

                # Send events in rollup to communicate the leader rotation
                context.consensus_service.emit_transaction_event(
                    "emitTransactionLeaderRotated",
                    context.consensus_data.leader_receipt.node_config,
                    context.transaction.hash,
                    context.involved_validators[0]["address"],
                )

                # Update the consensus history
                if context.transaction.appeal_undetermined:
                    consensus_round = "Leader Rotation Appeal"
                else:
                    consensus_round = "Leader Rotation"
                context.transactions_processor.update_consensus_history(
                    context.transaction.hash,
                    consensus_round,
                    context.consensus_data.leader_receipt,
                    context.validation_results,
                )
                return ProposingState()


class AcceptedState(TransactionState):
    """
    Class representing the accepted state of a transaction.
    """

    async def handle(self, context):
        """
        Handle the accepted state transition.

        Args:
            context (TransactionContext): The context of the transaction.

        Returns:
            None: The transaction is accepted.
        """
        # When appeal fails, the appeal window is not reset
        if context.transaction.appeal_undetermined:
            consensus_round = "Leader Appeal Successful"
            context.transactions_processor.set_transaction_timestamp_awaiting_finalization(
                context.transaction.hash
            )
            context.transactions_processor.reset_transaction_appeal_processing_time(
                context.transaction.hash
            )
            context.transactions_processor.set_transaction_timestamp_appeal(
                context.transaction.hash, None
            )
            context.transaction.timestamp_appeal = None
            context.transactions_processor.set_transaction_appeal_failed(
                context.transaction.hash,
                0,
            )
        elif not context.transaction.appealed:
            consensus_round = "Accepted"
            context.transactions_processor.set_transaction_timestamp_awaiting_finalization(
                context.transaction.hash
            )
        else:
            consensus_round = "Validator Appeal Failed"
            # Set the transaction appeal status to False
            context.transactions_processor.set_transaction_appeal(
                context.transaction.hash, False
            )

            # Increment the appeal processing time when the transaction was appealed
            context.transactions_processor.set_transaction_appeal_processing_time(
                context.transaction.hash
            )

            # Appeal failed, increment the appeal_failed counter
            context.transactions_processor.set_transaction_appeal_failed(
                context.transaction.hash,
                context.transaction.appeal_failed + 1,
            )

        # Set the transaction result
        context.transactions_processor.set_transaction_result(
            context.transaction.hash, context.consensus_data.to_dict()
        )

        # Update the transaction status to ACCEPTED
        ConsensusAlgorithm.dispatch_transaction_status_update(
            context.transactions_processor,
            context.transaction.hash,
            TransactionStatus.ACCEPTED,
            context.msg_handler,
        )

        context.transactions_processor.update_consensus_history(
            context.transaction.hash,
            consensus_round,
            (
                None
                if consensus_round == "Validator Appeal Failed"
                else context.consensus_data.leader_receipt
            ),
            context.validation_results,
        )

        # Send events in rollup to communicate the transaction is accepted
        context.consensus_service.emit_transaction_event(
            "emitTransactionAccepted",
            context.consensus_data.leader_receipt.node_config,
            context.transaction.hash,
        )

        # Send a message indicating consensus was reached
        context.msg_handler.send_message(
            LogEvent(
                "consensus_event",
                EventType.SUCCESS,
                EventScope.CONSENSUS,
                "Reached consensus",
                {
                    "transaction_hash": context.transaction.hash,
                    "consensus_data": context.consensus_data.to_dict(),
                },
                transaction_hash=context.transaction.hash,
            )
        )

        # Retrieve the leader's receipt from the consensus data
        leader_receipt = context.consensus_data.leader_receipt[0]

        # Do not deploy or update the contract if validator appeal failed
        if not context.transaction.appealed:
            # Get the contract snapshot for the transaction's target address
            leaders_contract_snapshot = context.contract_snapshot_supplier()

            # Set the contract snapshot for the transaction for a future rollback
            if not context.transaction.contract_snapshot:
                context.transactions_processor.set_transaction_contract_snapshot(
                    context.transaction.hash, leaders_contract_snapshot.to_dict()
                )

            # Do not deploy or update the contract if the execution failed
            if leader_receipt.execution_result == ExecutionResultStatus.SUCCESS:
                # Register contract if it is a new contract
                if context.transaction.type == TransactionType.DEPLOY_CONTRACT:
                    new_contract = {
                        "id": context.transaction.data["contract_address"],
                        "data": {
                            "state": {
                                "accepted": leader_receipt.contract_state,
                                "finalized": {},
                            },
                            "code": context.transaction.data["contract_code"],
                            "ghost_contract_address": context.transaction.ghost_contract_address,
                        },
                    }
                    context.contract_processor.register_contract(new_contract)

                    # Send a message indicating successful contract deployment
                    context.msg_handler.send_message(
                        LogEvent(
                            "deployed_contract",
                            EventType.SUCCESS,
                            EventScope.GENVM,
                            "Contract deployed",
                            new_contract,
                            transaction_hash=context.transaction.hash,
                        )
                    )
                # Update contract state if it is an existing contract
                else:
                    context.contract_processor.update_contract_state(
                        context.transaction.to_address,
                        accepted_state=leader_receipt.contract_state,
                    )

                _emit_transactions(
                    context, leader_receipt.pending_transactions, "accepted"
                )

        else:
            context.transaction.appealed = False

        # Set the transaction appeal undetermined status to false and return appeal status
        if context.transaction.appeal_undetermined:
            context.transactions_processor.set_transaction_appeal_undetermined(
                context.transaction.hash, False
            )
            context.transaction.appeal_undetermined = False
            return "leader_appeal_success"
        else:
            return None


class UndeterminedState(TransactionState):
    """
    Class representing the undetermined state of a transaction.
    """

    async def handle(self, context):
        """
        Handle the undetermined state transition.

        Args:
            context (TransactionContext): The context of the transaction.

        Returns:
            None: The transaction remains in an undetermined state.
        """
        # Send a message indicating consensus failure
        context.msg_handler.send_message(
            LogEvent(
                "consensus_event",
                EventType.ERROR,
                EventScope.CONSENSUS,
                "Failed to reach consensus",
                {
                    "transaction_hash": context.transaction.hash,
                    "consensus_data": context.consensus_data.to_dict(),
                },
                transaction_hash=context.transaction.hash,
            )
        )

        # When appeal fails, the appeal window is not reset
        if not context.transaction.appeal_undetermined:
            context.transactions_processor.set_transaction_timestamp_awaiting_finalization(
                context.transaction.hash
            )

        # Set the transaction appeal undetermined status to false
        if context.transaction.appeal_undetermined:
            context.transactions_processor.set_transaction_appeal_undetermined(
                context.transaction.hash, False
            )
            context.transaction.appeal_undetermined = False
            consensus_round = "Leader Appeal Failed"
            context.transactions_processor.set_transaction_appeal_failed(
                context.transaction.hash,
                context.transaction.appeal_failed + 1,
            )
        else:
            consensus_round = "Undetermined"

        # Save the contract snapshot for potential future appeals
        if not context.transaction.contract_snapshot:
            context.transactions_processor.set_transaction_contract_snapshot(
                context.transaction.hash, context.contract_snapshot_supplier().to_dict()
            )

        # Set the transaction result with the current consensus data
        context.transactions_processor.set_transaction_result(
            context.transaction.hash,
            context.consensus_data.to_dict(),
        )

        # Increment the appeal processing time when the transaction was appealed
        if context.transaction.timestamp_appeal is not None:
            context.transactions_processor.set_transaction_appeal_processing_time(
                context.transaction.hash
            )

        # Update the transaction status to undetermined
        ConsensusAlgorithm.dispatch_transaction_status_update(
            context.transactions_processor,
            context.transaction.hash,
            TransactionStatus.UNDETERMINED,
            context.msg_handler,
        )

        context.transactions_processor.update_consensus_history(
            context.transaction.hash,
            consensus_round,
            context.consensus_data.leader_receipt,
            context.consensus_data.validators,
        )

        return None


class FinalizingState(TransactionState):
    """
    Class representing the finalizing state of a transaction.
    """

    async def handle(self, context):
        """
        Handle the finalizing state transition.

        Args:
            context (TransactionContext): The context of the transaction.

        Returns:
            None: The transaction is finalized.
        """
        # Retrieve the leader's receipt from the consensus data
        leader_receipt = context.transaction.consensus_data.leader_receipt[0]

        # Update contract state
        if (context.transaction.status == TransactionStatus.ACCEPTED) and (
            leader_receipt.execution_result == ExecutionResultStatus.SUCCESS
        ):
            context.contract_processor.update_contract_state(
                context.transaction.to_address,
                finalized_state=leader_receipt.contract_state,
            )

        # Update the transaction status to FINALIZED
        ConsensusAlgorithm.dispatch_transaction_status_update(
            context.transactions_processor,
            context.transaction.hash,
            TransactionStatus.FINALIZED,
            context.msg_handler,
        )

        # Send events in rollup to communicate the transaction is finalized
        context.consensus_service.emit_transaction_event(
            "emitTransactionFinalized",
            leader_receipt.node_config,
            context.transaction.hash,
        )

        if context.transaction.status != TransactionStatus.UNDETERMINED:
            # Insert pending transactions generated by contract-to-contract calls
            _emit_transactions(
                context, leader_receipt.pending_transactions, "finalized"
            )


def _emit_transactions(
    context: TransactionContext,
    pending_transactions: Iterable[PendingTransaction],
    on: Literal["accepted", "finalized"],
):
    for pending_transaction in filter(lambda t: t.on == on, pending_transactions):
        nonce = context.transactions_processor.get_transaction_count(
            context.transaction.to_address
        )
        data: dict
        transaction_type: TransactionType
        if pending_transaction.is_deploy():
            transaction_type = TransactionType.DEPLOY_CONTRACT
            new_contract_address: str
            if pending_transaction.salt_nonce == 0:
                # NOTE: this address is random, which doesn't 100% align with consensus spec
                new_contract_address = (
                    context.accounts_manager.create_new_account().address
                )
            else:
                from eth_utils.crypto import keccak
                from backend.node.types import Address
                from backend.node.base import SIMULATOR_CHAIN_ID

                arr = bytearray()
                arr.append(1)
                arr.extend(Address(context.transaction.to_address).as_bytes)
                arr.extend(
                    pending_transaction.salt_nonce.to_bytes(32, "big", signed=False)
                )
                arr.extend(SIMULATOR_CHAIN_ID.to_bytes(32, "big", signed=False))
                new_contract_address = Address(keccak(arr)[:20]).as_hex
                context.accounts_manager.create_new_account_with_address(
                    new_contract_address
                )
            pending_transaction.address = new_contract_address
            data = {
                "contract_address": new_contract_address,
                "contract_code": pending_transaction.code,
                "calldata": pending_transaction.calldata,
            }
        else:
            transaction_type = TransactionType.RUN_CONTRACT
            data = {
                "calldata": pending_transaction.calldata,
            }
        context.transactions_processor.insert_transaction(
            context.transaction.to_address,  # new calls are done by the contract
            pending_transaction.address,
            data,
            value=0,  # we only handle EOA transfers at the moment, so no value gets transferred
            type=transaction_type.value,
            nonce=nonce,
            leader_only=context.transaction.leader_only,  # Cascade
            triggered_by_hash=context.transaction.hash,
        )<|MERGE_RESOLUTION|>--- conflicted
+++ resolved
@@ -251,11 +251,8 @@
         self.validator_nodes: list = []
         self.validation_results: list = []
         self.rotation_count: int = 0
-<<<<<<< HEAD
+        self.consensus_service = consensus_service
         self.leader: dict = {}
-=======
-        self.consensus_service = consensus_service
->>>>>>> 7229f84c
 
 
 class ConsensusAlgorithm:
@@ -1694,10 +1691,10 @@
         if self.activate:
             context.consensus_service.emit_transaction_event(
                 "emitTransactionActivated",
-                leader,
+                context.leader,
                 context.transaction.hash,
-                leader["address"],
-                [leader["address"]]
+                context.leader["address"],
+                [context.leader["address"]]
                 + [v["address"] for v in context.remaining_validators],
             )
 
@@ -1721,30 +1718,20 @@
             context.contract_snapshot_factory,
         )
 
-<<<<<<< HEAD
         # Leader evaluates leader function
         context.consensus_data.leader_receipt = [
             await leader_node.exec_transaction(context.transaction)
         ]
 
-        # Update the consensus data with the leader's vote and receipt
-        context.consensus_data.votes = {}
-=======
-        # Execute the transaction and obtain the leader receipt
-        leader_receipt = await leader_node.exec_transaction(context.transaction)
-
         # Send event in rollup to communicate the receipt proposed
         context.consensus_service.emit_transaction_event(
             "emitTransactionReceiptProposed",
-            leader,
+            context.leader,
             context.transaction.hash,
         )
 
         # Update the consensus data with the leader's vote and receipt
-        votes = {leader["address"]: leader_receipt.vote.value}
-        context.consensus_data.votes = votes
-        context.consensus_data.leader_receipt = leader_receipt
->>>>>>> 7229f84c
+        context.consensus_data.votes = {}
         context.consensus_data.validators = []
         context.transactions_processor.set_transaction_result(
             context.transaction.hash, context.consensus_data.to_dict()
@@ -1752,11 +1739,6 @@
 
         # Set the validators and other context attributes
         context.num_validators = len(context.remaining_validators) + 1
-<<<<<<< HEAD
-        context.contract_snapshot_supplier = contract_snapshot_supplier
-=======
-        context.votes = votes
->>>>>>> 7229f84c
 
         # Transition to the CommittingState
         return CommittingState()
@@ -1780,41 +1762,6 @@
 
         def create_validator_node(context: TransactionContext, validator: dict):
             return context.node_factory(
-                validator,
-                ExecutionMode.VALIDATOR,
-                context.contract_snapshot_supplier(),
-                context.consensus_data.leader_receipt[0],
-                context.msg_handler,
-                context.contract_snapshot_factory,
-            )
-
-        # Dispatch a transaction status update to COMMITTING
-        ConsensusAlgorithm.dispatch_transaction_status_update(
-            context.transactions_processor,
-            context.transaction.hash,
-            TransactionStatus.COMMITTING,
-            context.msg_handler,
-        )
-
-<<<<<<< HEAD
-        context.transactions_processor.create_rollup_transaction(
-            context.transaction.hash
-        )
-
-        # Leader evaluates validation function
-        if len(context.consensus_data.leader_receipt) == 1:
-            leader_node = create_validator_node(context, context.leader)
-            leader_receipt = await leader_node.exec_transaction(context.transaction)
-            context.consensus_data.leader_receipt.append(leader_receipt)
-            context.votes = {context.leader["address"]: leader_receipt.vote.value}
-
-        # Create validator nodes for each validator
-        context.validator_nodes = [
-            create_validator_node(context, validator)
-=======
-        # Create validator nodes for each validator
-        context.validator_nodes = [
-            context.node_factory(
                 validator,
                 ExecutionMode.VALIDATOR,
                 (
@@ -1822,11 +1769,29 @@
                     if context.transaction.contract_snapshot
                     else context.contract_snapshot_supplier()
                 ),
-                context.consensus_data.leader_receipt,
+                context.consensus_data.leader_receipt[0],
                 context.msg_handler,
                 context.contract_snapshot_factory,
             )
->>>>>>> 7229f84c
+
+        # Dispatch a transaction status update to COMMITTING
+        ConsensusAlgorithm.dispatch_transaction_status_update(
+            context.transactions_processor,
+            context.transaction.hash,
+            TransactionStatus.COMMITTING,
+            context.msg_handler,
+        )
+
+        # Leader evaluates validation function
+        if len(context.consensus_data.leader_receipt) == 1:
+            leader_node = create_validator_node(context, context.leader)
+            leader_receipt = await leader_node.exec_transaction(context.transaction)
+            context.consensus_data.leader_receipt.append(leader_receipt)
+            context.votes = {context.leader["address"]: leader_receipt.vote.value}
+
+        # Create validator nodes for each validator
+        context.validator_nodes = [
+            create_validator_node(context, validator)
             for validator in context.remaining_validators
         ]
 
