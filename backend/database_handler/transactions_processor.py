# consensus/services/transactions_db_service.py
from enum import Enum
import rlp

from .models import Transactions
from sqlalchemy.orm import Session
from sqlalchemy import or_, and_, desc

from .models import TransactionStatus
from eth_utils import to_bytes, keccak, is_address
import json
import base64
import time
from backend.domain.types import TransactionType
from web3 import Web3
from backend.database_handler.contract_snapshot import ContractSnapshot
import os
from backend.rollup.consensus_service import ConsensusService
from sqlalchemy.orm.attributes import flag_modified


class TransactionAddressFilter(Enum):
    ALL = "all"
    TO = "to"
    FROM = "from"


class TransactionsProcessor:
    def __init__(
        self,
        session: Session,
    ):
        self.session = session

        # Connect to Hardhat Network
        port = os.environ.get("HARDHAT_PORT")
        url = os.environ.get("HARDHAT_URL")
        hardhat_url = f"{url}:{port}"
        self.web3 = Web3(Web3.HTTPProvider(hardhat_url))

    @staticmethod
    def _parse_transaction_data(transaction_data: Transactions) -> dict:
        return {
            "hash": transaction_data.hash,
            "from_address": transaction_data.from_address,
            "to_address": transaction_data.to_address,
            "data": transaction_data.data,
            "value": transaction_data.value,
            "type": transaction_data.type,
            "status": transaction_data.status.value,
            "consensus_data": transaction_data.consensus_data,
            "gaslimit": transaction_data.nonce,
            "nonce": transaction_data.nonce,
            "r": transaction_data.r,
            "s": transaction_data.s,
            "v": transaction_data.v,
            "created_at": transaction_data.created_at.isoformat(),
            "leader_only": transaction_data.leader_only,
            "triggered_by": transaction_data.triggered_by_hash,
            "triggered_transactions": [
                transaction.hash
                for transaction in transaction_data.triggered_transactions
            ],
            "ghost_contract_address": transaction_data.ghost_contract_address,
            "appealed": transaction_data.appealed,
            "timestamp_awaiting_finalization": transaction_data.timestamp_awaiting_finalization,
            "appeal_failed": transaction_data.appeal_failed,
            "appeal_undetermined": transaction_data.appeal_undetermined,
            "timestamp_appeal": transaction_data.timestamp_appeal,
            "appeal_processing_time": transaction_data.appeal_processing_time,
        }

    @staticmethod
    def _transaction_data_to_str(data: dict) -> str:
        """
        NOTE: json doesn't support bytes object, so they need to be encoded somehow
            Common approaches can be: array, hex string, base64 string
            Array takes a lot of space (extra comma for each element)
            Hex is double in size
            Base64 is 1.33 in size
            So base64 is chosen
        """

        def data_encode(d):
            if isinstance(d, bytes):
                return str(base64.b64encode(d), encoding="ascii")
            raise TypeError("Can't encode #{d}")

        return json.dumps(data, default=data_encode)

    @staticmethod
    def _generate_transaction_hash(
        from_address: str,
        to_address: str,
        data: dict,
        value: float,
        type: int,
        nonce: int,
    ) -> str:
        from_address_bytes = (
            to_bytes(hexstr=from_address) if is_address(from_address) else None
        )
        to_address_bytes = (
            to_bytes(hexstr=to_address) if is_address(to_address) else None
        )

        data_bytes = to_bytes(text=TransactionsProcessor._transaction_data_to_str(data))

        tx_elements = [
            from_address_bytes,
            to_address_bytes,
            to_bytes(hexstr=hex(int(value))),
            data_bytes,
            to_bytes(hexstr=hex(type)),
            to_bytes(hexstr=hex(nonce)),
            to_bytes(hexstr=hex(0)),  # gas price (placeholder)
            to_bytes(hexstr=hex(0)),  # gas limit (placeholder)
        ]

        # Filter out None values
        tx_elements = [elem for elem in tx_elements if elem is not None]
        rlp_encoded = rlp.encode(tx_elements)
        hash = "0x" + keccak(rlp_encoded).hex()
        return hash

    def insert_transaction(
        self,
        from_address: str,
        to_address: str,
        data: dict,
        value: float,
        type: int,
        nonce: int,
        leader_only: bool,
        triggered_by_hash: (
            str | None
        ) = None,  # If filled, the transaction must be present in the database (committed)
    ) -> str:
        current_nonce = self.get_transaction_count(from_address)

        # Follow up: https://github.com/MetaMask/metamask-extension/issues/29787
        # to uncomment this check
        # if nonce != current_nonce:
        #     raise Exception(
        #         f"Unexpected nonce. Provided: {nonce}, expected: {current_nonce}"
        #     )

        transaction_hash = self._generate_transaction_hash(
            from_address, to_address, data, value, type, current_nonce
        )
        ghost_contract_address = None

        new_transaction = Transactions(
            hash=transaction_hash,
            from_address=from_address,
            to_address=to_address,
            data=json.loads(self._transaction_data_to_str(data)),
            value=value,
            type=type,
            status=TransactionStatus.PENDING,
            consensus_data=None,  # Will be set when the transaction is finalized
            nonce=nonce,
            # Future fields, unused for now
            gaslimit=None,
            input_data=None,
            r=None,
            s=None,
            v=None,
            leader_only=leader_only,
            triggered_by=(
                self.session.query(Transactions).filter_by(hash=triggered_by_hash).one()
                if triggered_by_hash
                else None
            ),
            ghost_contract_address=ghost_contract_address,
            appealed=False,
            timestamp_awaiting_finalization=None,
            appeal_failed=0,
            appeal_undetermined=False,
            timestamp_appeal=None,
            appeal_processing_time=0,
        )

        self.session.add(new_transaction)

        self.session.flush()  # So that `created_at` gets set

        return new_transaction.hash

    def get_transaction_by_hash(self, transaction_hash: str) -> dict | None:
        transaction = (
            self.session.query(Transactions)
            .filter_by(hash=transaction_hash)
            .one_or_none()
        )

        if transaction is None:
            return None

        return self._parse_transaction_data(transaction)

    def update_transaction_status(
        self, transaction_hash: str, new_status: TransactionStatus
    ):
        transaction = (
            self.session.query(Transactions).filter_by(hash=transaction_hash).one()
        )
        transaction.status = new_status
        self.session.commit()

    def set_transaction_result(self, transaction_hash: str, consensus_data: dict):
        transaction = (
            self.session.query(Transactions).filter_by(hash=transaction_hash).one()
        )
        transaction.consensus_data = consensus_data
        self.session.commit()

    def create_rollup_transaction(self, transaction_hash: str):
        transaction = (
            self.session.query(Transactions).filter_by(hash=transaction_hash).one()
        )
        rollup_input_data = json.dumps(
            self._parse_transaction_data(transaction)
        ).encode("utf-8")

        # Hardhat transaction
        account = self.web3.eth.accounts[0]
        private_key = os.environ.get("HARDHAT_PRIVATE_KEY")

        try:
            gas_estimate = self.web3.eth.estimate_gas(
                {
                    "from": account,
                    "to": transaction.ghost_contract_address,
                    "value": transaction.value,
                    "data": rollup_input_data,
                }
            )

            transaction = {
                "from": account,
                "to": transaction.ghost_contract_address,
                "value": transaction.value,
                "data": rollup_input_data,
                "nonce": self.web3.eth.get_transaction_count(account),
                "gas": gas_estimate,
                "gasPrice": 0,
            }

            # Sign and send the transaction
            signed_tx = self.web3.eth.account.sign_transaction(
                transaction, private_key=private_key
            )
            tx_hash = self.web3.eth.send_raw_transaction(signed_tx.raw_transaction)

            # Wait for transaction to be actually mined and get the receipt
            receipt = self.web3.eth.wait_for_transaction_receipt(tx_hash)

            # Get full transaction details including input data
            transaction = self.web3.eth.get_transaction(tx_hash)

        except Exception as e:
            print(f"Error creating rollup transaction: {e}")

    def get_transaction_count(self, address: str) -> int:
        count = (
            self.session.query(Transactions)
            .filter(Transactions.from_address == address)
            .count()
        )
        return count

    def get_transactions_for_address(
        self,
        address: str,
        filter: TransactionAddressFilter,
    ) -> list[dict]:
        query = self.session.query(Transactions)

        if filter == TransactionAddressFilter.TO:
            query = query.filter(Transactions.to_address == address)
        elif filter == TransactionAddressFilter.FROM:
            query = query.filter(Transactions.from_address == address)
        else:  # TransactionFilter.ALL
            query = query.filter(
                or_(
                    Transactions.from_address == address,
                    Transactions.to_address == address,
                )
            )

        transactions = query.order_by(Transactions.created_at.desc()).all()

        return [
            self._parse_transaction_data(transaction) for transaction in transactions
        ]

    def set_transaction_appeal(self, transaction_hash: str, appeal: bool):
        transaction = (
            self.session.query(Transactions).filter_by(hash=transaction_hash).one()
        )
        # You can only appeal the transaction if it is in accepted or undetermined state
        # Setting it to false is always allowed
        if appeal:
            if (transaction.status == TransactionStatus.ACCEPTED) or (
                transaction.status == TransactionStatus.UNDETERMINED
            ):
                transaction.appealed = appeal
                self.set_transaction_timestamp_appeal(transaction, int(time.time()))
        else:
            transaction.appealed = appeal
        self.session.commit()

    def set_transaction_timestamp_awaiting_finalization(
        self, transaction_hash: str, timestamp_awaiting_finalization: int = None
    ):
        transaction = (
            self.session.query(Transactions).filter_by(hash=transaction_hash).one()
        )
        if timestamp_awaiting_finalization:
            transaction.timestamp_awaiting_finalization = (
                timestamp_awaiting_finalization
            )
        else:
            transaction.timestamp_awaiting_finalization = int(time.time())

    def set_transaction_appeal_failed(self, transaction_hash: str, appeal_failed: int):
        if appeal_failed < 0:
            raise ValueError("appeal_failed must be a non-negative integer")
        transaction = (
            self.session.query(Transactions).filter_by(hash=transaction_hash).one()
        )
        transaction.appeal_failed = appeal_failed

    def set_transaction_appeal_undetermined(
        self, transaction_hash: str, appeal_undetermined: bool
    ):
        transaction = (
            self.session.query(Transactions).filter_by(hash=transaction_hash).one()
        )
        transaction.appeal_undetermined = appeal_undetermined

    def get_highest_timestamp(self) -> int:
        transaction = (
            self.session.query(Transactions)
            .filter(Transactions.timestamp_awaiting_finalization.isnot(None))
            .order_by(desc(Transactions.timestamp_awaiting_finalization))
            .first()
        )
        if transaction is None:
            return 0
        return transaction.timestamp_awaiting_finalization

    def get_transactions_for_block(
        self, block_number: int, include_full_tx: bool
    ) -> dict:
        transactions = (
            self.session.query(Transactions)
            .filter(Transactions.timestamp_awaiting_finalization == block_number)
            .all()
        )

        block_hash = "0x" + "0" * 64
        parent_hash = "0x" + "0" * 64  # Placeholder for parent block hash
        timestamp = (
            transactions[0].timestamp_awaiting_finalization
            if len(transactions) > 0
            else int(time.time())
        )

        if include_full_tx:
            transaction_data = [self._parse_transaction_data(tx) for tx in transactions]
        else:
            transaction_data = [tx.hash for tx in transactions]

        block_details = {
            "number": hex(block_number),
            "hash": block_hash,
            "parentHash": parent_hash,
            "nonce": "0x" + "0" * 16,
            "transactions": transaction_data,
            "timestamp": hex(int(timestamp)),
            "miner": "0x" + "0" * 40,
            "difficulty": "0x1",
            "gasUsed": "0x0",
            "gasLimit": "0x0",
            "size": "0x0",
            "extraData": "0x",
        }

        return block_details

<<<<<<< HEAD
    def set_transaction_timestamp_appeal(
        self, transaction: Transactions | str, timestamp_appeal: int
    ):
        if isinstance(transaction, str):  # hash
            transaction = (
                self.session.query(Transactions).filter_by(hash=transaction).one()
            )
        transaction.timestamp_appeal = timestamp_appeal

    def set_transaction_appeal_processing_time(
        self, transaction_hash: str, appeal_processing_time: int | None = None
    ):
        transaction = (
            self.session.query(Transactions).filter_by(hash=transaction_hash).one()
        )
        if appeal_processing_time == 0:
            transaction.appeal_processing_time = 0
        else:
            if appeal_processing_time is None:
                appeal_processing_time = (
                    round(time.time()) - transaction.timestamp_appeal
                )
            transaction.appeal_processing_time += appeal_processing_time
        flag_modified(transaction, "appeal_processing_time")
        self.session.commit()
=======
    def get_newer_transactions(self, transaction_hash: str):
        transaction = (
            self.session.query(Transactions).filter_by(hash=transaction_hash).one()
        )
        transactions = (
            self.session.query(Transactions)
            .filter(
                Transactions.created_at > transaction.created_at,
                Transactions.to_address == transaction.to_address,
            )
            .order_by(Transactions.created_at)
            .all()
        )
        return [
            self._parse_transaction_data(transaction) for transaction in transactions
        ]
>>>>>>> 2d6b5189
<|MERGE_RESOLUTION|>--- conflicted
+++ resolved
@@ -390,7 +390,23 @@
 
         return block_details
 
-<<<<<<< HEAD
+    def get_newer_transactions(self, transaction_hash: str):
+        transaction = (
+            self.session.query(Transactions).filter_by(hash=transaction_hash).one()
+        )
+        transactions = (
+            self.session.query(Transactions)
+            .filter(
+                Transactions.created_at > transaction.created_at,
+                Transactions.to_address == transaction.to_address,
+            )
+            .order_by(Transactions.created_at)
+            .all()
+        )
+        return [
+            self._parse_transaction_data(transaction) for transaction in transactions
+        ]
+
     def set_transaction_timestamp_appeal(
         self, transaction: Transactions | str, timestamp_appeal: int
     ):
@@ -415,22 +431,4 @@
                 )
             transaction.appeal_processing_time += appeal_processing_time
         flag_modified(transaction, "appeal_processing_time")
-        self.session.commit()
-=======
-    def get_newer_transactions(self, transaction_hash: str):
-        transaction = (
-            self.session.query(Transactions).filter_by(hash=transaction_hash).one()
-        )
-        transactions = (
-            self.session.query(Transactions)
-            .filter(
-                Transactions.created_at > transaction.created_at,
-                Transactions.to_address == transaction.to_address,
-            )
-            .order_by(Transactions.created_at)
-            .all()
-        )
-        return [
-            self._parse_transaction_data(transaction) for transaction in transactions
-        ]
->>>>>>> 2d6b5189
+        self.session.commit()