# consensus/services/transactions_db_service.py
from enum import Enum
import rlp

from .models import Transactions
from sqlalchemy.orm import Session
from sqlalchemy import or_, and_, desc

from .models import TransactionStatus
from eth_utils import to_bytes, keccak, is_address
import json
import base64
import time
from backend.domain.types import TransactionType
from web3 import Web3
from backend.database_handler.contract_snapshot import ContractSnapshot
import os
<<<<<<< HEAD
from backend.domain.types import MAX_ROTATIONS
=======
from sqlalchemy.orm.attributes import flag_modified
>>>>>>> bc15c90b


class TransactionAddressFilter(Enum):
    ALL = "all"
    TO = "to"
    FROM = "from"


class TransactionsProcessor:
    def __init__(
        self,
        session: Session,
    ):
        self.session = session

        # Connect to Hardhat Network
        port = os.environ.get("HARDHAT_PORT")
        url = os.environ.get("HARDHAT_URL")
        hardhat_url = f"{url}:{port}"
        self.web3 = Web3(Web3.HTTPProvider(hardhat_url))

    @staticmethod
    def _parse_transaction_data(transaction_data: Transactions) -> dict:
        return {
            "hash": transaction_data.hash,
            "from_address": transaction_data.from_address,
            "to_address": transaction_data.to_address,
            "data": transaction_data.data,
            "value": transaction_data.value,
            "type": transaction_data.type,
            "status": transaction_data.status.value,
            "consensus_data": transaction_data.consensus_data,
            "gaslimit": transaction_data.nonce,
            "nonce": transaction_data.nonce,
            "r": transaction_data.r,
            "s": transaction_data.s,
            "v": transaction_data.v,
            "created_at": transaction_data.created_at.isoformat(),
            "leader_only": transaction_data.leader_only,
            "triggered_by": transaction_data.triggered_by_hash,
            "triggered_transactions": [
                transaction.hash
                for transaction in transaction_data.triggered_transactions
            ],
            "ghost_contract_address": transaction_data.ghost_contract_address,
            "appealed": transaction_data.appealed,
            "timestamp_awaiting_finalization": transaction_data.timestamp_awaiting_finalization,
            "appeal_failed": transaction_data.appeal_failed,
            "appeal_undetermined": transaction_data.appeal_undetermined,
<<<<<<< HEAD
            "config_rotation_rounds": transaction_data.config_rotation_rounds,
=======
            "consensus_history": transaction_data.consensus_history,
>>>>>>> bc15c90b
        }

    @staticmethod
    def _transaction_data_to_str(data: dict) -> str:
        """
        NOTE: json doesn't support bytes object, so they need to be encoded somehow
            Common approaches can be: array, hex string, base64 string
            Array takes a lot of space (extra comma for each element)
            Hex is double in size
            Base64 is 1.33 in size
            So base64 is chosen
        """

        def data_encode(d):
            if isinstance(d, bytes):
                return str(base64.b64encode(d), encoding="ascii")
            raise TypeError("Can't encode #{d}")

        return json.dumps(data, default=data_encode)

    @staticmethod
    def _generate_transaction_hash(
        from_address: str,
        to_address: str,
        data: dict,
        value: float,
        type: int,
        nonce: int,
    ) -> str:
        from_address_bytes = (
            to_bytes(hexstr=from_address) if is_address(from_address) else None
        )
        to_address_bytes = (
            to_bytes(hexstr=to_address) if is_address(to_address) else None
        )

        data_bytes = to_bytes(text=TransactionsProcessor._transaction_data_to_str(data))

        tx_elements = [
            from_address_bytes,
            to_address_bytes,
            to_bytes(hexstr=hex(int(value))),
            data_bytes,
            to_bytes(hexstr=hex(type)),
            to_bytes(hexstr=hex(nonce)),
            to_bytes(hexstr=hex(0)),  # gas price (placeholder)
            to_bytes(hexstr=hex(0)),  # gas limit (placeholder)
        ]

        # Filter out None values
        tx_elements = [elem for elem in tx_elements if elem is not None]
        rlp_encoded = rlp.encode(tx_elements)
        hash = "0x" + keccak(rlp_encoded).hex()
        return hash

    def insert_transaction(
        self,
        from_address: str,
        to_address: str,
        data: dict,
        value: float,
        type: int,
        nonce: int,
        leader_only: bool,
        triggered_by_hash: (
            str | None
        ) = None,  # If filled, the transaction must be present in the database (committed)
    ) -> str:
        current_nonce = self.get_transaction_count(from_address)

        # Follow up: https://github.com/MetaMask/metamask-extension/issues/29787
        # to uncomment this check
        # if nonce != current_nonce:
        #     raise Exception(
        #         f"Unexpected nonce. Provided: {nonce}, expected: {current_nonce}"
        #     )

        transaction_hash = self._generate_transaction_hash(
            from_address, to_address, data, value, type, current_nonce
        )
        ghost_contract_address = None

        if type == TransactionType.DEPLOY_CONTRACT.value:
            # Hardhat account
            account = self.web3.eth.accounts[0]
            private_key = os.environ.get("HARDHAT_PRIVATE_KEY")

            # Ghost contract
            # Read contract ABI and bytecode from compiled contract
            # contract_file = os.path.join(
            #     os.getcwd(),
            #     "app/hardhat/artifacts/contracts/GhostContract.sol/GhostContract.json",
            # )

            # with open(contract_file, "r") as f:
            #     contract_json = json.loads(f.read())
            #     abi = contract_json["abi"]
            #     bytecode = contract_json["bytecode"]

            # # Create the contract instance
            # contract = self.web3.eth.contract(abi=abi, bytecode=bytecode)

            # # Build the transaction
            # gas_estimate = self.web3.eth.estimate_gas(
            #     contract.constructor().build_transaction(
            #         {
            #             "from": account,
            #             "nonce": self.web3.eth.get_transaction_count(account),
            #             "gasPrice": 0,
            #         }
            #     )
            # )
            # transaction = contract.constructor().build_transaction(
            #     {
            #         "from": account,
            #         "nonce": self.web3.eth.get_transaction_count(account),
            #         "gas": gas_estimate,
            #         "gasPrice": 0,
            #     }
            # )

            # # Sign the transaction
            # signed_tx = self.web3.eth.account.sign_transaction(
            #     transaction, private_key=private_key
            # )

            # # Send the transaction
            # tx_hash = self.web3.eth.send_raw_transaction(signed_tx.raw_transaction)

            # # Wait for the transaction receipt
            # receipt = self.web3.eth.wait_for_transaction_receipt(tx_hash)
            # ghost_contract_address = receipt.contractAddress

        elif type == TransactionType.RUN_CONTRACT.value:
            genlayer_contract_address = to_address
            # contract_snapshot = ContractSnapshot(
            #     genlayer_contract_address, self.session
            # )
            # ghost_contract_address = contract_snapshot.ghost_contract_address

        new_transaction = Transactions(
            hash=transaction_hash,
            from_address=from_address,
            to_address=to_address,
            data=json.loads(self._transaction_data_to_str(data)),
            value=value,
            type=type,
            status=TransactionStatus.PENDING,
            consensus_data=None,  # Will be set when the transaction is finalized
            nonce=nonce,
            # Future fields, unused for now
            gaslimit=None,
            input_data=None,
            r=None,
            s=None,
            v=None,
            leader_only=leader_only,
            triggered_by=(
                self.session.query(Transactions).filter_by(hash=triggered_by_hash).one()
                if triggered_by_hash
                else None
            ),
            ghost_contract_address=ghost_contract_address,
            appealed=False,
            timestamp_awaiting_finalization=None,
            appeal_failed=0,
            appeal_undetermined=False,
<<<<<<< HEAD
            config_rotation_rounds=MAX_ROTATIONS,
=======
            consensus_history=None,
>>>>>>> bc15c90b
        )

        self.session.add(new_transaction)

        self.session.flush()  # So that `created_at` gets set

        if type != TransactionType.SEND.value:
            self.create_rollup_transaction(new_transaction.hash)

        return new_transaction.hash

    def get_transaction_by_hash(self, transaction_hash: str) -> dict | None:
        transaction = (
            self.session.query(Transactions)
            .filter_by(hash=transaction_hash)
            .one_or_none()
        )

        if transaction is None:
            return None

        return self._parse_transaction_data(transaction)

    def update_transaction_status(
        self, transaction_hash: str, new_status: TransactionStatus
    ):
        transaction = (
            self.session.query(Transactions).filter_by(hash=transaction_hash).one()
        )
        transaction.status = new_status
        self.session.commit()

    def set_transaction_result(self, transaction_hash: str, consensus_data: dict):
        transaction = (
            self.session.query(Transactions).filter_by(hash=transaction_hash).one()
        )
        transaction.consensus_data = consensus_data
        self.session.commit()

    def create_rollup_transaction(self, transaction_hash: str):
        transaction = (
            self.session.query(Transactions).filter_by(hash=transaction_hash).one()
        )
        rollup_input_data = json.dumps(
            self._parse_transaction_data(transaction)
        ).encode("utf-8")

        # Hardhat transaction
        account = self.web3.eth.accounts[0]
        private_key = os.environ.get("HARDHAT_PRIVATE_KEY")

        # gas_estimate = self.web3.eth.estimate_gas(
        #     {
        #         "from": account,
        #         "to": transaction.ghost_contract_address,
        #         "value": transaction.value,
        #         "data": rollup_input_data,
        #     }
        # )

        # transaction = {
        #     "from": account,
        #     "to": transaction.ghost_contract_address,
        #     "value": transaction.value,
        #     "data": rollup_input_data,
        #     "nonce": self.web3.eth.get_transaction_count(account),
        #     "gas": gas_estimate,
        #     "gasPrice": 0,
        # }

        # # Sign and send the transaction
        # signed_tx = self.web3.eth.account.sign_transaction(
        #     transaction, private_key=private_key
        # )
        # tx_hash = self.web3.eth.send_raw_transaction(signed_tx.raw_transaction)

        # # Wait for transaction to be actually mined and get the receipt
        # receipt = self.web3.eth.wait_for_transaction_receipt(tx_hash)

        # # Get full transaction details including input data
        # transaction = self.web3.eth.get_transaction(tx_hash)

    def get_transaction_count(self, address: str) -> int:
        count = (
            self.session.query(Transactions)
            .filter(Transactions.from_address == address)
            .count()
        )
        return count

    def get_transactions_for_address(
        self,
        address: str,
        filter: TransactionAddressFilter,
    ) -> list[dict]:
        query = self.session.query(Transactions)

        if filter == TransactionAddressFilter.TO:
            query = query.filter(Transactions.to_address == address)
        elif filter == TransactionAddressFilter.FROM:
            query = query.filter(Transactions.from_address == address)
        else:  # TransactionFilter.ALL
            query = query.filter(
                or_(
                    Transactions.from_address == address,
                    Transactions.to_address == address,
                )
            )

        transactions = query.order_by(Transactions.created_at.desc()).all()

        return [
            self._parse_transaction_data(transaction) for transaction in transactions
        ]

    def set_transaction_appeal(self, transaction_hash: str, appeal: bool):
        transaction = (
            self.session.query(Transactions).filter_by(hash=transaction_hash).one()
        )
        # You can only appeal the transaction if it is in accepted or undetermined state
        # Setting it to false is always allowed
        if (
            (not appeal)
            or (transaction.status == TransactionStatus.ACCEPTED)
            or (transaction.status == TransactionStatus.UNDETERMINED)
        ):
            transaction.appealed = appeal

    def set_transaction_timestamp_awaiting_finalization(
        self, transaction_hash: str, timestamp_awaiting_finalization: int = None
    ):
        transaction = (
            self.session.query(Transactions).filter_by(hash=transaction_hash).one()
        )
        if timestamp_awaiting_finalization:
            transaction.timestamp_awaiting_finalization = (
                timestamp_awaiting_finalization
            )
        else:
            transaction.timestamp_awaiting_finalization = int(time.time())

    def set_transaction_appeal_failed(self, transaction_hash: str, appeal_failed: int):
        if appeal_failed < 0:
            raise ValueError("appeal_failed must be a non-negative integer")
        transaction = (
            self.session.query(Transactions).filter_by(hash=transaction_hash).one()
        )
        transaction.appeal_failed = appeal_failed

    def set_transaction_appeal_undetermined(
        self, transaction_hash: str, appeal_undetermined: bool
    ):
        transaction = (
            self.session.query(Transactions).filter_by(hash=transaction_hash).one()
        )
        transaction.appeal_undetermined = appeal_undetermined

    def get_highest_timestamp(self) -> int:
        transaction = (
            self.session.query(Transactions)
            .filter(Transactions.timestamp_awaiting_finalization.isnot(None))
            .order_by(desc(Transactions.timestamp_awaiting_finalization))
            .first()
        )
        if transaction is None:
            return 0
        return transaction.timestamp_awaiting_finalization

    def get_transactions_for_block(
        self, block_number: int, include_full_tx: bool
    ) -> dict:
        transactions = (
            self.session.query(Transactions)
            .filter(Transactions.timestamp_awaiting_finalization == block_number)
            .all()
        )

        if not transactions:
            return None

        block_hash = transactions[0].hash
        parent_hash = "0x" + "0" * 64  # Placeholder for parent block hash
        timestamp = transactions[0].timestamp_awaiting_finalization or int(time.time())

        if include_full_tx:
            transaction_data = [self._parse_transaction_data(tx) for tx in transactions]
        else:
            transaction_data = [tx.hash for tx in transactions]

        block_details = {
            "number": hex(block_number),
            "hash": block_hash,
            "parentHash": parent_hash,
            "nonce": "0x" + "0" * 16,
            "transactions": transaction_data,
            "timestamp": hex(int(timestamp)),
            "miner": "0x" + "0" * 40,
            "difficulty": "0x1",
            "gasUsed": "0x0",
            "gasLimit": "0x0",
            "size": "0x0",
            "extraData": "0x",
        }

        return block_details

    def get_newer_transactions(self, transaction_hash: str):
        transaction = (
            self.session.query(Transactions).filter_by(hash=transaction_hash).one()
        )
        address = transaction.to_address or transaction.from_address
        transactions = (
            self.session.query(Transactions)
            .filter(
                Transactions.created_at > transaction.created_at,
                or_(
                    Transactions.to_address == address,
                    Transactions.from_address == address,
                ),
            )
            .order_by(Transactions.created_at)
            .all()
        )
        return [
            self._parse_transaction_data(transaction) for transaction in transactions
        ]

    def update_consensus_history(
        self,
        transaction_hash: str,
        consensus_round: str,
        leader_result: dict | None,
        validator_results: list,
    ):
        transaction = (
            self.session.query(Transactions).filter_by(hash=transaction_hash).one()
        )
        current_consensus_results = {
            "consensus_round": consensus_round,
            "leader_result": leader_result.to_dict() if leader_result else None,
            "validator_results": [receipt.to_dict() for receipt in validator_results],
        }
        if transaction.consensus_history:
            transaction.consensus_history.append(current_consensus_results)
        else:
            transaction.consensus_history = [current_consensus_results]
        flag_modified(transaction, "consensus_history")
        self.session.commit()<|MERGE_RESOLUTION|>--- conflicted
+++ resolved
@@ -15,11 +15,8 @@
 from web3 import Web3
 from backend.database_handler.contract_snapshot import ContractSnapshot
 import os
-<<<<<<< HEAD
+from sqlalchemy.orm.attributes import flag_modified
 from backend.domain.types import MAX_ROTATIONS
-=======
-from sqlalchemy.orm.attributes import flag_modified
->>>>>>> bc15c90b
 
 
 class TransactionAddressFilter(Enum):
@@ -69,11 +66,8 @@
             "timestamp_awaiting_finalization": transaction_data.timestamp_awaiting_finalization,
             "appeal_failed": transaction_data.appeal_failed,
             "appeal_undetermined": transaction_data.appeal_undetermined,
-<<<<<<< HEAD
+            "consensus_history": transaction_data.consensus_history,
             "config_rotation_rounds": transaction_data.config_rotation_rounds,
-=======
-            "consensus_history": transaction_data.consensus_history,
->>>>>>> bc15c90b
         }
 
     @staticmethod
@@ -241,11 +235,8 @@
             timestamp_awaiting_finalization=None,
             appeal_failed=0,
             appeal_undetermined=False,
-<<<<<<< HEAD
+            consensus_history=None,
             config_rotation_rounds=MAX_ROTATIONS,
-=======
-            consensus_history=None,
->>>>>>> bc15c90b
         )
 
         self.session.add(new_transaction)
