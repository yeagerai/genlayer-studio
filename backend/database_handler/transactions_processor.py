--- conflicted
+++ resolved
@@ -71,11 +71,8 @@
             "consensus_history": transaction_data.consensus_history,
             "timestamp_appeal": transaction_data.timestamp_appeal,
             "appeal_processing_time": transaction_data.appeal_processing_time,
-<<<<<<< HEAD
+            "contract_snapshot": transaction_data.contract_snapshot,
             "config_rotation_rounds": transaction_data.config_rotation_rounds,
-=======
-            "contract_snapshot": transaction_data.contract_snapshot,
->>>>>>> 0009bcf2
         }
 
     @staticmethod
@@ -188,11 +185,8 @@
             consensus_history={},
             timestamp_appeal=None,
             appeal_processing_time=0,
-<<<<<<< HEAD
+            contract_snapshot=None,
             config_rotation_rounds=MAX_ROTATIONS,
-=======
-            contract_snapshot=None,
->>>>>>> 0009bcf2
         )
 
         self.session.add(new_transaction)
