# consensus/services/transactions_db_service.py
from enum import Enum
import rlp

<<<<<<< HEAD
from .models import Transactions, RollupTransactions
=======
from .models import Transactions
>>>>>>> 3f0aecb7
from sqlalchemy.orm import Session
from sqlalchemy import or_, and_

from .models import TransactionStatus
from eth_utils import to_bytes, keccak, is_address
import json
import base64
import time
<<<<<<< HEAD
=======
from backend.domain.types import TransactionType
from web3 import Web3
from backend.database_handler.contract_snapshot import ContractSnapshot
import os
>>>>>>> 3f0aecb7


class TransactionAddressFilter(Enum):
    ALL = "all"
    TO = "to"
    FROM = "from"


class TransactionsProcessor:
    def __init__(
        self,
        session: Session,
    ):
        self.session = session

        # Connect to Hardhat Network
        port = os.environ.get("HARDHAT_PORT")
        url = os.environ.get("HARDHAT_URL")
        hardhat_url = f"{url}:{port}"
        self.web3 = Web3(Web3.HTTPProvider(hardhat_url))

    @staticmethod
    def _parse_transaction_data(transaction_data: Transactions) -> dict:
        return {
            "hash": transaction_data.hash,
            "from_address": transaction_data.from_address,
            "to_address": transaction_data.to_address,
            "data": transaction_data.data,
            "value": transaction_data.value,
            "type": transaction_data.type,
            "status": transaction_data.status.value,
            "consensus_data": transaction_data.consensus_data,
            "gaslimit": transaction_data.nonce,
            "nonce": transaction_data.nonce,
            "r": transaction_data.r,
            "s": transaction_data.s,
            "v": transaction_data.v,
            "created_at": transaction_data.created_at.isoformat(),
            "leader_only": transaction_data.leader_only,
            "triggered_by": transaction_data.triggered_by_hash,
            "triggered_transactions": [
                transaction.hash
                for transaction in transaction_data.triggered_transactions
            ],
<<<<<<< HEAD
            "appealed": transaction_data.appealed,
            "timestamp_accepted": transaction_data.timestamp_accepted,
            "appeal_failed": transaction_data.appeal_failed,
=======
            "ghost_contract_address": transaction_data.ghost_contract_address,
            "appealed": transaction_data.appealed,
            "timestamp_accepted": transaction_data.timestamp_accepted,
>>>>>>> 3f0aecb7
        }

    @staticmethod
    def _transaction_data_to_str(data: dict) -> str:
        """
        NOTE: json doesn't support bytes object, so they need to be encoded somehow
            Common approaches can be: array, hex string, base64 string
            Array takes a lot of space (extra comma for each element)
            Hex is double in size
            Base64 is 1.33 in size
            So base64 is chosen
        """

        def data_encode(d):
            if isinstance(d, bytes):
                return str(base64.b64encode(d), encoding="ascii")
            raise TypeError("Can't encode #{d}")

        return json.dumps(data, default=data_encode)

    @staticmethod
    def _generate_transaction_hash(
        from_address: str,
        to_address: str,
        data: dict,
        value: float,
        type: int,
        nonce: int,
    ) -> str:
        from_address_bytes = (
            to_bytes(hexstr=from_address) if is_address(from_address) else None
        )
        to_address_bytes = (
            to_bytes(hexstr=to_address) if is_address(to_address) else None
        )

        data_bytes = to_bytes(text=TransactionsProcessor._transaction_data_to_str(data))

        tx_elements = [
            from_address_bytes,
            to_address_bytes,
            to_bytes(hexstr=hex(int(value))),
            data_bytes,
            to_bytes(hexstr=hex(type)),
            to_bytes(hexstr=hex(nonce)),
            to_bytes(hexstr=hex(0)),  # gas price (placeholder)
            to_bytes(hexstr=hex(0)),  # gas limit (placeholder)
        ]

        # Filter out None values
        tx_elements = [elem for elem in tx_elements if elem is not None]
        rlp_encoded = rlp.encode(tx_elements)
        hash = "0x" + keccak(rlp_encoded).hex()
        return hash

    def insert_transaction(
        self,
        from_address: str,
        to_address: str,
        data: dict,
        value: float,
        type: int,
        nonce: int,
        leader_only: bool,
        triggered_by_hash: (
            str | None
        ) = None,  # If filled, the transaction must be present in the database (committed)
    ) -> str:
        current_nonce = self.get_transaction_count(from_address)

        if nonce != current_nonce:
            raise Exception(
                f"Unexpected nonce. Provided: {nonce}, expected: {current_nonce}"
            )

        transaction_hash = self._generate_transaction_hash(
            from_address, to_address, data, value, type, nonce
        )
        ghost_contract_address = None

        if type == TransactionType.DEPLOY_CONTRACT.value:
            # Hardhat account
            account = self.web3.eth.accounts[0]
            private_key = os.environ.get("HARDHAT_PRIVATE_KEY")

            # Ghost contract
            # Read contract ABI and bytecode from compiled contract
            # contract_file = os.path.join(
            #     os.getcwd(),
            #     "app/hardhat/artifacts/contracts/GhostContract.sol/GhostContract.json",
            # )

            # with open(contract_file, "r") as f:
            #     contract_json = json.loads(f.read())
            #     abi = contract_json["abi"]
            #     bytecode = contract_json["bytecode"]

            # # Create the contract instance
            # contract = self.web3.eth.contract(abi=abi, bytecode=bytecode)

            # # Build the transaction
            # gas_estimate = self.web3.eth.estimate_gas(
            #     contract.constructor().build_transaction(
            #         {
            #             "from": account,
            #             "nonce": self.web3.eth.get_transaction_count(account),
            #             "gasPrice": 0,
            #         }
            #     )
            # )
            # transaction = contract.constructor().build_transaction(
            #     {
            #         "from": account,
            #         "nonce": self.web3.eth.get_transaction_count(account),
            #         "gas": gas_estimate,
            #         "gasPrice": 0,
            #     }
            # )

            # # Sign the transaction
            # signed_tx = self.web3.eth.account.sign_transaction(
            #     transaction, private_key=private_key
            # )

            # # Send the transaction
            # tx_hash = self.web3.eth.send_raw_transaction(signed_tx.raw_transaction)

            # # Wait for the transaction receipt
            # receipt = self.web3.eth.wait_for_transaction_receipt(tx_hash)
            # ghost_contract_address = receipt.contractAddress

        elif type == TransactionType.RUN_CONTRACT.value:
            genlayer_contract_address = to_address
            # contract_snapshot = ContractSnapshot(
            #     genlayer_contract_address, self.session
            # )
            # ghost_contract_address = contract_snapshot.ghost_contract_address

        new_transaction = Transactions(
            hash=transaction_hash,
            from_address=from_address,
            to_address=to_address,
            data=json.loads(self._transaction_data_to_str(data)),
            value=value,
            type=type,
            status=TransactionStatus.PENDING,
            consensus_data=None,  # Will be set when the transaction is finalized
            nonce=nonce,
            # Future fields, unused for now
            gaslimit=None,
            input_data=None,
            r=None,
            s=None,
            v=None,
            leader_only=leader_only,
            triggered_by=(
                self.session.query(Transactions).filter_by(hash=triggered_by_hash).one()
                if triggered_by_hash
                else None
            ),
<<<<<<< HEAD
            appealed=False,
            timestamp_accepted=None,
            appeal_failed=0,
=======
            ghost_contract_address=ghost_contract_address,
            appealed=False,
            timestamp_accepted=None,
>>>>>>> 3f0aecb7
        )

        self.session.add(new_transaction)

        self.session.flush()  # So that `created_at` gets set

<<<<<<< HEAD
        self.create_rollup_transaction(new_transaction.hash)
=======
        if type != TransactionType.SEND.value:
            self.create_rollup_transaction(new_transaction.hash)
>>>>>>> 3f0aecb7

        return new_transaction.hash

    def get_transaction_by_hash(self, transaction_hash: str) -> dict | None:
        transaction = (
            self.session.query(Transactions)
            .filter_by(hash=transaction_hash)
            .one_or_none()
        )

        if transaction is None:
            return None

        return self._parse_transaction_data(transaction)

    def update_transaction_status(
        self, transaction_hash: str, new_status: TransactionStatus
    ):
        transaction = (
            self.session.query(Transactions).filter_by(hash=transaction_hash).one()
        )
        transaction.status = new_status
        self.session.commit()

    def set_transaction_result(self, transaction_hash: str, consensus_data: dict):
        transaction = (
            self.session.query(Transactions).filter_by(hash=transaction_hash).one()
        )
        transaction.consensus_data = consensus_data
        self.session.commit()

    def create_rollup_transaction(self, transaction_hash: str):
        transaction = (
            self.session.query(Transactions).filter_by(hash=transaction_hash).one()
<<<<<<< HEAD
        )
        rollup_input_data = self._transaction_data_to_str(
            self._parse_transaction_data(transaction)
        )
        rollup_nonce = int(time.time() * 1000)
        rollup_transaction_hash = self._generate_transaction_hash(
            transaction.from_address,
            transaction.to_address,
            rollup_input_data,
            transaction.value,
            0,
            rollup_nonce,
        )
        rollup_transaction_record = RollupTransactions(
            transaction_hash=rollup_transaction_hash,
            from_=transaction.from_address,
            to_=transaction.to_address,
            gas=0,
            gas_price=0,
            value=transaction.value,
            input=rollup_input_data,
            nonce=rollup_nonce,
        )
        self.session.add(rollup_transaction_record)
=======
        )
        rollup_input_data = json.dumps(
            self._parse_transaction_data(transaction)
        ).encode("utf-8")

        # Hardhat transaction
        account = self.web3.eth.accounts[0]
        private_key = os.environ.get("HARDHAT_PRIVATE_KEY")

        # gas_estimate = self.web3.eth.estimate_gas(
        #     {
        #         "from": account,
        #         "to": transaction.ghost_contract_address,
        #         "value": transaction.value,
        #         "data": rollup_input_data,
        #     }
        # )

        # transaction = {
        #     "from": account,
        #     "to": transaction.ghost_contract_address,
        #     "value": transaction.value,
        #     "data": rollup_input_data,
        #     "nonce": self.web3.eth.get_transaction_count(account),
        #     "gas": gas_estimate,
        #     "gasPrice": 0,
        # }

        # # Sign and send the transaction
        # signed_tx = self.web3.eth.account.sign_transaction(
        #     transaction, private_key=private_key
        # )
        # tx_hash = self.web3.eth.send_raw_transaction(signed_tx.raw_transaction)

        # # Wait for transaction to be actually mined and get the receipt
        # receipt = self.web3.eth.wait_for_transaction_receipt(tx_hash)

        # # Get full transaction details including input data
        # transaction = self.web3.eth.get_transaction(tx_hash)
>>>>>>> 3f0aecb7

    def get_transaction_count(self, address: str) -> int:
        count = (
            self.session.query(Transactions)
            .filter(Transactions.from_address == address)
            .count()
        )
        return count

    def get_transactions_for_address(
        self,
        address: str,
        filter: TransactionAddressFilter,
    ) -> list[dict]:
        query = self.session.query(Transactions)

        if filter == TransactionAddressFilter.TO:
            query = query.filter(Transactions.to_address == address)
        elif filter == TransactionAddressFilter.FROM:
            query = query.filter(Transactions.from_address == address)
        else:  # TransactionFilter.ALL
            query = query.filter(
                or_(
                    Transactions.from_address == address,
                    Transactions.to_address == address,
                )
            )

        transactions = query.order_by(Transactions.created_at.desc()).all()

        return [
            self._parse_transaction_data(transaction) for transaction in transactions
        ]

    def set_transaction_appeal(self, transaction_hash: str, appeal: bool):
        transaction = (
            self.session.query(Transactions).filter_by(hash=transaction_hash).one()
        )
        transaction.appealed = appeal

    def set_transaction_timestamp_accepted(
        self, transaction_hash: str, timestamp_accepted: int = None
    ):
        transaction = (
            self.session.query(Transactions).filter_by(hash=transaction_hash).one()
        )
        if timestamp_accepted:
            transaction.timestamp_accepted = timestamp_accepted
        else:
<<<<<<< HEAD
            transaction.timestamp_accepted = int(time.time())

    def set_transaction_appeal_failed(self, transaction_hash: str, appeal_failed: int):
        if appeal_failed < 0:
            raise ValueError("appeal_failed must be a non-negative integer")
        transaction = (
            self.session.query(Transactions).filter_by(hash=transaction_hash).one()
        )
        transaction.appeal_failed = appeal_failed
=======
            transaction.timestamp_accepted = int(time.time())
>>>>>>> 3f0aecb7
<|MERGE_RESOLUTION|>--- conflicted
+++ resolved
@@ -2,11 +2,7 @@
 from enum import Enum
 import rlp
 
-<<<<<<< HEAD
-from .models import Transactions, RollupTransactions
-=======
 from .models import Transactions
->>>>>>> 3f0aecb7
 from sqlalchemy.orm import Session
 from sqlalchemy import or_, and_
 
@@ -15,13 +11,10 @@
 import json
 import base64
 import time
-<<<<<<< HEAD
-=======
 from backend.domain.types import TransactionType
 from web3 import Web3
 from backend.database_handler.contract_snapshot import ContractSnapshot
 import os
->>>>>>> 3f0aecb7
 
 
 class TransactionAddressFilter(Enum):
@@ -66,15 +59,10 @@
                 transaction.hash
                 for transaction in transaction_data.triggered_transactions
             ],
-<<<<<<< HEAD
+            "ghost_contract_address": transaction_data.ghost_contract_address,
             "appealed": transaction_data.appealed,
             "timestamp_accepted": transaction_data.timestamp_accepted,
             "appeal_failed": transaction_data.appeal_failed,
-=======
-            "ghost_contract_address": transaction_data.ghost_contract_address,
-            "appealed": transaction_data.appealed,
-            "timestamp_accepted": transaction_data.timestamp_accepted,
->>>>>>> 3f0aecb7
         }
 
     @staticmethod
@@ -235,27 +223,18 @@
                 if triggered_by_hash
                 else None
             ),
-<<<<<<< HEAD
+            ghost_contract_address=ghost_contract_address,
             appealed=False,
             timestamp_accepted=None,
             appeal_failed=0,
-=======
-            ghost_contract_address=ghost_contract_address,
-            appealed=False,
-            timestamp_accepted=None,
->>>>>>> 3f0aecb7
         )
 
         self.session.add(new_transaction)
 
         self.session.flush()  # So that `created_at` gets set
 
-<<<<<<< HEAD
-        self.create_rollup_transaction(new_transaction.hash)
-=======
         if type != TransactionType.SEND.value:
             self.create_rollup_transaction(new_transaction.hash)
->>>>>>> 3f0aecb7
 
         return new_transaction.hash
 
@@ -290,32 +269,6 @@
     def create_rollup_transaction(self, transaction_hash: str):
         transaction = (
             self.session.query(Transactions).filter_by(hash=transaction_hash).one()
-<<<<<<< HEAD
-        )
-        rollup_input_data = self._transaction_data_to_str(
-            self._parse_transaction_data(transaction)
-        )
-        rollup_nonce = int(time.time() * 1000)
-        rollup_transaction_hash = self._generate_transaction_hash(
-            transaction.from_address,
-            transaction.to_address,
-            rollup_input_data,
-            transaction.value,
-            0,
-            rollup_nonce,
-        )
-        rollup_transaction_record = RollupTransactions(
-            transaction_hash=rollup_transaction_hash,
-            from_=transaction.from_address,
-            to_=transaction.to_address,
-            gas=0,
-            gas_price=0,
-            value=transaction.value,
-            input=rollup_input_data,
-            nonce=rollup_nonce,
-        )
-        self.session.add(rollup_transaction_record)
-=======
         )
         rollup_input_data = json.dumps(
             self._parse_transaction_data(transaction)
@@ -355,7 +308,6 @@
 
         # # Get full transaction details including input data
         # transaction = self.web3.eth.get_transaction(tx_hash)
->>>>>>> 3f0aecb7
 
     def get_transaction_count(self, address: str) -> int:
         count = (
@@ -405,7 +357,6 @@
         if timestamp_accepted:
             transaction.timestamp_accepted = timestamp_accepted
         else:
-<<<<<<< HEAD
             transaction.timestamp_accepted = int(time.time())
 
     def set_transaction_appeal_failed(self, transaction_hash: str, appeal_failed: int):
@@ -414,7 +365,4 @@
         transaction = (
             self.session.query(Transactions).filter_by(hash=transaction_hash).one()
         )
-        transaction.appeal_failed = appeal_failed
-=======
-            transaction.timestamp_accepted = int(time.time())
->>>>>>> 3f0aecb7
+        transaction.appeal_failed = appeal_failed