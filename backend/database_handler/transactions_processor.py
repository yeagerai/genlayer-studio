--- conflicted
+++ resolved
@@ -86,25 +86,17 @@
         nonce: int,
         leader_only: bool,
         client_session_id: str | None,
-<<<<<<< HEAD
-    ) -> int:
+    ) -> str:
         current_nonce = self.get_transaction_count(from_address)
 
         if nonce != current_nonce:
             raise Exception(
                 f"Unexpected nonce. Provided: {nonce}, expected: {current_nonce}"
             )
-=======
-        triggered_by_hash: (
-            str | None
-        ) = None,  # If filled, the transaction must be present in the database (committed)
-    ) -> str:
-        nonce = (
-            self.session.query(Transactions)
-            .filter(Transactions.from_address == from_address)
-            .count()
-        )
->>>>>>> 1b311f06
+
+        triggered_by_hash: str | None = (
+            None,
+        )  # If filled, the transaction must be present in the database (committed)
 
         transaction_hash = self._generate_transaction_hash(
             from_address, to_address, data, value, type, nonce
@@ -178,8 +170,11 @@
         transaction.status = TransactionStatus.FINALIZED
         transaction.consensus_data = consensus_data
 
-<<<<<<< HEAD
-        self.session.commit()
+        print(
+            "Updating transaction status",
+            transaction_hash,
+            TransactionStatus.FINALIZED.value,
+        )
 
     def get_transaction_count(self, address: str) -> int:
         count = (
@@ -187,11 +182,4 @@
             .filter(Transactions.from_address == address)
             .count()
         )
-        return count
-=======
-        print(
-            "Updating transaction status",
-            transaction_hash,
-            TransactionStatus.FINALIZED.value,
-        )
->>>>>>> 1b311f06
+        return count