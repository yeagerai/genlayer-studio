--- conflicted
+++ resolved
@@ -68,16 +68,13 @@
             "timestamp_awaiting_finalization": transaction_data.timestamp_awaiting_finalization,
             "appeal_failed": transaction_data.appeal_failed,
             "appeal_undetermined": transaction_data.appeal_undetermined,
-<<<<<<< HEAD
-            "config_appeal_rounds": transaction_data.config_appeal_rounds,
-            "appeal_round": transaction_data.appeal_round,
-=======
             "consensus_history": transaction_data.consensus_history,
             "timestamp_appeal": transaction_data.timestamp_appeal,
             "appeal_processing_time": transaction_data.appeal_processing_time,
             "contract_snapshot": transaction_data.contract_snapshot,
             "config_rotation_rounds": transaction_data.config_rotation_rounds,
->>>>>>> dadacb0e
+            "config_appeal_rounds": transaction_data.config_appeal_rounds,
+            "appeal_round": transaction_data.appeal_round,
         }
 
     @staticmethod
@@ -187,16 +184,13 @@
             timestamp_awaiting_finalization=None,
             appeal_failed=0,
             appeal_undetermined=False,
-<<<<<<< HEAD
-            config_appeal_rounds=3,  # should come from the frontend/wallet
-            appeal_round=0,
-=======
             consensus_history={},
             timestamp_appeal=None,
             appeal_processing_time=0,
             contract_snapshot=None,
             config_rotation_rounds=MAX_ROTATIONS,
->>>>>>> dadacb0e
+            config_appeal_rounds=3,  # should come from the frontend/wallet
+            appeal_round=0,
         )
 
         self.session.add(new_transaction)
@@ -329,20 +323,6 @@
         transaction = (
             self.session.query(Transactions).filter_by(hash=transaction_hash).one()
         )
-<<<<<<< HEAD
-        if appeal:
-            if (transaction.status == TransactionStatus.ACCEPTED) or (
-                transaction.status == TransactionStatus.UNDETERMINED
-            ):
-                if transaction.appeal_round < transaction.config_appeal_rounds:
-                    transaction.appealed = True
-                else:
-                    raise ValueError(
-                        "Transaction has already been appealed the maximum number of times"
-                    )
-        else:
-            transaction.appealed = False
-=======
         # You can only appeal the transaction if it is in accepted or undetermined state
         # Setting it to false is always allowed
         if not appeal:
@@ -352,10 +332,13 @@
             TransactionStatus.ACCEPTED,
             TransactionStatus.UNDETERMINED,
         ):
-            transaction.appealed = appeal
-            self.set_transaction_timestamp_appeal(transaction, int(time.time()))
-            self.session.commit()
->>>>>>> dadacb0e
+            if transaction.appeal_round < transaction.config_appeal_rounds:
+                transaction.appealed = appeal
+                self.set_transaction_timestamp_appeal(transaction, int(time.time()))
+                self.session.commit()
+            raise ValueError(
+                "Transaction has already been appealed the maximum number of times"
+            )
 
     def set_transaction_timestamp_awaiting_finalization(
         self, transaction_hash: str, timestamp_awaiting_finalization: int = None
@@ -436,16 +419,6 @@
 
         return block_details
 
-<<<<<<< HEAD
-    def set_transaction_appeal_round(self, transaction_hash: str, appeal_round: int):
-        if appeal_round < 0:
-            raise ValueError("appeal_round must be a non-negative integer")
-        transaction = (
-            self.session.query(Transactions).filter_by(hash=transaction_hash).one()
-        )
-        transaction.appeal_round = appeal_round
-        self.session.commit()
-=======
     def get_newer_transactions(self, transaction_hash: str):
         transaction = (
             self.session.query(Transactions).filter_by(hash=transaction_hash).one()
@@ -540,4 +513,12 @@
             self.session.query(Transactions).filter_by(hash=transaction_hash).one()
         )
         return ContractSnapshot.from_dict(transaction.contract_snapshot)
->>>>>>> dadacb0e
+
+    def set_transaction_appeal_round(self, transaction_hash: str, appeal_round: int):
+        if appeal_round < 0:
+            raise ValueError("appeal_round must be a non-negative integer")
+        transaction = (
+            self.session.query(Transactions).filter_by(hash=transaction_hash).one()
+        )
+        transaction.appeal_round = appeal_round
+        self.session.commit()