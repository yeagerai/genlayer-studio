# consensus/services/transactions_db_service.py
from enum import Enum
import rlp

from .models import Transactions
from sqlalchemy.orm import Session
from sqlalchemy import or_, and_

from .models import TransactionStatus
from eth_utils import to_bytes, keccak, is_address
import json
import base64
import time
from backend.domain.types import TransactionType
from web3 import Web3
from backend.database_handler.contract_snapshot import ContractSnapshot
import os


class TransactionAddressFilter(Enum):
    ALL = "all"
    TO = "to"
    FROM = "from"


class TransactionsProcessor:
    def __init__(
        self,
        session: Session,
    ):
        self.session = session

        # Connect to Hardhat Network
        port = os.environ.get("HARDHAT_PORT")
        url = os.environ.get("HARDHAT_URL")
        hardhat_url = f"{url}:{port}"
        self.web3 = Web3(Web3.HTTPProvider(hardhat_url))

    @staticmethod
    def _parse_transaction_data(transaction_data: Transactions) -> dict:
        return {
            "hash": transaction_data.hash,
            "from_address": transaction_data.from_address,
            "to_address": transaction_data.to_address,
            "data": transaction_data.data,
            "value": transaction_data.value,
            "type": transaction_data.type,
            "status": transaction_data.status.value,
            "consensus_data": transaction_data.consensus_data,
            "gaslimit": transaction_data.nonce,
            "nonce": transaction_data.nonce,
            "r": transaction_data.r,
            "s": transaction_data.s,
            "v": transaction_data.v,
            "created_at": transaction_data.created_at.isoformat(),
            "leader_only": transaction_data.leader_only,
            "triggered_by": transaction_data.triggered_by_hash,
            "triggered_transactions": [
                transaction.hash
                for transaction in transaction_data.triggered_transactions
            ],
<<<<<<< HEAD
            "ghost_contract_address": transaction_data.ghost_contract_address,
=======
            "appealed": transaction_data.appealed,
            "timestamp_accepted": transaction_data.timestamp_accepted,
>>>>>>> 31e4b199
        }

    @staticmethod
    def _transaction_data_to_str(data: dict) -> str:
        """
        NOTE: json doesn't support bytes object, so they need to be encoded somehow
            Common approaches can be: array, hex string, base64 string
            Array takes a lot of space (extra comma for each element)
            Hex is double in size
            Base64 is 1.33 in size
            So base64 is chosen
        """

        def data_encode(d):
            if isinstance(d, bytes):
                return str(base64.b64encode(d), encoding="ascii")
            raise TypeError("Can't encode #{d}")

        return json.dumps(data, default=data_encode)

    @staticmethod
    def _generate_transaction_hash(
        from_address: str,
        to_address: str,
        data: dict,
        value: float,
        type: int,
        nonce: int,
    ) -> str:
        from_address_bytes = (
            to_bytes(hexstr=from_address) if is_address(from_address) else None
        )
        to_address_bytes = (
            to_bytes(hexstr=to_address) if is_address(to_address) else None
        )

        data_bytes = to_bytes(text=TransactionsProcessor._transaction_data_to_str(data))

        tx_elements = [
            from_address_bytes,
            to_address_bytes,
            to_bytes(hexstr=hex(int(value))),
            data_bytes,
            to_bytes(hexstr=hex(type)),
            to_bytes(hexstr=hex(nonce)),
            to_bytes(hexstr=hex(0)),  # gas price (placeholder)
            to_bytes(hexstr=hex(0)),  # gas limit (placeholder)
        ]

        # Filter out None values
        tx_elements = [elem for elem in tx_elements if elem is not None]
        rlp_encoded = rlp.encode(tx_elements)
        hash = "0x" + keccak(rlp_encoded).hex()
        return hash

    def insert_transaction(
        self,
        from_address: str,
        to_address: str,
        data: dict,
        value: float,
        type: int,
        nonce: int,
        leader_only: bool,
        triggered_by_hash: (
            str | None
        ) = None,  # If filled, the transaction must be present in the database (committed)
    ) -> str:
        current_nonce = self.get_transaction_count(from_address)

        if nonce != current_nonce:
            raise Exception(
                f"Unexpected nonce. Provided: {nonce}, expected: {current_nonce}"
            )

        transaction_hash = self._generate_transaction_hash(
            from_address, to_address, data, value, type, nonce
        )

        if type == TransactionType.DEPLOY_CONTRACT.value:
            # Hardhat account
            account = self.web3.eth.accounts[0]
            private_key = os.environ.get("HARDHAT_PRIVATE_KEY")

            # Ghost contract
            # Read contract ABI and bytecode from compiled contract
            contract_file = os.path.join(
                os.getcwd(),
                "hardhat/artifacts/contracts/GhostContract.sol/GhostContract.json",
            )

            with open(contract_file, "r") as f:
                contract_json = json.loads(f.read())
                abi = contract_json["abi"]
                bytecode = contract_json["bytecode"]

            # Create the contract instance
            contract = self.web3.eth.contract(abi=abi, bytecode=bytecode)

            # Build the transaction
            gas_estimate = self.web3.eth.estimate_gas(
                contract.constructor().build_transaction(
                    {
                        "from": account,
                        "nonce": self.web3.eth.get_transaction_count(account),
                        "gasPrice": 0,
                    }
                )
            )
            transaction = contract.constructor().build_transaction(
                {
                    "from": account,
                    "nonce": self.web3.eth.get_transaction_count(account),
                    "gas": gas_estimate,
                    "gasPrice": 0,
                }
            )

            # Sign the transaction
            signed_tx = self.web3.eth.account.sign_transaction(
                transaction, private_key=private_key
            )

            # Send the transaction
            tx_hash = self.web3.eth.send_raw_transaction(signed_tx.raw_transaction)

            # Wait for the transaction receipt
            receipt = self.web3.eth.wait_for_transaction_receipt(tx_hash)
            ghost_contract_address = receipt.contractAddress

        elif type == TransactionType.RUN_CONTRACT.value:
            genlayer_contract_address = to_address
            contract_snapshot = ContractSnapshot(
                genlayer_contract_address, self.session
            )
            ghost_contract_address = contract_snapshot.ghost_contract_address

        new_transaction = Transactions(
            hash=transaction_hash,
            from_address=from_address,
            to_address=to_address,
            data=json.loads(self._transaction_data_to_str(data)),
            value=value,
            type=type,
            status=TransactionStatus.PENDING,
            consensus_data=None,  # Will be set when the transaction is finalized
            nonce=nonce,
            # Future fields, unused for now
            gaslimit=None,
            input_data=None,
            r=None,
            s=None,
            v=None,
            leader_only=leader_only,
            triggered_by=(
                self.session.query(Transactions).filter_by(hash=triggered_by_hash).one()
                if triggered_by_hash
                else None
            ),
<<<<<<< HEAD
            ghost_contract_address=ghost_contract_address,
=======
            appealed=False,
            timestamp_accepted=None,
>>>>>>> 31e4b199
        )

        self.session.add(new_transaction)

        self.session.flush()  # So that `created_at` gets set

        self.create_rollup_transaction(new_transaction.hash)

        return new_transaction.hash

    def get_transaction_by_hash(self, transaction_hash: str) -> dict | None:
        transaction = (
            self.session.query(Transactions)
            .filter_by(hash=transaction_hash)
            .one_or_none()
        )

        if transaction is None:
            return None

        return self._parse_transaction_data(transaction)

    def update_transaction_status(
        self, transaction_hash: str, new_status: TransactionStatus
    ):
        transaction = (
            self.session.query(Transactions).filter_by(hash=transaction_hash).one()
        )
        transaction.status = new_status
        self.session.commit()

    def set_transaction_result(self, transaction_hash: str, consensus_data: dict):
        transaction = (
            self.session.query(Transactions).filter_by(hash=transaction_hash).one()
        )
        transaction.consensus_data = consensus_data

    def create_rollup_transaction(self, transaction_hash: str):
        transaction = (
            self.session.query(Transactions).filter_by(hash=transaction_hash).one()
        )
        rollup_input_data = json.dumps(
            self._parse_transaction_data(transaction)
        ).encode("utf-8")

        # Hardhat transaction
        account = self.web3.eth.accounts[0]
        private_key = os.environ.get("HARDHAT_PRIVATE_KEY")

        gas_estimate = self.web3.eth.estimate_gas(
            {
                "from": account,
                "to": transaction.ghost_contract_address,
                "value": transaction.value,
                "data": rollup_input_data,
            }
        )

        transaction = {
            "from": account,
            "to": transaction.ghost_contract_address,
            "value": transaction.value,
            "data": rollup_input_data,
            "nonce": self.web3.eth.get_transaction_count(account),
            "gas": gas_estimate,
            "gasPrice": 0,
        }

        # Sign and send the transaction
        signed_tx = self.web3.eth.account.sign_transaction(
            transaction, private_key=private_key
        )
        tx_hash = self.web3.eth.send_raw_transaction(signed_tx.raw_transaction)

        # Wait for transaction to be actually mined and get the receipt
        receipt = self.web3.eth.wait_for_transaction_receipt(tx_hash)

        # Get full transaction details including input data
        transaction = self.web3.eth.get_transaction(tx_hash)

    def get_transaction_count(self, address: str) -> int:
        count = (
            self.session.query(Transactions)
            .filter(Transactions.from_address == address)
            .count()
        )
        return count

    def get_transactions_for_address(
        self,
        address: str,
        filter: TransactionAddressFilter,
    ) -> list[dict]:
        query = self.session.query(Transactions)

        if filter == TransactionAddressFilter.TO:
            query = query.filter(Transactions.to_address == address)
        elif filter == TransactionAddressFilter.FROM:
            query = query.filter(Transactions.from_address == address)
        else:  # TransactionFilter.ALL
            query = query.filter(
                or_(
                    Transactions.from_address == address,
                    Transactions.to_address == address,
                )
            )

        transactions = query.order_by(Transactions.created_at.desc()).all()

        return [
            self._parse_transaction_data(transaction) for transaction in transactions
        ]

    def set_transaction_appeal(self, transaction_hash: str, appeal: bool):
        transaction = (
            self.session.query(Transactions).filter_by(hash=transaction_hash).one()
        )
        transaction.appealed = appeal

    def set_transaction_timestamp_accepted(
        self, transaction_hash: str, timestamp_accepted: int = None
    ):
        transaction = (
            self.session.query(Transactions).filter_by(hash=transaction_hash).one()
        )
        if timestamp_accepted:
            transaction.timestamp_accepted = timestamp_accepted
        else:
            transaction.timestamp_accepted = int(time.time())<|MERGE_RESOLUTION|>--- conflicted
+++ resolved
@@ -59,12 +59,9 @@
                 transaction.hash
                 for transaction in transaction_data.triggered_transactions
             ],
-<<<<<<< HEAD
             "ghost_contract_address": transaction_data.ghost_contract_address,
-=======
             "appealed": transaction_data.appealed,
             "timestamp_accepted": transaction_data.timestamp_accepted,
->>>>>>> 31e4b199
         }
 
     @staticmethod
@@ -224,12 +221,9 @@
                 if triggered_by_hash
                 else None
             ),
-<<<<<<< HEAD
             ghost_contract_address=ghost_contract_address,
-=======
             appealed=False,
             timestamp_accepted=None,
->>>>>>> 31e4b199
         )
 
         self.session.add(new_transaction)
