# consensus/services/transactions_db_service.py
from enum import Enum
import rlp

from .models import Transactions
from sqlalchemy.orm import Session
from sqlalchemy import or_, and_, desc

from .models import TransactionStatus
from eth_utils import to_bytes, keccak, is_address
import json
import base64
import time
from backend.domain.types import TransactionType
from web3 import Web3
from backend.database_handler.contract_snapshot import ContractSnapshot
import os
from sqlalchemy.orm.attributes import flag_modified
from backend.domain.types import MAX_ROTATIONS

from backend.rollup.consensus_service import ConsensusService


class TransactionAddressFilter(Enum):
    ALL = "all"
    TO = "to"
    FROM = "from"


class TransactionsProcessor:
    def __init__(
        self,
        session: Session,
    ):
        self.session = session

        # Connect to Hardhat Network
        port = os.environ.get("HARDHAT_PORT")
        url = os.environ.get("HARDHAT_URL")
        hardhat_url = f"{url}:{port}"
        self.web3 = Web3(Web3.HTTPProvider(hardhat_url))

    @staticmethod
    def _parse_transaction_data(transaction_data: Transactions) -> dict:
        return {
            "hash": transaction_data.hash,
            "from_address": transaction_data.from_address,
            "to_address": transaction_data.to_address,
            "data": transaction_data.data,
            "value": transaction_data.value,
            "type": transaction_data.type,
            "status": transaction_data.status.value,
            "consensus_data": transaction_data.consensus_data,
            "gaslimit": transaction_data.nonce,
            "nonce": transaction_data.nonce,
            "r": transaction_data.r,
            "s": transaction_data.s,
            "v": transaction_data.v,
            "created_at": transaction_data.created_at.isoformat(),
            "leader_only": transaction_data.leader_only,
            "triggered_by": transaction_data.triggered_by_hash,
            "triggered_transactions": [
                transaction.hash
                for transaction in transaction_data.triggered_transactions
            ],
            "ghost_contract_address": transaction_data.ghost_contract_address,
            "appealed": transaction_data.appealed,
            "timestamp_awaiting_finalization": transaction_data.timestamp_awaiting_finalization,
            "appeal_failed": transaction_data.appeal_failed,
            "appeal_undetermined": transaction_data.appeal_undetermined,
            "consensus_history": transaction_data.consensus_history,
            "config_rotation_rounds": transaction_data.config_rotation_rounds,
        }

    @staticmethod
    def _transaction_data_to_str(data: dict) -> str:
        """
        NOTE: json doesn't support bytes object, so they need to be encoded somehow
            Common approaches can be: array, hex string, base64 string
            Array takes a lot of space (extra comma for each element)
            Hex is double in size
            Base64 is 1.33 in size
            So base64 is chosen
        """

        def data_encode(d):
            if isinstance(d, bytes):
                return str(base64.b64encode(d), encoding="ascii")
            raise TypeError("Can't encode #{d}")

        return json.dumps(data, default=data_encode)

    @staticmethod
    def _generate_transaction_hash(
        from_address: str,
        to_address: str,
        data: dict,
        value: float,
        type: int,
        nonce: int,
    ) -> str:
        from_address_bytes = (
            to_bytes(hexstr=from_address) if is_address(from_address) else None
        )
        to_address_bytes = (
            to_bytes(hexstr=to_address) if is_address(to_address) else None
        )

        data_bytes = to_bytes(text=TransactionsProcessor._transaction_data_to_str(data))

        tx_elements = [
            from_address_bytes,
            to_address_bytes,
            to_bytes(hexstr=hex(int(value))),
            data_bytes,
            to_bytes(hexstr=hex(type)),
            to_bytes(hexstr=hex(nonce)),
            to_bytes(hexstr=hex(0)),  # gas price (placeholder)
            to_bytes(hexstr=hex(0)),  # gas limit (placeholder)
        ]

        # Filter out None values
        tx_elements = [elem for elem in tx_elements if elem is not None]
        rlp_encoded = rlp.encode(tx_elements)
        hash = "0x" + keccak(rlp_encoded).hex()
        return hash

    def insert_transaction(
        self,
        from_address: str,
        to_address: str,
        data: dict,
        value: float,
        type: int,
        nonce: int,
        leader_only: bool,
        triggered_by_hash: (
            str | None
        ) = None,  # If filled, the transaction must be present in the database (committed)
    ) -> str:
        current_nonce = self.get_transaction_count(from_address)

        # Follow up: https://github.com/MetaMask/metamask-extension/issues/29787
        # to uncomment this check
        # if nonce != current_nonce:
        #     raise Exception(
        #         f"Unexpected nonce. Provided: {nonce}, expected: {current_nonce}"
        #     )

        transaction_hash = self._generate_transaction_hash(
            from_address, to_address, data, value, type, current_nonce
        )
        ghost_contract_address = None

        new_transaction = Transactions(
            hash=transaction_hash,
            from_address=from_address,
            to_address=to_address,
            data=json.loads(self._transaction_data_to_str(data)),
            value=value,
            type=type,
            status=TransactionStatus.PENDING,
            consensus_data=None,  # Will be set when the transaction is finalized
            nonce=nonce,
            # Future fields, unused for now
            gaslimit=None,
            input_data=None,
            r=None,
            s=None,
            v=None,
            leader_only=leader_only,
            triggered_by=(
                self.session.query(Transactions).filter_by(hash=triggered_by_hash).one()
                if triggered_by_hash
                else None
            ),
            ghost_contract_address=ghost_contract_address,
            appealed=False,
            timestamp_awaiting_finalization=None,
            appeal_failed=0,
            appeal_undetermined=False,
<<<<<<< HEAD
            consensus_history=None,
            config_rotation_rounds=MAX_ROTATIONS,
=======
            consensus_history={},
>>>>>>> c391bea9
        )

        self.session.add(new_transaction)

        self.session.flush()  # So that `created_at` gets set

        return new_transaction.hash

    def get_transaction_by_hash(self, transaction_hash: str) -> dict | None:
        transaction = (
            self.session.query(Transactions)
            .filter_by(hash=transaction_hash)
            .one_or_none()
        )

        if transaction is None:
            return None

        return self._parse_transaction_data(transaction)

    def update_transaction_status(
        self, transaction_hash: str, new_status: TransactionStatus
    ):
        transaction = (
            self.session.query(Transactions).filter_by(hash=transaction_hash).one()
        )
        transaction.status = new_status

        if "current_status_changes" in transaction.consensus_history:
            transaction.consensus_history["current_status_changes"].append(
                new_status.value
            )
        else:
            transaction.consensus_history["current_status_changes"] = [
                TransactionStatus.PENDING.value,
                new_status.value,
            ]
        flag_modified(transaction, "consensus_history")

        self.session.commit()

    def set_transaction_result(self, transaction_hash: str, consensus_data: dict):
        transaction = (
            self.session.query(Transactions).filter_by(hash=transaction_hash).one()
        )
        transaction.consensus_data = consensus_data
        self.session.commit()

    def create_rollup_transaction(self, transaction_hash: str):
        transaction = (
            self.session.query(Transactions).filter_by(hash=transaction_hash).one()
        )
        rollup_input_data = json.dumps(
            self._parse_transaction_data(transaction)
        ).encode("utf-8")

        # Hardhat transaction
        account = self.web3.eth.accounts[0]
        private_key = os.environ.get("HARDHAT_PRIVATE_KEY")

        try:
            gas_estimate = self.web3.eth.estimate_gas(
                {
                    "from": account,
                    "to": transaction.ghost_contract_address,
                    "value": transaction.value,
                    "data": rollup_input_data,
                }
            )

            transaction = {
                "from": account,
                "to": transaction.ghost_contract_address,
                "value": transaction.value,
                "data": rollup_input_data,
                "nonce": self.web3.eth.get_transaction_count(account),
                "gas": gas_estimate,
                "gasPrice": 0,
            }

            # Sign and send the transaction
            signed_tx = self.web3.eth.account.sign_transaction(
                transaction, private_key=private_key
            )
            tx_hash = self.web3.eth.send_raw_transaction(signed_tx.raw_transaction)

            # Wait for transaction to be actually mined and get the receipt
            receipt = self.web3.eth.wait_for_transaction_receipt(tx_hash)

            # Get full transaction details including input data
            transaction = self.web3.eth.get_transaction(tx_hash)

        except Exception as e:
            print(f"Error creating rollup transaction: {e}")

    def get_transaction_count(self, address: str) -> int:
        count = (
            self.session.query(Transactions)
            .filter(Transactions.from_address == address)
            .count()
        )
        return count

    def get_transactions_for_address(
        self,
        address: str,
        filter: TransactionAddressFilter,
    ) -> list[dict]:
        query = self.session.query(Transactions)

        if filter == TransactionAddressFilter.TO:
            query = query.filter(Transactions.to_address == address)
        elif filter == TransactionAddressFilter.FROM:
            query = query.filter(Transactions.from_address == address)
        else:  # TransactionFilter.ALL
            query = query.filter(
                or_(
                    Transactions.from_address == address,
                    Transactions.to_address == address,
                )
            )

        transactions = query.order_by(Transactions.created_at.desc()).all()

        return [
            self._parse_transaction_data(transaction) for transaction in transactions
        ]

    def set_transaction_appeal(self, transaction_hash: str, appeal: bool):
        transaction = (
            self.session.query(Transactions).filter_by(hash=transaction_hash).one()
        )
        # You can only appeal the transaction if it is in accepted or undetermined state
        # Setting it to false is always allowed
        if (
            (not appeal)
            or (transaction.status == TransactionStatus.ACCEPTED)
            or (transaction.status == TransactionStatus.UNDETERMINED)
        ):
            transaction.appealed = appeal
            self.session.commit()

    def set_transaction_timestamp_awaiting_finalization(
        self, transaction_hash: str, timestamp_awaiting_finalization: int = None
    ):
        transaction = (
            self.session.query(Transactions).filter_by(hash=transaction_hash).one()
        )
        if timestamp_awaiting_finalization:
            transaction.timestamp_awaiting_finalization = (
                timestamp_awaiting_finalization
            )
        else:
            transaction.timestamp_awaiting_finalization = int(time.time())

    def set_transaction_appeal_failed(self, transaction_hash: str, appeal_failed: int):
        if appeal_failed < 0:
            raise ValueError("appeal_failed must be a non-negative integer")
        transaction = (
            self.session.query(Transactions).filter_by(hash=transaction_hash).one()
        )
        transaction.appeal_failed = appeal_failed

    def set_transaction_appeal_undetermined(
        self, transaction_hash: str, appeal_undetermined: bool
    ):
        transaction = (
            self.session.query(Transactions).filter_by(hash=transaction_hash).one()
        )
        transaction.appeal_undetermined = appeal_undetermined

    def get_highest_timestamp(self) -> int:
        transaction = (
            self.session.query(Transactions)
            .filter(Transactions.timestamp_awaiting_finalization.isnot(None))
            .order_by(desc(Transactions.timestamp_awaiting_finalization))
            .first()
        )
        if transaction is None:
            return 0
        return transaction.timestamp_awaiting_finalization

    def get_transactions_for_block(
        self, block_number: int, include_full_tx: bool
    ) -> dict:
        transactions = (
            self.session.query(Transactions)
            .filter(Transactions.timestamp_awaiting_finalization == block_number)
            .all()
        )

        block_hash = "0x" + "0" * 64
        parent_hash = "0x" + "0" * 64  # Placeholder for parent block hash
        timestamp = (
            transactions[0].timestamp_awaiting_finalization
            if len(transactions) > 0
            else int(time.time())
        )

        if include_full_tx:
            transaction_data = [self._parse_transaction_data(tx) for tx in transactions]
        else:
            transaction_data = [tx.hash for tx in transactions]

        block_details = {
            "number": hex(block_number),
            "hash": block_hash,
            "parentHash": parent_hash,
            "nonce": "0x" + "0" * 16,
            "transactions": transaction_data,
            "timestamp": hex(int(timestamp)),
            "miner": "0x" + "0" * 40,
            "difficulty": "0x1",
            "gasUsed": "0x0",
            "gasLimit": "0x0",
            "size": "0x0",
            "extraData": "0x",
        }

        return block_details

    def get_newer_transactions(self, transaction_hash: str):
        transaction = (
            self.session.query(Transactions).filter_by(hash=transaction_hash).one()
        )
        transactions = (
            self.session.query(Transactions)
            .filter(
                Transactions.created_at > transaction.created_at,
                Transactions.to_address == transaction.to_address,
            )
            .order_by(Transactions.created_at)
            .all()
        )
        return [
            self._parse_transaction_data(transaction) for transaction in transactions
        ]

    def update_consensus_history(
        self,
        transaction_hash: str,
        consensus_round: str,
        leader_result: dict | None,
        validator_results: list,
    ):
        transaction = (
            self.session.query(Transactions).filter_by(hash=transaction_hash).one()
        )
        current_consensus_results = {
            "consensus_round": consensus_round,
            "leader_result": leader_result.to_dict() if leader_result else None,
            "validator_results": [receipt.to_dict() for receipt in validator_results],
            "status_changes": (
                transaction.consensus_history["current_status_changes"]
                if "current_status_changes" in transaction.consensus_history
                else []
            ),
        }

        if "consensus_results" in transaction.consensus_history:
            transaction.consensus_history["consensus_results"].append(
                current_consensus_results
            )
        else:
            transaction.consensus_history["consensus_results"] = [
                current_consensus_results
            ]

        transaction.consensus_history["current_status_changes"] = []

        flag_modified(transaction, "consensus_history")
        self.session.commit()<|MERGE_RESOLUTION|>--- conflicted
+++ resolved
@@ -179,12 +179,8 @@
             timestamp_awaiting_finalization=None,
             appeal_failed=0,
             appeal_undetermined=False,
-<<<<<<< HEAD
-            consensus_history=None,
+            consensus_history={},
             config_rotation_rounds=MAX_ROTATIONS,
-=======
-            consensus_history={},
->>>>>>> c391bea9
         )
 
         self.session.add(new_transaction)
