--- conflicted
+++ resolved
@@ -163,12 +163,6 @@
         transaction.status = TransactionStatus.FINALIZED
         transaction.consensus_data = consensus_data
 
-<<<<<<< HEAD
-        print(
-            "Updating transaction status",
-            transaction_hash,
-            TransactionStatus.FINALIZED.value,
-        )
         self.session.commit()
 
     def get_transaction_count(self, address: str) -> int:
@@ -177,7 +171,4 @@
             .filter(Transactions.from_address == address)
             .count()
         )
-        return nonce
-=======
-        self.session.commit()
->>>>>>> beeac5c2
+        return nonce