--- conflicted
+++ resolved
@@ -101,10 +101,7 @@
     timestamp_appeal: Mapped[Optional[int]] = mapped_column(BigInteger)
     appeal_processing_time: Mapped[Optional[int]] = mapped_column(Integer)
     contract_snapshot: Mapped[Optional[dict]] = mapped_column(JSONB)
-<<<<<<< HEAD
-=======
     config_rotation_rounds: Mapped[Optional[int]] = mapped_column(Integer)
->>>>>>> dadacb0e
 
     # Relationship for triggered transactions
     triggered_by_hash: Mapped[Optional[str]] = mapped_column(
