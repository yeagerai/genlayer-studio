from typing import List, Optional

from sqlalchemy import (
    BigInteger,
    Boolean,
    CheckConstraint,
    DateTime,
    Enum,
    Integer,
    PrimaryKeyConstraint,
    String,
    UniqueConstraint,
    func,
    text,
    ForeignKey,
    Text,
)
from sqlalchemy.dialects.postgresql import JSONB
from sqlalchemy.orm import (
    DeclarativeBase,
    Mapped,
    mapped_column,
    MappedAsDataclass,
    relationship,
)
import datetime
import enum


class TransactionStatus(enum.Enum):
    PENDING = "PENDING"
    CANCELED = "CANCELED"
    PROPOSING = "PROPOSING"
    COMMITTING = "COMMITTING"
    REVEALING = "REVEALING"
    ACCEPTED = "ACCEPTED"
    FINALIZED = "FINALIZED"
    UNDETERMINED = "UNDETERMINED"


# We map them to `DataClass`es in order to have better type hints https://docs.sqlalchemy.org/en/20/orm/dataclasses.html#declarative-dataclass-mapping
class Base(MappedAsDataclass, DeclarativeBase):
    pass


class CurrentState(Base):
    __tablename__ = "current_state"
    __table_args__ = (
        PrimaryKeyConstraint("id", name="current_state_pkey"),
        CheckConstraint("balance >= 0", name="check_balance_non_negative"),
    )

    id: Mapped[str] = mapped_column(String(255), primary_key=True)
    data: Mapped[dict] = mapped_column(JSONB)
    balance: Mapped[int] = mapped_column(Integer, default=0, nullable=False)
    updated_at: Mapped[Optional[datetime.datetime]] = mapped_column(
        DateTime(True),
        init=False,
        server_default=func.current_timestamp(),
        onupdate=func.current_timestamp(),
    )


class Transactions(Base):
    __tablename__ = "transactions"
    __table_args__ = (
        CheckConstraint("type = ANY (ARRAY[0, 1, 2])", name="transactions_type_check"),
        PrimaryKeyConstraint("hash", name="transactions_pkey"),
        CheckConstraint("value >= 0", name="value_unsigned_int"),
    )

    hash: Mapped[str] = mapped_column(String(66), primary_key=True, unique=True)
    status: Mapped[TransactionStatus] = mapped_column(
        Enum(
            TransactionStatus,
            name="transaction_status",
        ),
        server_default=text("'PENDING'::transaction_status"),
        nullable=False,
    )
    from_address: Mapped[Optional[str]] = mapped_column(String(255))
    to_address: Mapped[Optional[str]] = mapped_column(String(255))
    input_data: Mapped[Optional[dict]] = mapped_column(JSONB)
    data: Mapped[Optional[dict]] = mapped_column(JSONB)
    consensus_data: Mapped[Optional[dict]] = mapped_column(JSONB)
    nonce: Mapped[Optional[int]] = mapped_column(Integer)
    value: Mapped[Optional[int]] = mapped_column(Integer)
    type: Mapped[Optional[int]] = mapped_column(Integer)
    gaslimit: Mapped[Optional[int]] = mapped_column(BigInteger)
    created_at: Mapped[Optional[datetime.datetime]] = mapped_column(
        DateTime(True), server_default=func.current_timestamp(), init=False
    )
    leader_only: Mapped[bool] = mapped_column(Boolean)
    r: Mapped[Optional[int]] = mapped_column(Integer)
    s: Mapped[Optional[int]] = mapped_column(Integer)
    v: Mapped[Optional[int]] = mapped_column(Integer)
    ghost_contract_address: Mapped[Optional[str]] = mapped_column(String(255))

    # Relationship for triggered transactions
    triggered_by_hash: Mapped[Optional[str]] = mapped_column(
        ForeignKey("transactions.hash", name="triggered_by_hash_fkey"),
        init=False,
    )

    triggered_by: Mapped[Optional["Transactions"]] = relationship(
        "Transactions",
        remote_side=[hash],
        foreign_keys=[triggered_by_hash],
        back_populates="triggered_transactions",
        default=None,
    )
    triggered_transactions: Mapped[List["Transactions"]] = relationship(
        "Transactions",
        back_populates="triggered_by",
        init=False,
    )
    appealed: Mapped[bool] = mapped_column(Boolean, default=False)
    timestamp_accepted: Mapped[Optional[int]] = mapped_column(BigInteger, default=None)
<<<<<<< HEAD


class RollupTransactions(Base):
    __tablename__ = "rollup_transactions"
    __table_args__ = (
        PrimaryKeyConstraint("transaction_hash", name="rollup_transactions_pkey"),
    )

    transaction_hash: Mapped[str] = mapped_column(
        String(66), primary_key=True, unique=True
    )
    from_: Mapped[str] = mapped_column(
        String(255),
    )
    to_: Mapped[Optional[dict]] = mapped_column(
        String(255),
    )
    gas: Mapped[int] = mapped_column(
        Integer,
    )
    gas_price: Mapped[int] = mapped_column(
        Integer,
    )
    value: Mapped[Optional[int]] = mapped_column(
        Integer,
    )
    input: Mapped[str] = mapped_column(
        Text,
    )
    nonce: Mapped[int] = mapped_column(
        BigInteger,
    )
=======
>>>>>>> 0570773f


class Validators(Base):
    __tablename__ = "validators"
    __table_args__ = (
        PrimaryKeyConstraint("id", name="validators_pkey"),
        CheckConstraint("stake >= 0", name="stake_unsigned_int"),
    )

    id: Mapped[int] = mapped_column(Integer, primary_key=True, init=False)
    stake: Mapped[int] = mapped_column(Integer)
    config: Mapped[dict] = mapped_column(JSONB)
    address: Mapped[Optional[str]] = mapped_column(String(255))
    provider: Mapped[str] = mapped_column(String(255))
    model: Mapped[str] = mapped_column(String(255))
    plugin: Mapped[str] = mapped_column(String(255))
    plugin_config: Mapped[dict] = mapped_column(JSONB)
    created_at: Mapped[Optional[datetime.datetime]] = mapped_column(
        DateTime(True), server_default=func.current_timestamp(), init=False
    )


class LLMProviderDBModel(Base):
    __tablename__ = "llm_provider"
    __table_args__ = (
        PrimaryKeyConstraint("id", name="llm_provider_pkey"),
        UniqueConstraint(
            "provider", "model", "plugin", name="unique_provider_model_plugin"
        ),
    )

    id: Mapped[int] = mapped_column(Integer, primary_key=True, init=False)
    provider: Mapped[str] = mapped_column(String(255))
    model: Mapped[str] = mapped_column(String(255))
    config: Mapped[dict | str] = mapped_column(JSONB)
    plugin: Mapped[str] = mapped_column(String(255), nullable=False)
    plugin_config: Mapped[dict] = mapped_column(JSONB)
    created_at: Mapped[datetime.datetime] = mapped_column(
        DateTime(True), server_default=func.current_timestamp(), init=False
    )
    updated_at: Mapped[datetime.datetime] = mapped_column(
        DateTime(True),
        init=False,
        server_default=func.current_timestamp(),
        onupdate=func.current_timestamp(),
    )<|MERGE_RESOLUTION|>--- conflicted
+++ resolved
@@ -116,42 +116,6 @@
     )
     appealed: Mapped[bool] = mapped_column(Boolean, default=False)
     timestamp_accepted: Mapped[Optional[int]] = mapped_column(BigInteger, default=None)
-<<<<<<< HEAD
-
-
-class RollupTransactions(Base):
-    __tablename__ = "rollup_transactions"
-    __table_args__ = (
-        PrimaryKeyConstraint("transaction_hash", name="rollup_transactions_pkey"),
-    )
-
-    transaction_hash: Mapped[str] = mapped_column(
-        String(66), primary_key=True, unique=True
-    )
-    from_: Mapped[str] = mapped_column(
-        String(255),
-    )
-    to_: Mapped[Optional[dict]] = mapped_column(
-        String(255),
-    )
-    gas: Mapped[int] = mapped_column(
-        Integer,
-    )
-    gas_price: Mapped[int] = mapped_column(
-        Integer,
-    )
-    value: Mapped[Optional[int]] = mapped_column(
-        Integer,
-    )
-    input: Mapped[str] = mapped_column(
-        Text,
-    )
-    nonce: Mapped[int] = mapped_column(
-        BigInteger,
-    )
-=======
->>>>>>> 0570773f
-
 
 class Validators(Base):
     __tablename__ = "validators"
