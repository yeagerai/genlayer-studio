--- conflicted
+++ resolved
@@ -7,17 +7,13 @@
 import base64
 from flask import Flask
 from flask_jsonrpc import JSONRPC
-<<<<<<< HEAD
-from genvm.utils import debug_output, transaction_files, save_files, delete_recipts
-=======
 from genvm.utils import (
     debug_output,
     transaction_files,
     save_files,
+    delete_recipts,
     generate_deploy_contract,
-    generate_get_contract_data,
 )
->>>>>>> d8e2a9b8
 
 from dotenv import load_dotenv
 
