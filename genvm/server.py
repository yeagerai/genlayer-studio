--- conflicted
+++ resolved
@@ -8,9 +8,6 @@
 import base64
 from flask import Flask
 from flask_jsonrpc import JSONRPC
-<<<<<<< HEAD
-from genvm.utils import debug_output, transaction_files, save_files, remove_files
-=======
 from genvm.utils import (
     debug_output,
     transaction_files,
@@ -18,7 +15,6 @@
     delete_recipts,
     generate_deploy_contract,
 )
->>>>>>> aecd06c0
 
 from dotenv import load_dotenv
 
@@ -75,11 +71,7 @@
     # TODO: Leader needs to be the name of the VM
     debug_output("leader_executes_transaction(response)", contents)
 
-<<<<<<< HEAD
-    remove_files()
-=======
     delete_recipts()
->>>>>>> aecd06c0
 
     return_data["status"] = "success"
     return_data["data"] = contents
@@ -123,11 +115,7 @@
 
     debug_output("validator_executes_transaction(response)", contents)
 
-<<<<<<< HEAD
-    remove_files()
-=======
     delete_recipts()
->>>>>>> aecd06c0
 
     return_data["status"] = "success"
     return_data["data"] = contents
@@ -258,5 +246,62 @@
     return return_data
 
 
+@jsonrpc.method("deploy_contract")
+def deploy_contract(
+    contract_code: str, constructor_args: str, class_name: str, leader_config: dict
+) -> dict:
+    deploy_contract_code = generate_deploy_contract(
+        contract_code, constructor_args, class_name
+    )
+    return_data = {"status": "error", "data": None}
+
+    contract_file, _, _, _ = transaction_files()
+    save_files(deploy_contract_code, leader_config, "leader")
+
+    try:
+        result = subprocess.run(
+            ["python", contract_file],
+            stdout=subprocess.PIPE,
+            stderr=subprocess.PIPE,
+            universal_newlines=True,
+        )
+    except Exception as e:
+        return_data["data"] = str(e)
+        return return_data
+
+    debug_output("RUN Deploy Result", result)
+
+    if result.returncode != 0:
+        return_data["data"] = str(result.returncode) + ": " + str(result.stderr)
+        return return_data
+
+    # Access the output of the subprocess.run command
+    file = open(os.environ.get("GENVMCONLOC") + "/receipt_leader.json", "r")
+    contents = json.load(file)
+    file.close()
+
+    debug_output("Deployed contract receipt", contents)
+
+    # os.remove(leader_recipt_file)
+
+    return_data["status"] = "success"
+    return_data["data"] = contents
+    return return_data
+
+
+@jsonrpc.method("get_contract_data")
+def get_contract_data(code: str, state: str, method_name: str) -> dict:
+    namespace = {}
+    exec(code, namespace)
+    globals().update(namespace)
+    decoded_pickled_object = base64.b64decode(state)
+    contract_state = pickle.loads(decoded_pickled_object)
+    method_to_call = getattr(contract_state, method_name)
+    return_data = {}
+    return_data["status"] = "success"
+    return_data["result"] = method_to_call()
+    return return_data
+
+
 if __name__ == "__main__":
     app.run(debug=True, port=os.environ.get("GENVMPORT"), host="0.0.0.0")