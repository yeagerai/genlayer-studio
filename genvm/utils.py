import os
import json
import requests
from dotenv import load_dotenv

load_dotenv()


def debug_output(title: str, content: str):
    if int(os.environ.get("DEBUG")) == 1:
        print("--- START: " + title + " ---")
        print(f"""{content}""")
        print("--- END: " + title + " ---")


def transaction_files() -> list:
    file_path = os.environ.get("GENVMCONLOC")

    icontract_file = file_path + "/icontract.py"
    recipt_file = file_path + "/receipt_validator.json"
    node_config_file = file_path + "/node-config.json"
    leader_recipt_file = file_path + "/receipt_leader.json"

    return icontract_file, recipt_file, node_config_file, leader_recipt_file


def save_files(
    contract_code: str, node_config: str, node_type: str, leader_recipt: str = None
):
    contract_code_file, _, node_config_file, leader_recipt_file = transaction_files()

    debug_output("llm_config", node_config)

    with open(node_config_file, "w") as file:
        node_config["type"] = node_type
        json.dump(node_config, file, indent=4)
    file.close()

    debug_output("contract_code", contract_code)

    with open(contract_code_file, "w+") as file:
        file.write(contract_code)
    file.close()

    if leader_recipt:

        debug_output("Leader Recipt", leader_recipt)

        with open(leader_recipt_file, "w") as file:
            json.dump(leader_recipt, file, indent=4)
        file.close()


<<<<<<< HEAD
def remove_files():
    files = transaction_files()
    for file in files:
        if os.path.exists(file):
            os.remove(file)
    if os.path.exists('/tmp/error.json'):
        os.remove(file)
=======
def delete_recipts():
    _, recipt_file, _, leader_recipt_file = transaction_files()

    for rf in [recipt_file, leader_recipt_file]:
        if os.path.exists(rf):
            os.remove(rf)
>>>>>>> aecd06c0


def get_webpage_content(url: str) -> str:

    payload = {
        "jsonrpc": "2.0",
        "method": "get_webpage",
        "params": [url],
        "id": 2,
    }

    result = requests.post(webrequest_url() + "/api", json=payload).json()

    if result["result"]["status"] == "error":
        raise Exception(result["result"])

    return result["result"]


def webrequest_url():
    return (
        os.environ["WEBREQUESTPROTOCOL"]
        + "://"
        + os.environ["WEBREQUESTHOST"]
        + ":"
        + os.environ["WEBREQUESTPORT"]
    )


def generate_deploy_contract(
    contract_code: str,
    constructor_args: str,
    class_name: str,
) -> str:
    return f"""
{contract_code}

async def main():
    from genvm.base.contract_runner import ContractRunner
    contract_runner = ContractRunner()
    contract_runner._set_mode("leader")
    import pickle
    current_contract = {class_name}(**{constructor_args})
    
    pickled_object = pickle.dumps(current_contract)
    contract_runner._write_receipt(pickled_object, '__init__', [{constructor_args}])

if __name__=="__main__":
    import asyncio
    asyncio.run(main())
    """


def generate_get_contract_data(
    contract_code: str,
    encoded_state: str,
    function_name: str,
    args_str: str,
) -> str:
    return f"""
{contract_code}

async def main():
    import pickle
    import base64
    decoded_pickled_object = base64.b64decode({encoded_state})
    current_contract = pickle.loads(decoded_pickled_object)
    return current_contract.{function_name}({args_str})

    
if __name__=="__main__":
    import asyncio    
    asyncio.run(main())
    """<|MERGE_RESOLUTION|>--- conflicted
+++ resolved
@@ -51,22 +51,12 @@
         file.close()
 
 
-<<<<<<< HEAD
-def remove_files():
-    files = transaction_files()
-    for file in files:
-        if os.path.exists(file):
-            os.remove(file)
-    if os.path.exists('/tmp/error.json'):
-        os.remove(file)
-=======
 def delete_recipts():
     _, recipt_file, _, leader_recipt_file = transaction_files()
 
     for rf in [recipt_file, leader_recipt_file]:
         if os.path.exists(rf):
             os.remove(rf)
->>>>>>> aecd06c0
 
 
 def get_webpage_content(url: str) -> str:
