--- conflicted
+++ resolved
@@ -80,11 +80,8 @@
       - ./backend:/app/backend
       - ./hardhat/artifacts:/app/hardhat/artifacts
     depends_on:
-<<<<<<< HEAD
-=======
       hardhat:
         condition: service_healthy
->>>>>>> 3f0aecb7
       database-migration:
         condition: service_completed_successfully
       webrequest:
@@ -191,9 +188,6 @@
       postgres:
         condition: service_healthy
       webrequest:
-<<<<<<< HEAD
-        condition: service_healthy
-=======
         condition: service_healthy
 
   hardhat:
@@ -219,4 +213,3 @@
 
 volumes:
   hardhat_artifacts:
->>>>>>> 3f0aecb7
