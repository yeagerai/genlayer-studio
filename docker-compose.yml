--- conflicted
+++ resolved
@@ -114,9 +114,12 @@
       - WEBREQUESTSELENIUMPORT=${WEBREQUESTSELENIUMPORT}
       # TODO: remove this in production
       - PYTHONUNBUFFERED=1
+    depends_on:
+      ollama:
+        condition: service_started
     expose:
-<<<<<<< HEAD
-      - "${WEBREQUESTPORT}"
+      - "${WEBREQUESTPORT}:${WEBREQUESTPORT}"
+      - "${WEBREQUESTSELENIUMPORT}:${WEBREQUESTSELENIUMPORT}"
     restart: always
     security_opt:
       - "no-new-privileges=true"
@@ -125,13 +128,6 @@
       options:
         max-size: "10m"
         max-file: "3"
-=======
-      - "${WEBREQUESTPORT}:${WEBREQUESTPORT}"
-      - "${WEBREQUESTSELENIUMPORT}:${WEBREQUESTSELENIUMPORT}"
-    depends_on:
-      ollama:
-        condition: service_started
->>>>>>> 3640ffe6
 
   ollama:
     image: ollama/ollama:0.3.11
