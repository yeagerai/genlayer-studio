import { watch, ref, computed } from 'vue';
import { useQuery, useQueryClient } from '@tanstack/vue-query';
import type { TransactionItem } from '@/types';
import {
  useContractsStore,
  useTransactionsStore,
  useAccountsStore,
} from '@/stores';
import { useDebounceFn } from '@vueuse/core';
import { notify } from '@kyvg/vue3-notification';
import { useMockContractData } from './useMockContractData';
import { useEventTracking, useGenlayer } from '@/hooks';
<<<<<<< HEAD
import * as calldata from '@/calldata';
import type { Address, TransactionHash } from 'genlayer-js/types';
=======
import type {
  Address,
  TransactionHash,
  CalldataEncodable,
} from 'genlayer-js/types';
>>>>>>> b9a9226c

const schema = ref<any>();

export function useContractQueries() {
  const genlayer = useGenlayer();
  const genlayerClient = computed(() => genlayer.client.value);
  const accountsStore = useAccountsStore();
  const transactionsStore = useTransactionsStore();
  const contractsStore = useContractsStore();
  const queryClient = useQueryClient();
  const { trackEvent } = useEventTracking();
  const contract = computed(() => contractsStore.currentContract);

  const { mockContractId, mockContractSchema } = useMockContractData();

  const isMock = computed(() => contract.value?.id === mockContractId);

  const deployedContract = computed(() =>
    contractsStore.deployedContracts.find(
      ({ contractId }) => contractId === contract.value?.id,
    ),
  );

  const isDeployed = computed(() => !!deployedContract.value);
  const address = computed(() => deployedContract.value?.address);

  const fetchContractSchemaDebounced = useDebounceFn(() => {
    return fetchContractSchema();
  }, 300);

  watch(
    () => contract.value?.content,
    () => {
      queryClient.invalidateQueries({
        queryKey: ['schema', contract.value?.id],
      });
    },
  );

  const contractSchemaQuery = useQuery({
    queryKey: ['schema', () => contract.value?.id],
    queryFn: fetchContractSchemaDebounced,
    refetchOnWindowFocus: false,
    retry: 0,
    enabled: !!contract.value?.id,
  });

  async function fetchContractSchema() {
    if (isMock.value) {
      return mockContractSchema;
    }

    try {
      const result = await genlayerClient.value?.getContractSchemaForCode(
        contract.value?.content ?? '',
      );

      schema.value = result;
      return schema.value;
    } catch (error: any) {
      const errorMessage = extractErrorMessage(error);
      throw new Error(errorMessage);
    }
  }

  const extractErrorMessage = (error: any) => {
    try {
      const details = JSON.parse(error.details);
      const message = details.data.error.args[1].stderr;
      return message;
    } catch (err) {
      return error.details;
    }
  };

  const isDeploying = ref(false);

  async function deployContract(
    args: {
      args: CalldataEncodable[];
      kwargs: { [key: string]: CalldataEncodable };
    },
    leaderOnly: boolean,
  ) {
    isDeploying.value = true;

    try {
      if (!contract.value || !accountsStore.selectedAccount) {
        throw new Error('Error Deploying the contract');
      }

      const code = contract.value?.content ?? '';
      const code_bytes = new TextEncoder().encode(code);

      const result = await genlayerClient.value?.deployContract({
        code: code_bytes as any as string, // FIXME: code should accept both bytes and string in genlayer-js
        args: args.args,
        leaderOnly,
      });

      const tx: TransactionItem = {
        contractAddress: '',
        localContractId: contract.value?.id ?? '',
        hash: result as TransactionHash,
        type: 'deploy',
        status: 'PENDING',
        data: {},
      };

      notify({
        title: 'Started deploying contract',
        type: 'success',
      });

      trackEvent('deployed_contract', {
        contract_name: contract.value?.name || '',
      });

      transactionsStore.clearTransactionsForContract(contract.value?.id ?? '');
      transactionsStore.addTransaction(tx);
      contractsStore.removeDeployedContract(contract.value?.id ?? '');
      return tx;
    } catch (error) {
      isDeploying.value = false;
      notify({
        type: 'error',
        title: 'Error deploying contract',
      });
      console.error('Error Deploying the contract', error);
      throw new Error('Error Deploying the contract');
    }
  }

  const abiQueryEnabled = computed(
    () => !!contract.value && !!isDeployed.value,
  );

  const contractAbiQuery = useQuery({
    queryKey: [
      'abi',
      () => contract.value?.id,
      () => deployedContract.value?.address,
    ],
    queryFn: fetchContractAbi,
    enabled: abiQueryEnabled,
    refetchOnWindowFocus: false,
    retry: 2,
  });

  async function fetchContractAbi() {
    if (isMock.value) {
      return mockContractSchema;
    }

    const result = await genlayerClient.value?.getContractSchema(
      deployedContract.value?.address ?? '',
    );

    return result;
  }

  async function callReadMethod(
    method: string,
    args: {
      args: CalldataEncodable[];
      kwargs: { [key: string]: CalldataEncodable };
    },
  ) {
    try {
      const result = await genlayerClient.value?.readContract({
        address: address.value as Address,
        functionName: method,
        args: args.args,
      });

      return result;
    } catch (error) {
      console.error(error);
      throw new Error('Error getting the contract state');
    }
  }

  async function callWriteMethod({
    method,
    args,
    leaderOnly,
  }: {
    method: string;
    args: {
      args: CalldataEncodable[];
      kwargs: { [key: string]: CalldataEncodable };
    };
    leaderOnly: boolean;
  }) {
    try {
      if (!accountsStore.selectedAccount) {
        throw new Error('Error writing to contract');
      }

      const result = await genlayerClient.value?.writeContract({
        address: address.value as Address,
        functionName: method,
        args: args.args,
        value: BigInt(0),
        leaderOnly,
      });

      transactionsStore.addTransaction({
        contractAddress: address.value || '',
        localContractId: contract.value?.id || '',
        hash: result,
        type: 'method',
        status: 'PENDING',
        data: {},
        decodedData: {
          functionName: method,
          ...args,
        },
      });
      return true;
    } catch (error) {
      console.error(error);
      throw new Error('Error writing to contract');
    }
  }

  return {
    contractSchemaQuery,
    contractAbiQuery,
    contract,
    isDeploying,
    isDeployed,
    address,

    deployContract,
    callReadMethod,
    callWriteMethod,

    mockContractSchema,
    isMock,
  };
}<|MERGE_RESOLUTION|>--- conflicted
+++ resolved
@@ -10,16 +10,11 @@
 import { notify } from '@kyvg/vue3-notification';
 import { useMockContractData } from './useMockContractData';
 import { useEventTracking, useGenlayer } from '@/hooks';
-<<<<<<< HEAD
-import * as calldata from '@/calldata';
-import type { Address, TransactionHash } from 'genlayer-js/types';
-=======
 import type {
   Address,
   TransactionHash,
   CalldataEncodable,
 } from 'genlayer-js/types';
->>>>>>> b9a9226c
 
 const schema = ref<any>();
 
