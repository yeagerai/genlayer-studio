--- conflicted
+++ resolved
@@ -1,14 +1,4 @@
-<<<<<<< HEAD
-import { toHex, toRlp } from 'viem';
-import {
-  generatePrivateKey as _generatePrivateKey,
-  privateKeyToAccount as _privateKeyToAccount,
-} from 'viem/accounts';
-import type { TransactionSerializedLegacy } from 'viem';
-import type { Address } from '@/types';
-=======
 import { Web3Client } from '@/clients/web3';
->>>>>>> 5a5ecd77
 
 export function useWallet() {
   const web3 = new Web3Client();
@@ -27,13 +17,7 @@
   }
 
   return {
-<<<<<<< HEAD
-    privateKeyToAccount,
-    generatePrivateKey,
-    signTransaction,
-=======
     web3,
     shortenAddress,
->>>>>>> 5a5ecd77
   };
 }