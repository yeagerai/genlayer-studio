--- conflicted
+++ resolved
@@ -9,7 +9,6 @@
   CreateValidatorRequest,
   UpdateValidatorRequest,
   TransactionItem,
-  GetProvidersAndModelsData,
 } from '@/types';
 
 export class JsonRpcService implements IJsonRpcService {
@@ -43,29 +42,12 @@
     );
   }
 
-<<<<<<< HEAD
   async sendTransaction(signedTransaction: string): Promise<any> {
     return this.callRpcMethod<any>(
       'eth_sendRawTransaction',
       [signedTransaction],
       'Error sending transaction',
     );
-=======
-  /**
-   * Sends a signed transaction.
-   *
-   * @param {Object} signedTransaction - The signed transaction to be sent
-   * @return {Promise<JsonRpcResult<any>>} A promise that resolves to the result of the transaction being received and processed.
-   */
-  async sendTransaction(
-    signedTransaction: string,
-  ): Promise<JsonRpcResult<any>> {
-    const { result } = await this.rpcClient.call({
-      method: 'send_raw_transaction',
-      params: [signedTransaction],
-    });
-    return result;
->>>>>>> e4e4d16a
   }
 
   async deployContract({
@@ -107,28 +89,12 @@
     );
   }
 
-<<<<<<< HEAD
   async getProvidersAndModels(): Promise<any> {
     return this.callRpcMethod<any>(
       'get_providers_and_models',
       [],
       'Error getting providers and models',
     );
-=======
-  /**
-   * Retrieves a list of providers and models from the JSON-RPC server.
-   *
-   * @return {Promise<JsonRpcResult<GetProvidersAndModelsData>>} A promise that resolves to the list of providers and models.
-   */
-  async getProvidersAndModels(): Promise<
-    JsonRpcResult<GetProvidersAndModelsData>
-  > {
-    const { result } = await this.rpcClient.call<GetProvidersAndModelsData>({
-      method: 'get_providers_and_models',
-      params: [],
-    });
-    return result;
->>>>>>> e4e4d16a
   }
 
   async createValidator({
@@ -158,28 +124,17 @@
     );
   }
 
-<<<<<<< HEAD
   async deleteValidator({ address }: { address: string }): Promise<any> {
     return this.callRpcMethod<any>(
       'delete_validator',
       [address],
       'Error deleting validator',
     );
-=======
-  async getTransactionByHash(
-    hash: string,
-  ): Promise<JsonRpcResult<TransactionItem>> {
-    const { result } = await this.rpcClient.call<TransactionItem>({
-      method: 'get_transaction_by_hash',
-      params: [`${hash}`],
-    });
-    return result;
->>>>>>> e4e4d16a
   }
 
-  async getTransactionById(txId: number): Promise<TransactionItem> {
+  async getTransactionByHash(txId: number): Promise<TransactionItem> {
     return this.callRpcMethod<TransactionItem>(
-      'eth_getTransactionById',
+      'eth_getTransactionByHash',
       [String(txId)],
       'Error getting transaction by ID',
     ) as Promise<TransactionItem>;
