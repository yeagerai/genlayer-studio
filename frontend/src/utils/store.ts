<<<<<<< HEAD
import { useAccountsStore, useContractsStore, useTransactionsStore } from '@/stores'
=======
import { useAccountsStore, useContractsStore } from '@/stores'
>>>>>>> 5672716b
import { db } from './db'
import { v4 as uuidv4 } from 'uuid'

export const setupStores = async () => {
<<<<<<< HEAD
  const contractsStore = useContractsStore()
  const accountsStore = useAccountsStore()
  const transactionsStore = useTransactionsStore()
=======
  const contracts = useContractsStore()
  const accounts = useAccountsStore()
  // await db.contractFiles.clear()
  // localStorage.setItem('mainStore.contractsModified', '')
>>>>>>> 5672716b
  if (
    (await db.contractFiles.count()) === 0
  ) {
    const contractsBlob = import.meta.glob('@/assets/examples/contracts/*.py', {
      query: '?raw',
      import: 'default'
    })
    for (const key of Object.keys(contractsBlob)) {
      const raw = await contractsBlob[key]()
      const name = key.split('/').pop() || 'ExampleContract.py'
      const contract = {
        id: uuidv4(),
        name,
        content: ((raw as string) || '').trim()
      }
<<<<<<< HEAD
      contractsStore.addContractFile(contract)
    }
  } else {
    contractsStore.contracts = await db.contractFiles.toArray()
  }

  contractsStore.deployedContracts = await db.deployedContracts.toArray()
  transactionsStore.transactions = await db.transactions.toArray()
  if ( accountsStore.accounts.length < 1) {
    await accountsStore.generateNewAccount()
  } else {
    accountsStore.accounts = localStorage.getItem('accountsStore.accounts') ?  (localStorage.getItem('accountsStore.accounts') || '').split(',') : []
=======
      contracts.addContractFile(contract)
    }
  } else {
    contracts.contracts = await db.contractFiles.toArray()
  }

  contracts.deployedContracts = await db.deployedContracts.toArray()
  if ( accounts.accounts.length < 1) {
    await accounts.generateNewAccount()
  } else {
    accounts.accounts = localStorage.getItem('accountsStore.accounts') ?  (localStorage.getItem('accountsStore.accounts') || '').split(',') : []
>>>>>>> 5672716b
  }
}


export const getContractFileName = (name: string) => {
  const tokens = name.split('.')
  if (tokens.length > 0) {
    return `${tokens[0]}.gpy`
  }
  return `${name}.gpy`
}<|MERGE_RESOLUTION|>--- conflicted
+++ resolved
@@ -1,25 +1,12 @@
-<<<<<<< HEAD
 import { useAccountsStore, useContractsStore, useTransactionsStore } from '@/stores'
-=======
-import { useAccountsStore, useContractsStore } from '@/stores'
->>>>>>> 5672716b
 import { db } from './db'
 import { v4 as uuidv4 } from 'uuid'
 
 export const setupStores = async () => {
-<<<<<<< HEAD
   const contractsStore = useContractsStore()
   const accountsStore = useAccountsStore()
   const transactionsStore = useTransactionsStore()
-=======
-  const contracts = useContractsStore()
-  const accounts = useAccountsStore()
-  // await db.contractFiles.clear()
-  // localStorage.setItem('mainStore.contractsModified', '')
->>>>>>> 5672716b
-  if (
-    (await db.contractFiles.count()) === 0
-  ) {
+  if ((await db.contractFiles.count()) === 0) {
     const contractsBlob = import.meta.glob('@/assets/examples/contracts/*.py', {
       query: '?raw',
       import: 'default'
@@ -32,7 +19,6 @@
         name,
         content: ((raw as string) || '').trim()
       }
-<<<<<<< HEAD
       contractsStore.addContractFile(contract)
     }
   } else {
@@ -41,26 +27,14 @@
 
   contractsStore.deployedContracts = await db.deployedContracts.toArray()
   transactionsStore.transactions = await db.transactions.toArray()
-  if ( accountsStore.accounts.length < 1) {
+  if (accountsStore.accounts.length < 1) {
     await accountsStore.generateNewAccount()
   } else {
-    accountsStore.accounts = localStorage.getItem('accountsStore.accounts') ?  (localStorage.getItem('accountsStore.accounts') || '').split(',') : []
-=======
-      contracts.addContractFile(contract)
-    }
-  } else {
-    contracts.contracts = await db.contractFiles.toArray()
-  }
-
-  contracts.deployedContracts = await db.deployedContracts.toArray()
-  if ( accounts.accounts.length < 1) {
-    await accounts.generateNewAccount()
-  } else {
-    accounts.accounts = localStorage.getItem('accountsStore.accounts') ?  (localStorage.getItem('accountsStore.accounts') || '').split(',') : []
->>>>>>> 5672716b
+    accountsStore.accounts = localStorage.getItem('accountsStore.accounts')
+      ? (localStorage.getItem('accountsStore.accounts') || '').split(',')
+      : []
   }
 }
-
 
 export const getContractFileName = (name: string) => {
   const tokens = name.split('.')
