<<<<<<< HEAD
export interface GetContractStateResult extends Record<string, any> {}
=======
export interface JsonRpcResult<T> {
  data: T;
  message: string;
  status: string;
}

export interface GetContractStateResult extends Record<string, any> {}

export interface GetProvidersAndModelsData
  extends Array<{
    config: Record<string, any>;
    id: number;
    model: string;
    plugin: string;
    plugin_config: Record<string, any>;
    provider: string;
  }> {}
>>>>>>> e4e4d16a
<|MERGE_RESOLUTION|>--- conflicted
+++ resolved
@@ -1,12 +1,3 @@
-<<<<<<< HEAD
-export interface GetContractStateResult extends Record<string, any> {}
-=======
-export interface JsonRpcResult<T> {
-  data: T;
-  message: string;
-  status: string;
-}
-
 export interface GetContractStateResult extends Record<string, any> {}
 
 export interface GetProvidersAndModelsData
@@ -17,5 +8,4 @@
     plugin: string;
     plugin_config: Record<string, any>;
     provider: string;
-  }> {}
->>>>>>> e4e4d16a
+  }> {}