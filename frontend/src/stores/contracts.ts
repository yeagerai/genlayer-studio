import type { IJsonRpcService } from '@/services'
import type { ContractFile, DeployedContract, TransactionItem } from '@/types'
<<<<<<< HEAD
import { db, getContractFileName, setupStores } from '@/utils'
=======
import { getContractFileName } from '@/utils'
>>>>>>> c0fbfed9
import { defineStore } from 'pinia'
import { ref, inject, computed } from 'vue'
import { useAccountsStore } from './accounts'
import { useTransactionsStore } from './transactions'
const getInitialOPenedFiles = (): string[] => {
  const storage = localStorage.getItem('contractsStore.openedFiles')
  if (storage) return storage.split(',')
  return []
}

export const useContractsStore = defineStore('contractsStore', () => {
  const $jsonRpc = inject<IJsonRpcService>('$jsonRpc') // TODO: will be used in actions
  const accountsStore = useAccountsStore()
  const transactionsStore = useTransactionsStore()
  const contracts = ref<ContractFile[]>([])
  const openedFiles = ref<string[]>(getInitialOPenedFiles())

  const currentContractId = ref<string | undefined>(
    localStorage.getItem('contractsStore.currentContractId') || ''
  )
  const deployedContracts = ref<DeployedContract[]>([])
  const callingContractMethod = ref<boolean>(false)
  const callingContractState = ref<boolean>(false)
  const currentContractState = ref<Record<string, any>>({})

  const currentConstructorInputs = ref<{ [k: string]: string }>({})
  const currentErrorConstructorInputs = ref<Error>()
  const currentDeployedContractAbi = ref<any>()

  const loadingConstructorInputs = ref(false)
  const deployingContract = ref(false)

  function addContractFile(contract: ContractFile): void {
    const name = getContractFileName(contract.name)
    contracts.value.push({ ...contract, name })
  }

  function removeContractFile(id: string): void {
    contracts.value = [...contracts.value.filter((c) => c.id !== id)]
    deployedContracts.value = [...deployedContracts.value.filter((c) => c.contractId !== id)]
  }

  function updateContractFile(id: string, { name, content }: { name?: string; content?: string }) {
    contracts.value = [
      ...contracts.value.map((c) => {
        if (c.id === id) {
          const _name = getContractFileName(name || c.name)
          const _content = content || c.content
          return { ...c, name: _name, content: _content }
        }
        return c
      })
    ]
  }

  function openFile(id: string) {
    const index = contracts.value.findIndex((c) => c.id === id)
    const openedIndex = openedFiles.value.findIndex((c) => c === id)

    if (index > -1 && openedIndex === -1) {
      openedFiles.value = [...openedFiles.value, id]
    }
    currentContractId.value = id
  }

  function closeFile(id: string) {
    openedFiles.value = [...openedFiles.value.filter((c) => c !== id)]
    if (openedFiles.value.length > 0) {
      currentContractId.value = openedFiles.value[openedFiles.value.length - 1]
    } else {
      currentContractId.value = undefined
    }
  }

  function addDeployedContract({ contractId, address, defaultState }: DeployedContract): void {
    const index = deployedContracts.value.findIndex((c) => c.contractId === contractId)
    const newItem = { contractId, address, defaultState }
    if (index === -1) deployedContracts.value.push(newItem)
    else deployedContracts.value = deployedContracts.value.splice(index, 1, newItem)
  }

  function removeDeployedContract(contractId: string): void {
    deployedContracts.value = [
      ...deployedContracts.value.filter((c) => c.contractId !== contractId)
    ]
  }

  function setCurrentContractId(id?: string) {
    currentContractId.value = id || ''
  }

  async function resetStorage(): Promise<void> {
    try {
      const idsToDelete = contracts.value
        .filter((c) => c.example || (!c.example && !c.updatedAt))
        .map((c) => c.id)

      await db.deployedContracts.where('contractId').anyOf(idsToDelete).delete()
      await db.contractFiles.where('id').anyOf(idsToDelete).delete()

      deployedContracts.value = [
        ...deployedContracts.value.filter((c) => !idsToDelete.includes(c.contractId))
      ]
      contracts.value = [...contracts.value.filter((c) => !idsToDelete.includes(c.id))]
      openedFiles.value = [...openedFiles.value.filter((c) => !idsToDelete.includes(c))]
      if (currentContractId.value && idsToDelete.includes(currentContractId.value)) {
        currentContractId.value = ''
      }

      localStorage.setItem('mainStore.currentContractId', currentContractId.value || '')
      localStorage.setItem('mainStore.openedFiles', openedFiles.value.join(','))

      await setupStores()
    } catch (error) {
      console.error(error)
    }
  }

  async function callContractMethod({
    userAccount,
    localContractId,
    method,
    params
  }: {
    userAccount: string
    localContractId: string
    method: string
    params: any[]
  }) {
    callingContractMethod.value = true
    try {
      const contract = deployedContracts.value.find((c) => c.contractId === localContractId)
      const result = await $jsonRpc?.callContractFunction({
        userAccount,
        contractAddress: contract?.address || '',
        method,
        params
      })

      callingContractMethod.value = false
      if (result?.status === 'success') {
<<<<<<< HEAD
        
=======
>>>>>>> c0fbfed9
        transactionsStore.addTransaction({
          contractAddress: contract?.address || '',
          localContractId: contract?.contractId || '',
          txId: (result?.data as any).transaction_id,
          type: 'method',
          status: 'PENDING',
          data: {}
        })

        return true
      }
    } catch (error) {
      console.error(error)
      callingContractMethod.value = false
    }
    return false
  }

  async function getContractState(
    contractAddress: string,
    method: string,
    methodArguments: string[]
  ) {
    callingContractState.value = true
    try {
      const result = await $jsonRpc?.getContractState({ contractAddress, method, methodArguments })

      currentContractState.value = {
        ...currentContractState.value,
        [method]: result?.data
      }
      callingContractState.value = false
    } catch (error) {
      console.error(error)
      callingContractState.value = false
      throw new Error('Error getting the contract state')
    }
  }

  async function deployContract({
    constructorParams
  }: {
    constructorParams: { [k: string]: string }
  }) {
    if (currentContract.value) {
      if (
        Object.keys({ ...currentConstructorInputs.value }).length !==
        Object.keys(constructorParams).length
      ) {
        throw new Error('You should provide a valid default state')
      } else {
        // Getting the ABI to check the class name
        let contractSchema = null
        loadingConstructorInputs.value = true
        try {
          const result = await $jsonRpc?.getContractSchema({
            code: currentContract.value.content
          })

          contractSchema = result?.data
          loadingConstructorInputs.value = false
          currentErrorConstructorInputs.value = undefined
        } catch (error) {
          console.error(error)
          loadingConstructorInputs.value = false
          currentErrorConstructorInputs.value = error as Error

          throw new Error('Error getting the contract schema')
        }

        if (contractSchema) {
          // Deploy the contract
          deployingContract.value = true
          try {
            const constructorParamsAsString = JSON.stringify(constructorParams)
            const result = await $jsonRpc?.deployContract({
              userAccount: accountsStore.currentUserAddress || '',
              className: contractSchema.class,
              code: currentContract.value.content,
              constructorParams: constructorParamsAsString
            })
            deployingContract.value = false
            if (result?.status === 'success') {
              deployedContracts.value = deployedContracts.value.filter(
                (c) => c.contractId !== currentContract.value?.id
              )
              const tx: TransactionItem = {
                contractAddress: result?.data.contract_address,
                localContractId: currentContract.value.id,
                txId: result?.data.transaction_id,
                type: 'deploy',
                status: 'PENDING',
                data: {}
              }

              transactionsStore.addTransaction(tx)

              return tx
            } else {
              throw new Error(
                typeof result?.message === 'string'
                  ? result.message
                  : 'Error Deploying the contract'
              )
            }
          } catch (error) {
            console.error(error)
            throw new Error('Error Deploying the contract')
          }
        }
      }
    }
  }

  async function getCurrentContractAbi() {
    try {
      const result = await $jsonRpc?.getDeployedContractSchema({
        address: deployedContract.value?.address || ''
      })
      currentDeployedContractAbi.value = result?.data
    } catch (error) {
      console.error(error)
      if (deployedContract.value) {
        removeDeployedContract(deployedContract.value?.contractId || '')
      }
    }
  }

  async function getConstructorInputs() {
    {
      if (currentContract.value) {
        loadingConstructorInputs.value = true
        try {
          const result = await $jsonRpc?.getContractSchema({
            code: currentContract.value.content
          })
          if (!currentConstructorInputs.value) {
            currentConstructorInputs.value = result?.data?.methods['__init__']?.inputs
          } else {
            //compare existing inputs with new ones
            if (
              JSON.stringify(currentConstructorInputs.value) !==
              JSON.stringify(result?.data?.methods['__init__']?.inputs)
            ) {
              currentConstructorInputs.value = result?.data?.methods['__init__']?.inputs
            }
          }
          currentErrorConstructorInputs.value = undefined
        } catch (error) {
          console.error(error)
          currentErrorConstructorInputs.value = error as Error
        } finally {
          loadingConstructorInputs.value = false
        }
      }
    }
  }


  const currentContract = computed(() => {
    return contracts.value.find((c) => c.id === currentContractId.value)
  })
  const deployedContract = computed(() => {
    return deployedContracts.value.find((c) => c.contractId === currentContractId.value)
  })

  return {
    // state
    contracts,
    openedFiles,
    currentContractId,
    deployedContracts,
<<<<<<< HEAD

=======
>>>>>>> c0fbfed9
    currentContractState,
    callingContractState,
    callingContractMethod,
    currentConstructorInputs,
    currentErrorConstructorInputs,
    currentDeployedContractAbi,
    loadingConstructorInputs,
    deployingContract,

    //getters
    deployedContract,
    currentContract,

    //actions
    addContractFile,
    removeContractFile,
    updateContractFile,
    openFile,
    closeFile,
    addDeployedContract,
    removeDeployedContract,
    setCurrentContractId,
    resetStorage,
    getCurrentContractAbi,
    callContractMethod,
    getContractState,
    deployContract,
    getConstructorInputs,
  }
})<|MERGE_RESOLUTION|>--- conflicted
+++ resolved
@@ -1,10 +1,6 @@
 import type { IJsonRpcService } from '@/services'
 import type { ContractFile, DeployedContract, TransactionItem } from '@/types'
-<<<<<<< HEAD
 import { db, getContractFileName, setupStores } from '@/utils'
-=======
-import { getContractFileName } from '@/utils'
->>>>>>> c0fbfed9
 import { defineStore } from 'pinia'
 import { ref, inject, computed } from 'vue'
 import { useAccountsStore } from './accounts'
@@ -146,10 +142,6 @@
 
       callingContractMethod.value = false
       if (result?.status === 'success') {
-<<<<<<< HEAD
-        
-=======
->>>>>>> c0fbfed9
         transactionsStore.addTransaction({
           contractAddress: contract?.address || '',
           localContractId: contract?.contractId || '',
@@ -322,10 +314,6 @@
     openedFiles,
     currentContractId,
     deployedContracts,
-<<<<<<< HEAD
-
-=======
->>>>>>> c0fbfed9
     currentContractState,
     callingContractState,
     callingContractMethod,
