import type { ContractFile, DeployedContract } from '@/types';
import { defineStore } from 'pinia';
import { ref, computed } from 'vue';
import { notify } from '@kyvg/vue3-notification';
import { useDb, useFileName, useSetupStores } from '@/hooks';

export const useContractsStore = defineStore('contractsStore', () => {
  const contracts = ref<ContractFile[]>([]);
  const openedFiles = ref<string[]>([]);
  const db = useDb();
  const { setupStores } = useSetupStores();
  const { cleanupFileName } = useFileName();

  const currentContractId = ref<string | undefined>(
    localStorage.getItem('contractsStore.currentContractId') || '',
  );
  const deployedContracts = ref<DeployedContract[]>([]);

  function getInitialOpenedFiles() {
    const storage = localStorage.getItem('contractsStore.openedFiles');

    if (storage) {
      openedFiles.value = storage.split(',');
      openedFiles.value = openedFiles.value.filter((id) =>
        contracts.value.find((c) => c.id === id),
      );
    } else {
      return [];
    }
  }

<<<<<<< HEAD
  function addContractFile(contract: ContractFile): void {
    const name = cleanupFileName(contract.name);
    contracts.value.push({ ...contract, name });
=======
  function addContractFile(
    contract: ContractFile,
    atBeginning?: boolean,
  ): void {
    const name = getContractFileName(contract.name);

    if (atBeginning) {
      contracts.value.unshift({ ...contract, name });
    } else {
      contracts.value.push({ ...contract, name });
    }
>>>>>>> f38c3240
  }

  function removeContractFile(id: string): void {
    contracts.value = [...contracts.value.filter((c) => c.id !== id)];
    deployedContracts.value = [
      ...deployedContracts.value.filter((c) => c.contractId !== id),
    ];
    openedFiles.value = openedFiles.value.filter(
      (contractId) => contractId !== id,
    );

    if (currentContractId.value === id) {
      setCurrentContractId('');
    }
  }

  function updateContractFile(
    id: string,
    {
      name,
      content,
      updatedAt,
    }: { name?: string; content?: string; updatedAt?: string },
  ) {
    contracts.value = [
      ...contracts.value.map((c) => {
        if (c.id === id) {
          const _name = cleanupFileName(name || c.name);
          const _content = content || c.content;
          return { ...c, name: _name, content: _content, updatedAt };
        }
        return c;
      }),
    ];
  }

  function openFile(id: string) {
    const index = contracts.value.findIndex((c) => c.id === id);
    const openedIndex = openedFiles.value.findIndex((c) => c === id);

    if (index > -1 && openedIndex === -1) {
      openedFiles.value = [...openedFiles.value, id];
    }
    currentContractId.value = id;
  }

  function closeFile(id: string) {
    openedFiles.value = [...openedFiles.value.filter((c) => c !== id)];
    if (openedFiles.value.length > 0) {
      currentContractId.value = openedFiles.value[openedFiles.value.length - 1];
    } else {
      currentContractId.value = '';
    }
  }

  function addDeployedContract({
    contractId,
    address,
    defaultState,
  }: DeployedContract): void {
    const index = deployedContracts.value.findIndex(
      (c) => c.contractId === contractId,
    );
    const newItem = { contractId, address, defaultState };
    if (index === -1) deployedContracts.value.push(newItem);
    else deployedContracts.value.splice(index, 1, newItem);

    notify({
      title: 'Contract deployed',
      type: 'success',
    });
  }

  function removeDeployedContract(contractId: string): void {
    deployedContracts.value = [
      ...deployedContracts.value.filter((c) => c.contractId !== contractId),
    ];
  }

  function setCurrentContractId(id?: string) {
    currentContractId.value = id || '';
  }

  async function resetStorage(): Promise<void> {
    try {
      const idsToDelete = contracts.value
        .filter((c) => c.example)
        .map((c) => c.id);

      await db.deployedContracts
        .where('contractId')
        .anyOf(idsToDelete)
        .delete();
      await db.contractFiles.where('id').anyOf(idsToDelete).delete();

      deployedContracts.value = [
        ...deployedContracts.value.filter(
          (c) => !idsToDelete.includes(c.contractId),
        ),
      ];
      contracts.value = [
        ...contracts.value.filter((c) => !idsToDelete.includes(c.id)),
      ];
      openedFiles.value = [
        ...openedFiles.value.filter((c) => !idsToDelete.includes(c)),
      ];
      if (
        currentContractId.value &&
        idsToDelete.includes(currentContractId.value)
      ) {
        currentContractId.value = '';
      }

      await setupStores();
    } catch (error) {
      console.error(error);
    }
  }

  const currentContract = computed(() => {
    return contracts.value.find((c) => c.id === currentContractId.value);
  });

  const contractsOrderedByName = computed(() => {
    return contracts.value.slice().sort((a, b) => a.name.localeCompare(b.name));
  });

  return {
    // state
    contracts,
    openedFiles,
    currentContractId,
    deployedContracts,

    //getters
    currentContract,
    contractsOrderedByName,

    //actions
    addContractFile,
    removeContractFile,
    updateContractFile,
    openFile,
    closeFile,
    addDeployedContract,
    removeDeployedContract,
    setCurrentContractId,
    resetStorage,
    getInitialOpenedFiles,
  };
});<|MERGE_RESOLUTION|>--- conflicted
+++ resolved
@@ -29,23 +29,17 @@
     }
   }
 
-<<<<<<< HEAD
-  function addContractFile(contract: ContractFile): void {
-    const name = cleanupFileName(contract.name);
-    contracts.value.push({ ...contract, name });
-=======
   function addContractFile(
     contract: ContractFile,
     atBeginning?: boolean,
   ): void {
-    const name = getContractFileName(contract.name);
+    const name = cleanupFileName(contract.name);
 
     if (atBeginning) {
       contracts.value.unshift({ ...contract, name });
     } else {
       contracts.value.push({ ...contract, name });
     }
->>>>>>> f38c3240
   }
 
   function removeContractFile(id: string): void {
