import { defineStore } from 'pinia'
import type { ContractFile, MainStoreState, DeployedContract } from '@/types'
<<<<<<< HEAD
import { rpcClient, getContractFileName, db, setupStores } from '@/utils'
=======
import { rpcClient, getContractFileName } from '@/utils'
>>>>>>> bdaaf8f0

const getInitialOPenedFiles = (): string[] => {
  const storage = localStorage.getItem('mainStore.openedFiles')
  if (storage) return storage.split(',')
  return []
}

export const useMainStore = defineStore('mainStore', {
  state: (): MainStoreState => {
    return {
      contracts: [],
      openedFiles: getInitialOPenedFiles(),
      currentContractId: localStorage.getItem('mainStore.currentContractId') || '',
      deployedContracts: [],
      currentUserAddress: localStorage.getItem('mainStore.currentUserAddress') || '',
      nodeLogs: [],
      accounts: localStorage.getItem('mainStore.accounts')
        ? (localStorage.getItem('mainStore.accounts') || '').split(',')
        : [],
      contractTransactions: {}
    }
  },
  actions: {
    addContractFile(contract: ContractFile): void {
      const name = getContractFileName(contract.name)
      this.contracts.push({ ...contract, name })
    },
    removeContractFile(id: string): void {
      this.contracts = [...this.contracts.filter((c) => c.id !== id)]
      this.deployedContracts = [...this.deployedContracts.filter((c) => c.contractId !== id)]
    },
    updateContractFile(id: string, { name, content }: { name?: string; content?: string }) {
      this.contracts = [
        ...this.contracts.map((c) => {
          if (c.id === id) {
            const _name = getContractFileName(name || c.name)
            const _content = content || c.content
            return { ...c, name: _name, content: _content }
          }
          return c
        })
      ]
    },
    openFile(id: string) {
      const index = this.contracts.findIndex((c) => c.id === id)
      const openedIndex = this.openedFiles.findIndex((c) => c === id)

      if (index > -1 && openedIndex === -1) {
        this.openedFiles = [...this.openedFiles, id]
      }
      this.currentContractId = id
    },
    closeFile(id: string) {
      this.openedFiles = [...this.openedFiles.filter((c) => c !== id)]
      if (this.openedFiles.length > 0) {
        this.currentContractId = this.openedFiles[this.openedFiles.length - 1]
      } else {
        this.currentContractId = undefined
      }
    },
    addDeployedContract({ contractId, address, defaultState }: DeployedContract): void {
      const index = this.deployedContracts.findIndex((c) => c.contractId === contractId)
      if (index === -1)
        this.$patch((state) => state.deployedContracts.push({ contractId, address, defaultState }))
      else
        this.$patch(
          (state) => (state.deployedContracts[index] = { contractId, address, defaultState })
        )
    },
    removeDeployedContract(contractId: string): void {
      this.deployedContracts = [
        ...this.deployedContracts.filter((c) => c.contractId !== contractId)
      ]
    },
    setCurrentContractId(id?: string) {
      this.currentContractId = id
    },
    async generateNewAccount(): Promise<string | null> {
      try {
        const { result } = await rpcClient.call<any>({
          method: 'create_account',
          params: []
        })
        if (result && result.status === 'success') {
          this.accounts = [...this.accounts, result.data.address]
          this.currentUserAddress = result.data.address
          return result.data.address
        }
        return null
      } catch (error) {
        console.error
        return null
      }
    },
    async resetStorage(): Promise<void> {
      try {
        const contracts = await db.contractFiles.toArray()
        const idsToDelete = contracts.filter((c) => c.example && !c.updatedAt).map((c) => c.id)

        await db.deployedContracts.where('contractId').anyOf(idsToDelete).delete()
        await db.contractFiles.where('id').anyOf(idsToDelete).delete()

        this.deployedContracts = [
          ...this.deployedContracts.filter((c) => !idsToDelete.includes(c.contractId))
        ]
        this.contracts = [...this.contracts.filter((c) => !idsToDelete.includes(c.id))]
        this.openedFiles = [...this.openedFiles.filter((c) => !idsToDelete.includes(c))]
        if (this.currentContractId && idsToDelete.includes(this.currentContractId)) {
          this.currentContractId = ''
        }

        localStorage.setItem('mainStore.currentContractId', this.currentContractId || '')
        localStorage.setItem('mainStore.openedFiles', this.openedFiles.join(','))

        await setupStores()
      } catch (error) {
        console.error(error)
      }
    }
  }
})<|MERGE_RESOLUTION|>--- conflicted
+++ resolved
@@ -1,10 +1,6 @@
 import { defineStore } from 'pinia'
 import type { ContractFile, MainStoreState, DeployedContract } from '@/types'
-<<<<<<< HEAD
 import { rpcClient, getContractFileName, db, setupStores } from '@/utils'
-=======
-import { rpcClient, getContractFileName } from '@/utils'
->>>>>>> bdaaf8f0
 
 const getInitialOPenedFiles = (): string[] => {
   const storage = localStorage.getItem('mainStore.openedFiles')
