--- conflicted
+++ resolved
@@ -143,158 +143,110 @@
         </div>
         <div class="flex flex-col p-2 mt-2">
           <p class="text-md font-semibold">Provider:</p>
-<<<<<<< HEAD
           <select :class="nodeStore.validatorToCreate.provider ? '' : 'border border-red-500'"
-            class="p-2 w-full bg-slate-100 dark:bg-zinc-700 overflow-y-auto" name="" id=""
+            class="p-2 w-full bg-slate-100 dark:bg-zinc-700 overflow-y-auto" 
+             data-testid="dropdown-provider-create"
             v-model="nodeStore.validatorToCreate.provider" required>
-=======
+            <option v-for="(_, provider) in nodeStore.nodeProviders" :key="provider" :value="provider"
+              :selected="provider === nodeStore.validatorToCreate.provider">
+              {{ provider }}
+            </option>
+          </select>
+        </div>
+        <div class="flex flex-col p-2 mt-2">
+          <p class="text-md font-semibold">Model:</p>
+          <select :class="nodeStore.validatorToCreate.model ? '' : 'border border-red-500'"
+            class="p-2 w-full bg-slate-100 overflow-y-auto dark:bg-zinc-700"
+            data-testid="dropdown-model-create"
+            v-model="nodeStore.validatorToCreate.model" required>
+            <option v-for="model in nodeStore.nodeProviders[nodeStore.validatorToCreate.provider]" :key="model"
+              :value="model" :selected="model === nodeStore.validatorToCreate.model">
+              {{ model }}
+            </option>
+          </select>
+        </div>
+        <div class="flex flex-col p-2 mt-2">
+          <p class="text-md font-semibold">Stake:</p>
+          <input type="number" min="1" step="1" 
+          data-testid="input-stake-create"
+            @input="handleNumberInput" v-model="nodeStore.validatorToCreate.stake"
+            :class="nodeStore.validatorToCreate.stake ? '' : 'border border-red-500'"
+            class="p-2 w-full bg-slate-100 dark:bg-zinc-700" required />
+        </div>
+        <div class="flex flex-col p-2 mt-2">
+          <p class="text-md font-semibold">Config:</p>
+
+          <textarea name="" id="" rows="5" cols="60" class="p-2 max-h-64 w-full bg-slate-100 dark:bg-zinc-700"
+            v-model="nodeStore.validatorToCreate.config">
+          </textarea>
+        </div>
+      </div>
+      <div class="flex flex-col mt-4 w-full">
+        <button @click="handleCreateNewValidator" :disabled="!nodeStore.createValidatorModelValid"
+        data-testid="btn-create-validator"
+          class="bg-primary hover:opacity-80 text-white font-semibold px-4 py-2 rounded disabled:opacity-80">
+          Create
+        </button>
+      </div>
+    </Modal>
+    <Modal :open="nodeStore.updateValidatorModalOpen" @close="nodeStore.closeUpdateValidatorModal">
+      <div class="flex flex-col">
+        <div class="flex justify-between">
+          <div class="text-xl">Validator Details</div>
+          <div class="dark:text-white text-primary">ID: {{ nodeStore.selectedValidator?.id }}</div>
+        </div>
+        <div class="flex flex-col p-2 mt-2">
+          <p class="text-md font-semibold">Address:</p>
+
+          <div class="py-2 w-full">
+            {{ nodeStore.selectedValidator?.address }}
+          </div>
+        </div>
+        <div class="flex flex-col p-2 mt-2">
+          <p class="text-md font-semibold">Provider:</p>
           <select :class="nodeStore.validatorToUpdate.provider ? '' : 'border border-red-500'"
                   data-testid="dropdown-provider-update"
                   class="p-2 w-full bg-slate-100 dark:bg-zinc-700 overflow-y-auto"
                   v-model="nodeStore.validatorToUpdate.provider" required>
->>>>>>> c0fbfed9
             <option v-for="(_, provider) in nodeStore.nodeProviders" :key="provider" :value="provider"
-              :selected="provider === nodeStore.validatorToCreate.provider">
+              :selected="provider === nodeStore.validatorToUpdate.provider">
               {{ provider }}
             </option>
           </select>
         </div>
         <div class="flex flex-col p-2 mt-2">
           <p class="text-md font-semibold">Model:</p>
-<<<<<<< HEAD
-          <select :class="nodeStore.validatorToCreate.model ? '' : 'border border-red-500'"
-            class="p-2 w-full bg-slate-100 overflow-y-auto dark:bg-zinc-700" name="" id=""
-            v-model="nodeStore.validatorToCreate.model" required>
-            <option v-for="model in nodeStore.nodeProviders[nodeStore.validatorToCreate.provider]" :key="model"
-              :value="model" :selected="model === nodeStore.validatorToCreate.model">
-=======
           <select :class="nodeStore.validatorToUpdate.model ? '' : 'border border-red-500'"
             class="p-2 w-full bg-slate-100 overflow-y-auto dark:bg-zinc-700" name="dropdown-model"
             data-testid="dropdown-model-update"
             v-model="nodeStore.validatorToUpdate.model" required>
             <option v-for="model in nodeStore.nodeProviders[nodeStore.validatorToUpdate.provider]" :key="model"
               :value="model" :selected="model === nodeStore.validatorToUpdate.model">
->>>>>>> c0fbfed9
               {{ model }}
             </option>
           </select>
         </div>
         <div class="flex flex-col p-2 mt-2">
           <p class="text-md font-semibold">Stake:</p>
-<<<<<<< HEAD
-          <input type="number" min="1" step="1" @input="handleNumberInput" v-model="nodeStore.validatorToCreate.stake"
-            :class="nodeStore.validatorToCreate.stake ? '' : 'border border-red-500'"
-=======
-          <input type="number" min="0.01" v-model="nodeStore.validatorToUpdate.stake"
+          <input type="number" min="1" step="1" @input="handleNumberInput" v-model="nodeStore.validatorToUpdate.stake"
             :class="nodeStore.validatorToUpdate.stake ? '' : 'border border-red-500'"
             data-testid="input-stake-update"
->>>>>>> c0fbfed9
             class="p-2 w-full bg-slate-100 dark:bg-zinc-700" required />
         </div>
         <div class="flex flex-col p-2 mt-2">
           <p class="text-md font-semibold">Config:</p>
 
           <textarea name="" id="" rows="5" cols="60" class="p-2 max-h-64 w-full bg-slate-100 dark:bg-zinc-700"
-            v-model="nodeStore.validatorToCreate.config">
+            v-model="nodeStore.validatorToUpdate.config">
           </textarea>
         </div>
       </div>
       <div class="flex flex-col mt-4 w-full">
-<<<<<<< HEAD
-        <button @click="handleCreateNewValidator" :disabled="!nodeStore.createValidatorModelValid"
-=======
         <button @click="handleUpdateValidator" 
         :disabled="!nodeStore.updateValidatorModelValid"
           data-testid="btn-update-validator"
->>>>>>> c0fbfed9
-          class="bg-primary hover:opacity-80 text-white font-semibold px-4 py-2 rounded disabled:opacity-80">
-          Create
-        </button>
-      </div>
-    </Modal>
-    <Modal :open="nodeStore.updateValidatorModalOpen" @close="nodeStore.closeUpdateValidatorModal">
-      <div class="flex flex-col">
-        <div class="flex justify-between">
-          <div class="text-xl">Validator Details</div>
-          <div class="dark:text-white text-primary">ID: {{ nodeStore.selectedValidator?.id }}</div>
-        </div>
-        <div class="flex flex-col p-2 mt-2">
-          <p class="text-md font-semibold">Address:</p>
-
-          <div class="py-2 w-full">
-            {{ nodeStore.selectedValidator?.address }}
-          </div>
-        </div>
-        <div class="flex flex-col p-2 mt-2">
-          <p class="text-md font-semibold">Provider:</p>
-<<<<<<< HEAD
-          <select :class="nodeStore.validatorToUpdate.provider ? '' : 'border border-red-500'"
-            class="p-2 w-full bg-slate-100 dark:bg-zinc-700 overflow-y-auto" name="" id=""
-            v-model="nodeStore.validatorToUpdate.provider" required>
-=======
-          <select :class="nodeStore.validatorToCreate.provider ? '' : 'border border-red-500'"
-            class="p-2 w-full bg-slate-100 dark:bg-zinc-700 overflow-y-auto" 
-            data-testid="dropdown-provider-create"
-            v-model="nodeStore.validatorToCreate.provider" required>
->>>>>>> c0fbfed9
-            <option v-for="(_, provider) in nodeStore.nodeProviders" :key="provider" :value="provider"
-              :selected="provider === nodeStore.validatorToUpdate.provider">
-              {{ provider }}
-            </option>
-          </select>
-        </div>
-        <div class="flex flex-col p-2 mt-2">
-          <p class="text-md font-semibold">Model:</p>
-<<<<<<< HEAD
-          <select :class="nodeStore.validatorToUpdate.model ? '' : 'border border-red-500'"
-            class="p-2 w-full bg-slate-100 overflow-y-auto dark:bg-zinc-700" name="" id=""
-            v-model="nodeStore.validatorToUpdate.model" required>
-            <option v-for="model in nodeStore.nodeProviders[nodeStore.validatorToUpdate.provider]" :key="model"
-              :value="model" :selected="model === nodeStore.validatorToUpdate.model">
-=======
-          <select :class="nodeStore.validatorToCreate.model ? '' : 'border border-red-500'"
-            class="p-2 w-full bg-slate-100 overflow-y-auto dark:bg-zinc-700" 
-            data-testid="dropdown-model-create"
-            v-model="nodeStore.validatorToCreate.model" required>
-            <option v-for="model in nodeStore.nodeProviders[nodeStore.validatorToCreate.provider]" :key="model"
-              :value="model" :selected="model === nodeStore.validatorToCreate.model">
->>>>>>> c0fbfed9
-              {{ model }}
-            </option>
-          </select>
-        </div>
-        <div class="flex flex-col p-2 mt-2">
-          <p class="text-md font-semibold">Stake:</p>
-<<<<<<< HEAD
-          <input type="number" min="1" step="1" @input="handleNumberInput" v-model="nodeStore.validatorToUpdate.stake"
-            :class="nodeStore.validatorToUpdate.stake ? '' : 'border border-red-500'"
-=======
-          <input type="number" min="0.01" 
-            v-model="nodeStore.validatorToCreate.stake"
-            data-testid="input-stake-create"
-            :class="nodeStore.validatorToCreate.stake ? '' : 'border border-red-500'"
->>>>>>> c0fbfed9
-            class="p-2 w-full bg-slate-100 dark:bg-zinc-700" required />
-        </div>
-        <div class="flex flex-col p-2 mt-2">
-          <p class="text-md font-semibold">Config:</p>
-
-          <textarea name="" id="" rows="5" cols="60" class="p-2 max-h-64 w-full bg-slate-100 dark:bg-zinc-700"
-            v-model="nodeStore.validatorToUpdate.config">
-          </textarea>
-        </div>
-      </div>
-      <div class="flex flex-col mt-4 w-full">
-<<<<<<< HEAD
-        <button @click="handleUpdateValidator" :disabled="!nodeStore.updateValidatorModelValid"
           class="bg-primary hover:opacity-80 text-white font-semibold px-4 py-2 rounded disabled:opacity-80">
           Save
-=======
-        <button @click="handleCreateNewValidator" :disabled="!nodeStore.createValidatorModelValid"
-          class="bg-primary hover:opacity-80 text-white font-semibold px-4 py-2 rounded disabled:opacity-80"
-          data-testid="btn-create-validator">
-          Create
->>>>>>> c0fbfed9
         </button>
       </div>
     </Modal>
