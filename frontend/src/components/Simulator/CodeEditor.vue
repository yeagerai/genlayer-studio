--- conflicted
+++ resolved
@@ -1,10 +1,6 @@
 <script setup lang="ts">
 import * as monaco from 'monaco-editor/esm/vs/editor/editor.api';
-<<<<<<< HEAD
 import { ref, shallowRef, watch, computed } from 'vue';
-=======
-import { ref, shallowRef, watch, computed, nextTick } from 'vue';
->>>>>>> 5f9bba77
 import { pythonSyntaxDefinition } from '@/utils';
 import { useContractsStore, useUIStore } from '@/stores';
 import { type ContractFile } from '@/types';
@@ -17,29 +13,9 @@
 
 const editorElement = ref<HTMLDivElement | null>(null);
 const containerElement = ref<HTMLElement | null | undefined>(null);
-<<<<<<< HEAD
 const editorRef = shallowRef<monaco.editor.IStandaloneCodeEditor | null>(null);
 const theme = computed(() => (uiStore.mode === 'light' ? 'vs' : 'vs-dark'));
 
-=======
-const { width: windowWidth, height: windowHeight } = useWindowResize();
-const { width: containerWidth, height: containerHeight } =
-  useElementResize(containerElement);
-const editorRef = shallowRef<monaco.editor.IStandaloneCodeEditor | null>(null);
-const theme = computed(() => (uiStore.mode === 'light' ? 'vs' : 'vs-dark'));
-const editorWidth = ref(0);
-const editorHeight = ref(0);
-
-const resizeEditor = () => {
-  nextTick(() => {
-    const height =
-      editorElement.value?.parentNode?.parentElement?.clientHeight || 600;
-    editorHeight.value = height;
-    editorWidth.value =
-      editorElement.value?.parentNode?.parentElement?.clientWidth || 950;
-  });
-};
->>>>>>> 5f9bba77
 watch(
   () => editorElement.value,
   (newValue) => {
@@ -50,10 +26,6 @@
         'python',
         pythonSyntaxDefinition,
       );
-<<<<<<< HEAD
-
-=======
->>>>>>> 5f9bba77
       editorRef.value = monaco.editor.create(editorElement.value!, {
         value: props.contract.content || '',
         language: 'python',
@@ -68,10 +40,6 @@
           updatedAt: new Date().toISOString(),
         });
       });
-<<<<<<< HEAD
-=======
-      resizeEditor();
->>>>>>> 5f9bba77
     }
   },
 );
@@ -83,53 +51,10 @@
       editorRef.value.updateOptions({
         theme: newValue === 'light' ? 'vs' : 'vs-dark',
       });
-<<<<<<< HEAD
   },
 );
 </script>
 
 <template>
   <div ref="editorElement" class="h-full w-full"></div>
-</template>
-=======
-  },
-);
-//resize watchers
-watch(
-  () => windowWidth.value,
-  () => {
-    resizeEditor();
-  },
-);
-watch(
-  () => windowHeight.value,
-  () => {
-    resizeEditor();
-  },
-);
-
-watch(
-  () => containerWidth.value,
-  () => {
-    resizeEditor();
-  },
-);
-watch(
-  () => containerHeight.value,
-  () => {
-    resizeEditor();
-  },
-);
-</script>
-
-<template>
-  <div class="flex flex-col">
-    <div
-      ref="editorElement"
-      :style="`width: ${editorWidth / 16}rem; height: ${editorHeight / 16}rem`"
-    />
-  </div>
-</template>
-
-<style scoped></style>
->>>>>>> 5f9bba77
+</template>