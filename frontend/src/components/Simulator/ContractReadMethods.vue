<script setup lang="ts">
import { useContractQueries } from '@/hooks';
import { computed } from 'vue';
import PageSection from '@/components/Simulator/PageSection.vue';
import ContractMethodItem from '@/components/Simulator/ContractMethodItem.vue';
import EmptyListPlaceholder from '@/components/Simulator/EmptyListPlaceholder.vue';
import type { ContractSchema } from 'genlayer-js/types';

const props = defineProps<{
  leaderOnly: boolean;
}>();

const { contractAbiQuery } = useContractQueries();

const { data, isPending, isError, error, isRefetching } = contractAbiQuery;

const readMethods = computed(() => {
<<<<<<< HEAD
  return Object.entries(
    data.value.methods as { [key: string]: ContractMethod },
  ).filter((x) => x[1].readonly);
=======
  const methods = (data.value as ContractSchema).methods;
  return Object.entries(methods).filter((x) => x[1].readonly);
>>>>>>> 3f0aecb7
});
</script>

<template>
  <PageSection data-testid="contract-read-methods">
    <template #title
      >Read Methods
      <Loader v-if="isRefetching" :size="14" />
    </template>

    <ContentLoader v-if="isPending" />

    <Alert v-else-if="isError" error>
      {{ error?.message }}
    </Alert>

    <template v-else-if="data">
      <ContractMethodItem
        v-for="method in readMethods"
        :name="method[0]"
        :key="method[0]"
        :method="method[1]"
        methodType="read"
        :leaderOnly="props.leaderOnly"
      />

      <EmptyListPlaceholder v-if="readMethods.length === 0">
        No read methods.
      </EmptyListPlaceholder>
    </template>
  </PageSection>
</template><|MERGE_RESOLUTION|>--- conflicted
+++ resolved
@@ -15,14 +15,8 @@
 const { data, isPending, isError, error, isRefetching } = contractAbiQuery;
 
 const readMethods = computed(() => {
-<<<<<<< HEAD
-  return Object.entries(
-    data.value.methods as { [key: string]: ContractMethod },
-  ).filter((x) => x[1].readonly);
-=======
   const methods = (data.value as ContractSchema).methods;
   return Object.entries(methods).filter((x) => x[1].readonly);
->>>>>>> 3f0aecb7
 });
 </script>
 
