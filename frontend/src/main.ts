import './assets/main.css'
import { createApp } from 'vue'
import { createPinia } from 'pinia'
import Notifications from '@kyvg/vue3-notification'
import App from './App.vue'
import router from './router'
import { persistStorePlugin, createToolTipPlugin } from '@/plugins'
import { setupStores } from '@/utils'
<<<<<<< HEAD
import { JsonRprService } from './services/JsonRpcService'
=======
import JsonViewer from "vue3-json-viewer";
// if you used v1.0.5 or latster ,you should add import "vue3-json-viewer/dist/index.css"
import "vue3-json-viewer/dist/index.css";
>>>>>>> 454d7ae3

const app = createApp(App)
const pinia = createPinia()

pinia.use(persistStorePlugin)
app.use(pinia)

app.use(router)
app.use(
  createToolTipPlugin({
    arrow: true
  })
)
app.use(Notifications)
<<<<<<< HEAD
app.provide('$jsonRpc', new JsonRprService())
=======
app.use(JsonViewer)
>>>>>>> 454d7ae3
app.mount('#app')
setupStores()<|MERGE_RESOLUTION|>--- conflicted
+++ resolved
@@ -6,13 +6,10 @@
 import router from './router'
 import { persistStorePlugin, createToolTipPlugin } from '@/plugins'
 import { setupStores } from '@/utils'
-<<<<<<< HEAD
 import { JsonRprService } from './services/JsonRpcService'
-=======
 import JsonViewer from "vue3-json-viewer";
 // if you used v1.0.5 or latster ,you should add import "vue3-json-viewer/dist/index.css"
 import "vue3-json-viewer/dist/index.css";
->>>>>>> 454d7ae3
 
 const app = createApp(App)
 const pinia = createPinia()
@@ -27,10 +24,7 @@
   })
 )
 app.use(Notifications)
-<<<<<<< HEAD
 app.provide('$jsonRpc', new JsonRprService())
-=======
 app.use(JsonViewer)
->>>>>>> 454d7ae3
 app.mount('#app')
 setupStores()