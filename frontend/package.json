--- conflicted
+++ resolved
@@ -39,11 +39,8 @@
     "hash-sum": "^2.0.0",
     "jump.js": "^1.0.2",
     "lodash-es": "^4.17.21",
-<<<<<<< HEAD
     "lucide-vue-next": "^0.468.0",
-=======
-    "lucide-vue-next": "^0.456.0",
->>>>>>> 3f0aecb7
+
     "monaco-editor": "^0.52.0",
     "path": "^0.12.7",
     "pinia": "^2.1.7",
@@ -76,21 +73,13 @@
     "@types/uuid": "^10.0.0",
     "@vitejs/plugin-vue": "^5.0.4",
     "@vitejs/plugin-vue-jsx": "^4.0.0",
-<<<<<<< HEAD
     "@vitest/coverage-v8": "^2.0.0",
     "@vitest/ui": "^2.0.0",
     "@vue/eslint-config-prettier": "^10.0.0",
     "@vue/eslint-config-typescript": "^13.0.0",
     "@vue/test-utils": "^2.4.5",
     "@vue/tsconfig": "^0.7.0",
-=======
-    "@vitest/coverage-v8": "^1.6.0",
-    "@vitest/ui": "^1.6.0",
-    "@vue/eslint-config-prettier": "^10.0.0",
-    "@vue/eslint-config-typescript": "^13.0.0",
-    "@vue/test-utils": "^2.4.5",
-    "@vue/tsconfig": "^0.6.0",
->>>>>>> 3f0aecb7
+
     "autoprefixer": "^10.4.19",
     "chai": "^5.1.1",
     "eslint": "^8.56.0",
