--- conflicted
+++ resolved
@@ -7,10 +7,7 @@
   useSetupStores,
   useRpcClient,
   useWebSocketClient,
-<<<<<<< HEAD
-=======
   useGenlayer,
->>>>>>> 3f0aecb7
 } from '@/hooks';
 import { notify } from '@kyvg/vue3-notification';
 
@@ -33,10 +30,7 @@
   useSetupStores: vi.fn(),
   useRpcClient: vi.fn(),
   useWebSocketClient: vi.fn(),
-<<<<<<< HEAD
-=======
   useGenlayer: vi.fn(),
->>>>>>> 3f0aecb7
 }));
 
 vi.mock('@kyvg/vue3-notification', () => ({
@@ -73,10 +67,7 @@
     (useSetupStores as Mock).mockReturnValue(mockSetupStores);
     (useRpcClient as Mock).mockReturnValue({});
     (useWebSocketClient as Mock).mockReturnValue({});
-<<<<<<< HEAD
-=======
     (useGenlayer as Mock).mockReturnValue({});
->>>>>>> 3f0aecb7
 
     contractsStore = useContractsStore();
     transactionsStore = useTransactionsStore();
