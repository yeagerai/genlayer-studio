import { describe, it, expect, beforeEach, vi, type Mock } from 'vitest';
import { setActivePinia, createPinia } from 'pinia';
import { useTransactionsStore } from '@/stores';
import { useGenlayer } from '@/hooks';
import { type TransactionItem } from '@/types';
import type { TransactionHash } from 'genlayer-js/types';

vi.mock('@/hooks', () => ({
<<<<<<< HEAD
  useGenlayer: vi.fn(),
=======
  useRpcClient: vi.fn(),
  useWebSocketClient: vi.fn(() => ({
    connected: true,
    emit: vi.fn(),
  })),
  useDb: vi.fn(() => ({
    transaction: vi.fn(),
    get: vi.fn(),
    put: vi.fn(),
  })),
  useSetupStores: vi.fn(() => ({
    setupStores: vi.fn(),
  })),
  useFileName: vi.fn(() => ({
    cleanupFileName: vi.fn(),
  })),
>>>>>>> 4f1f948b
}));

const testTransaction: TransactionItem = {
  hash: '0x1234567890123456789012345678901234567890',
  type: 'deploy',
  status: 'PENDING',
  contractAddress: '0xAf4ec2548dBBdc43ab6dCFbD4EdcEedde3FEAFB5',
  localContractId: '47490604-6ee9-4c0e-bf31-05d33197eedd',
};

const updatedTransactionPayload = {
  ...testTransaction,
  status: 'FINALIZED',
};

describe('useTransactionsStore', () => {
  let transactionsStore: ReturnType<typeof useTransactionsStore>;
  const mockGenlayerClient = {
    getTransaction: vi.fn(),
  };

  beforeEach(() => {
    setActivePinia(createPinia());
    (useGenlayer as Mock).mockReturnValue({ client: mockGenlayerClient });
    transactionsStore = useTransactionsStore();
    transactionsStore.transactions = [];
<<<<<<< HEAD
    transactionsStore.processingQueue = [];
    mockGenlayerClient.getTransaction.mockClear();
=======
    mockRpcClient.getTransactionByHash.mockClear();
>>>>>>> 4f1f948b
  });

  it('should add a transaction', () => {
    transactionsStore.addTransaction(testTransaction);
    expect(transactionsStore.transactions).to.deep.include(testTransaction);
  });

  it('should remove an added transaction', () => {
    transactionsStore.addTransaction(testTransaction);
    expect(transactionsStore.transactions).to.deep.include(testTransaction);
    transactionsStore.removeTransaction(testTransaction);
    expect(transactionsStore.transactions).not.to.deep.include(testTransaction);
  });

  it('should update a transaction', () => {
    transactionsStore.addTransaction(testTransaction);
    transactionsStore.updateTransaction(updatedTransactionPayload);
    expect(transactionsStore.transactions[0].status).toBe('FINALIZED');
  });

  it('should get a transaction by hash using genlayer', async () => {
    const transactionHash =
      '0x1234567890123456789012345678901234567890' as TransactionHash;
    const transactionData = { id: transactionHash, status: 'PENDING' };
    mockGenlayerClient.getTransaction.mockResolvedValue(transactionData);

    const result = await transactionsStore.getTransaction(transactionHash);

    expect(mockGenlayerClient.getTransaction).toHaveBeenCalledWith({
      hash: transactionHash,
    });
    expect(result).toEqual(transactionData);
  });

  it('should clear transactions for a specific contract', () => {
    const tx1 = {
      ...testTransaction,
      hash: '0x1234567890123456789012345678901234567891',
      localContractId: 'contract-1',
    };
    const tx2 = {
      ...testTransaction,
      hash: '0x1234567890123456789012345678901234567892',
      localContractId: 'contract-2',
    };

    transactionsStore.addTransaction(tx1);
    transactionsStore.addTransaction(tx2);

    transactionsStore.clearTransactionsForContract('contract-1');

    expect(transactionsStore.transactions).toEqual([tx2]);
  });

  it('should refresh pending transactions', async () => {
    const pendingTransaction = {
      ...testTransaction,
      status: 'PENDING',
    };
    const updatedTransaction = {
      ...pendingTransaction,
      status: 'FINALIZED',
    };

    transactionsStore.addTransaction(pendingTransaction);
    mockRpcClient.getTransactionByHash.mockResolvedValue(updatedTransaction);

    await transactionsStore.refreshPendingTransactions();

    expect(mockRpcClient.getTransactionByHash).toHaveBeenCalledWith(
      pendingTransaction.hash,
    );
    expect(transactionsStore.transactions[0].status).toBe('FINALIZED');
  });
});<|MERGE_RESOLUTION|>--- conflicted
+++ resolved
@@ -6,9 +6,7 @@
 import type { TransactionHash } from 'genlayer-js/types';
 
 vi.mock('@/hooks', () => ({
-<<<<<<< HEAD
   useGenlayer: vi.fn(),
-=======
   useRpcClient: vi.fn(),
   useWebSocketClient: vi.fn(() => ({
     connected: true,
@@ -25,7 +23,6 @@
   useFileName: vi.fn(() => ({
     cleanupFileName: vi.fn(),
   })),
->>>>>>> 4f1f948b
 }));
 
 const testTransaction: TransactionItem = {
@@ -52,12 +49,7 @@
     (useGenlayer as Mock).mockReturnValue({ client: mockGenlayerClient });
     transactionsStore = useTransactionsStore();
     transactionsStore.transactions = [];
-<<<<<<< HEAD
-    transactionsStore.processingQueue = [];
     mockGenlayerClient.getTransaction.mockClear();
-=======
-    mockRpcClient.getTransactionByHash.mockClear();
->>>>>>> 4f1f948b
   });
 
   it('should add a transaction', () => {
@@ -123,13 +115,13 @@
     };
 
     transactionsStore.addTransaction(pendingTransaction);
-    mockRpcClient.getTransactionByHash.mockResolvedValue(updatedTransaction);
+    mockGenlayerClient.getTransaction.mockResolvedValue(updatedTransaction);
 
     await transactionsStore.refreshPendingTransactions();
 
-    expect(mockRpcClient.getTransactionByHash).toHaveBeenCalledWith(
-      pendingTransaction.hash,
-    );
+    expect(mockGenlayerClient.getTransaction).toHaveBeenCalledWith({
+      hash: pendingTransaction.hash,
+    });
     expect(transactionsStore.transactions[0].status).toBe('FINALIZED');
   });
 });