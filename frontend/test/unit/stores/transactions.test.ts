--- conflicted
+++ resolved
@@ -1,11 +1,7 @@
 import { describe, it, expect, beforeEach, vi, type Mock } from 'vitest';
 import { setActivePinia, createPinia } from 'pinia';
 import { useTransactionsStore } from '@/stores';
-<<<<<<< HEAD
-import { useGenlayer } from '@/hooks';
-=======
-import { useDb, useRpcClient } from '@/hooks';
->>>>>>> 0c5ed5fb
+import { useDb, useRpcClient, useGenlayer } from '@/hooks';
 import { type TransactionItem } from '@/types';
 import type { TransactionHash } from 'genlayer-js/types';
 
@@ -62,12 +58,8 @@
 
   beforeEach(() => {
     setActivePinia(createPinia());
-<<<<<<< HEAD
     (useGenlayer as Mock).mockReturnValue({ client: mockGenlayerClient });
-=======
-    (useRpcClient as Mock).mockReturnValue(mockRpcClient);
     (useDb as Mock).mockReturnValue(mockDb);
->>>>>>> 0c5ed5fb
     transactionsStore = useTransactionsStore();
     transactionsStore.transactions = [];
     mockGenlayerClient.getTransaction.mockClear();
@@ -144,13 +136,9 @@
 
     await transactionsStore.refreshPendingTransactions();
 
-<<<<<<< HEAD
     expect(mockGenlayerClient.getTransaction).toHaveBeenCalledWith({
       hash: pendingTransaction.hash,
-=======
-    expect(mockRpcClient.getTransactionByHash).toHaveBeenCalledWith(
-      pendingTransaction.hash,
-    );
+    });
     expect(mockDb.transactions.where).toHaveBeenCalledWith('hash');
     expect(mockDb.transactions.equals).toHaveBeenCalledWith(
       pendingTransaction.hash,
@@ -158,7 +146,6 @@
     expect(mockDb.transactions.modify).toHaveBeenCalledWith({
       status: 'FINALIZED',
       data: updatedTransaction,
->>>>>>> 0c5ed5fb
     });
     expect(transactionsStore.transactions[0].status).toBe('FINALIZED');
   });
