--- conflicted
+++ resolved
@@ -84,17 +84,12 @@
   })
 
   it('should call get_storage state', async () => {
-<<<<<<< HEAD
-    await driver
-      .wait(until.elementLocated(By.xpath("//button[text()='get_storage']")), 20000)
-      .click()
-=======
+  
     const stateBtn = await driver.wait(
       until.elementLocated(By.xpath("//button[text()='get_storage']")),
       25000
     )
     await stateBtn.click()
->>>>>>> be1d70ae
 
     const stateResult = await driver.wait(
       until.elementLocated(By.xpath("//div[contains(@data-testid, 'get_storage')]")),
